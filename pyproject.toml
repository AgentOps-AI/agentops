[build-system]
requires = ["setuptools>=61.0", "wheel"]
build-backend = "setuptools.build_meta"

[project]
name = "agentops"
<<<<<<< HEAD
version = "0.3.15rc1"
=======
version = "0.3.17"
>>>>>>> bfef59e2
authors = [
  { name="Alex Reibman", email="areibman@gmail.com" },
  { name="Shawn Qiu", email="siyangqiu@gmail.com" },
  { name="Braelyn Boynton", email="bboynton97@gmail.com" },
  { name="Howard Gil", email="howardbgil@gmail.com" }
]
description = "Observability and DevTool Platform for AI Agents"
readme = "README.md"
requires-python = ">=3.7"
classifiers = [
    "Programming Language :: Python :: 3",
    "License :: OSI Approved :: MIT License",
    "Operating System :: OS Independent",
]
dependencies = [
    "requests>=2.0.0,<3.0.0",
    "psutil==5.9.8",
    "packaging==23.2",
    "termcolor>=2.3.0", # 2.x.x tolerant
    "PyYAML>=5.3,<7.0"
]
[project.optional-dependencies]
dev = [
    "pytest==7.4.0",
    "requests_mock==1.11.0",
    "tach~=0.9",
]
langchain = [
    "langchain==0.2.14"
]

[project.urls]
Homepage = "https://github.com/AgentOps-AI/agentops"
Issues = "https://github.com/AgentOps-AI/agentops/issues"

[tool.autopep8]
max_line_length = 120

[project.scripts]
agentops = "agentops.cli:main"

[tool.pytest.ini_options]
asyncio_mode = "strict"
asyncio_default_fixture_loop_scope = "function"<|MERGE_RESOLUTION|>--- conflicted
+++ resolved
@@ -4,11 +4,7 @@
 
 [project]
 name = "agentops"
-<<<<<<< HEAD
-version = "0.3.15rc1"
-=======
 version = "0.3.17"
->>>>>>> bfef59e2
 authors = [
   { name="Alex Reibman", email="areibman@gmail.com" },
   { name="Shawn Qiu", email="siyangqiu@gmail.com" },
