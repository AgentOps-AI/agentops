[build-system]
requires = ["hatchling"]
build-backend = "hatchling.build"

[project]
name = "agentops"
version = "0.4.19"
authors = [
    { name = "Alex Reibman", email = "areibman@gmail.com" },
    { name = "Shawn Qiu", email = "siyangqiu@gmail.com" },
    { name = "Braelyn Boynton", email = "bboynton97@gmail.com" },
    { name = "Howard Gil", email = "howardbgil@gmail.com" },
    { name = "Constantin Teodorescu", email = "teocns@gmail.com" },
    { name = "Pratyush Shukla", email = "ps4534@nyu.edu" },
    { name = "Travis Dent", email = "tcdent@gmail.com" },
    { name = "Dwij Patel", email = "dwijpatel1704@gmail.com" },
    { name = "Fenil Faldu", email = "fenilfaldu143@gmail.com" },
]
description = "Observability and DevTool Platform for AI Agents"
# readme = "README.md"
requires-python = ">=3.9"
classifiers = [
    "Programming Language :: Python :: 3",
    "Programming Language :: Python :: 3.9",
    "Programming Language :: Python :: 3.10",
    "Programming Language :: Python :: 3.11",
    "Programming Language :: Python :: 3.12",
    "Programming Language :: Python :: 3.13",
    "License :: OSI Approved :: MIT License",
    "Operating System :: OS Independent",
]
dependencies = [
    "requests>=2.0.0,<3.0.0",
    "psutil>=5.9.8,<7.0.1",
    "termcolor>=2.3.0,<2.5.0",
    "PyYAML>=5.3,<7.0",
<<<<<<< HEAD
    "packaging>=21.0,<25.0", # Lower bound of 21.0 ensures compatibility with Python 3.9+
    "httpx>=0.24.0,<0.29.0", # Required for legacy module compatibility
=======
    "packaging>=21.0,<25.0",                                                 # Lower bound of 21.0 ensures compatibility with Python 3.9+
    "httpx>=0.24.0,<0.29.0",                                                 # Required for legacy module compatibility
    "aiohttp>=3.8.0,<4.0.0",                                                 # For async HTTP client functionality
>>>>>>> 3ec42182
    "opentelemetry-sdk==1.29.0; python_version<'3.10'",
    "opentelemetry-sdk>1.29.0; python_version>='3.10'",
    "opentelemetry-api==1.29.0; python_version<'3.10'",
    "opentelemetry-api>1.29.0; python_version>='3.10'",
    "opentelemetry-exporter-otlp-proto-http==1.29.0; python_version<'3.10'",
    "opentelemetry-exporter-otlp-proto-http>1.29.0; python_version>='3.10'",
    "ordered-set>=4.0.0,<5.0.0",
    "wrapt>=1.0.0,<2.0.0",
    # "opentelemetry-instrumentation",
    "opentelemetry-instrumentation==0.50b0; python_version<'3.10'",
    "opentelemetry-instrumentation>=0.50b0; python_version>='3.10'",
    "opentelemetry-semantic-conventions==0.50b0; python_version<'3.10'",
    "opentelemetry-semantic-conventions>=0.50b0; python_version>='3.10'",
    "litellm>=1.74.9.post1",
]

[dependency-groups]
test = [
    "openai>=1.60.0",
    "anthropic",
    # ;;
    # The below is a really hard dependency, that can be installed only between python >=3.10,<3.13.
    # CI will fail because all tests will automatically pull this dependency group;
    # we need a separate group specifically for integration tests which will run on pinned 3.1x
    # ------------------------------------------------------------------------------------------------------------------------------------
    # "crewai-tools @ git+https://github.com/crewAIInc/crewAI-tools.git@a14091abb24527c97ccfcc8539d529c8b4559a0f; python_version>='3.10'",
    # ------------------------------------------------------------------------------------------------------------------------------------
    # ;;
    "pytest-cov",
    "fastapi[standard]",
    "openai-agents[voice]",
]

dev = [
    # Testing essentials
    "pytest>=8.0.0",    # Testing framework with good async support
    "pytest-depends",   # For testing complex agent workflows
    "pytest-asyncio",   # Async test support for testing concurrent agent operations
    "pytest-mock",      # Mocking capabilities for isolating agent components
    "pyfakefs",         # File system testing
    "pytest-recording", # Alternative to pytest-vcr with better Python 3.x support
    "vcrpy>=0.7.0",
    # Code quality and type checking
    "ruff",           # Fast Python linter for maintaining code quality
    "mypy",           # Static type checking for better reliability
    "types-requests", # Type stubs for requests library
    # HTTP mocking and environment
    "requests_mock>=1.11.0", # Mock HTTP requests for testing agent external communications
    "python-dotenv",         # Environment management for secure testing
    # Agent integration testing
    "pytest-sugar>=1.0.0",
    "pdbpp>=0.10.3",
    "ipython>=8.18.1",
]

[project.urls]
Homepage = "https://github.com/AgentOps-AI/agentops"
Issues = "https://github.com/AgentOps-AI/agentops/issues"

[tool.uv]
compile-bytecode = true # Enable bytecode compilation for better performance
resolution = "highest"
default-groups = ["test", "dev"] # Default groups to install for development
constraint-dependencies = [
    "pydantic>=2.8.0; python_version>='3.13'",   # Ensure Python 3.13 compatibility
    "typing-extensions; python_version>='3.13'", # Required for Pydantic with Python 3.13
]

[tool.autopep8]
max_line_length = 120

[tool.pytest.ini_options]
asyncio_mode = "auto"
asyncio_default_fixture_loop_scope = "module"                                            # WARNING: Changing this may break tests. A `module`-scoped session might be faster, but also unstable.
testpaths = ["tests/unit"]                                                               # Default to unit tests
addopts = "--tb=short -p no:warnings --import-mode=importlib --ignore=tests/integration" # Ignore integration by default
pythonpath = ["."]
faulthandler_timeout = 30                                                                # Increased from 60 to handle tracing overhead
timeout = 60
disable_socket = true                                                                    # Add this to prevent hanging on socket cleanup
log_cli = true                                                                           # Enable logging to console
log_cli_level = "DEBUG"                                                                  # Set log level to INFO

[tool.ruff]
line-length = 120

[tool.ruff.lint]
ignore = [
    "E712", # Comparison to True/False
    "E711", # Comparison to None
    "E722", # Bare except
    "E731", # Use lambda instead of def
]

exclude = [
    ".bzr",
    ".direnv",
    ".eggs",
    ".git",
    ".git-rewrite",
    ".github",
    ".hg",
    ".ipynb_checkpoints",
    ".mypy_cache",
    ".nox",
    ".pants.d",
    ".pyenv",
    ".pytest_cache",
    ".vscode",
    ".pytype",
    ".ruff_cache",
    ".svn",
    ".tox",
    ".venv",
    ".vscode",
    "__pypackages__",
    "_build",
    "buck-out",
    "build",
    "dist",
    "docs",
    "examples",
    "node_modules",
    "site-packages",
    "venv",
    "tests/core_manual_tests",
]

[tool.hatch.build.targets.wheel]
packages = ["agentops"]

[tool.hatch.build]
exclude = [
    "docs/*",
    "examples/*",
    "tests/*",
    ".github/*",
    "*.gif",
    "*.png",
    "dist/*",
    "build/*",
    ".pytest_cache",
    ".ruff_cache",
    "__pycache__",
    "*.pyc",
]

[tool.hatch.metadata]
allow-direct-references = true<|MERGE_RESOLUTION|>--- conflicted
+++ resolved
@@ -34,14 +34,9 @@
     "psutil>=5.9.8,<7.0.1",
     "termcolor>=2.3.0,<2.5.0",
     "PyYAML>=5.3,<7.0",
-<<<<<<< HEAD
-    "packaging>=21.0,<25.0", # Lower bound of 21.0 ensures compatibility with Python 3.9+
-    "httpx>=0.24.0,<0.29.0", # Required for legacy module compatibility
-=======
     "packaging>=21.0,<25.0",                                                 # Lower bound of 21.0 ensures compatibility with Python 3.9+
     "httpx>=0.24.0,<0.29.0",                                                 # Required for legacy module compatibility
     "aiohttp>=3.8.0,<4.0.0",                                                 # For async HTTP client functionality
->>>>>>> 3ec42182
     "opentelemetry-sdk==1.29.0; python_version<'3.10'",
     "opentelemetry-sdk>1.29.0; python_version>='3.10'",
     "opentelemetry-api==1.29.0; python_version<'3.10'",
