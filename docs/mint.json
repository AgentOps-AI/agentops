--- conflicted
+++ resolved
@@ -180,13 +180,9 @@
         "v2/integrations/litellm",
         "v2/integrations/mem0",
         "v2/integrations/openai",
-<<<<<<< HEAD
         "v2/integrations/openai_agents_python",
         "v2/integrations/openai_agents_js",
-=======
-        "v2/integrations/agents_sdk",
         "v2/integrations/smolagents",
->>>>>>> 4eaa5d68
         "v2/integrations/ibm_watsonx_ai",
         "v2/integrations/xai"
       ],
