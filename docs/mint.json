{
  "$schema": "https://mintlify.com/schema.json",
  "name": "AgentOps",
  "logo": {
    "dark": "/images/external/logo/banner-badge-docs-resized-white.png",
    "light": "/images/external/logo/banner-badge-docs-resized-black.png"
  },
  "favicon": "/favicon.png",
  "colors": {
    "primary": "#a9bed4",
    "light": "#D1E5F7",
    "dark": "#2b3033",
    "background": {
      "light": "#f5faff",
      "dark": "#18191a"
    },
    "anchors": {
      "from": "#D1E5F7",
      "to": "#a9bed4"
      
    }
  },
  "topbarCtaButton": {
    "name": "Your Dashboard",
    "url": "https://app.agentops.ai"
  },
  "topAnchor": {
    "name": "Docs",
    "icon": "lines-leaning"
  },
  "anchors": [
    {
      "name": "Chat With Docs",
      "icon": "user-doctor-message",
      "url": "https://entelligence.ai/AgentOps-AI&agentops"
    },
    {
      "name": "Your Dashboard",
      "icon": "chart-tree-map",
      "url": "https://app.agentops.ai"
    },
    {
      "name": "Discord",
      "icon": "discord",
      "url": "https://discord.gg/UgJyyxx7uc"
    },
    {
      "name": "GitHub",
      "icon": "github",
      "url": "https://github.com/AgentOps-AI"
    },
    {
      "name": "Call my Agent (Support)",
      "icon": "headset",
      "url": "https://agentops.ai/contact"
    },
    {
      "name": "Give Feedback",
      "icon": "comment-smile",
      "url": "https://agentops.ai/contact"
    }
  ],
  "navigation": [
    {
      "group": "",
      "pages": [
        "v1/introduction"
      ]
    },
    {
      "group": "Getting Started",
      "pages": [
        "v1/quickstart",
        "v1/examples/examples"
      ]
    },
    {
      "group": "Concepts",
      "pages": [
        "v1/concepts/core-concepts",
        "v1/concepts/decorators",
        "v1/concepts/sessions",
        "v1/concepts/events",
        "v1/concepts/tags"
      ]
    },
    {
      "group": "Integrations",
      "pages": [
        "v1/integrations/anthropic",
        "v1/integrations/autogen",
        "v1/integrations/cohere",
<<<<<<< HEAD
        "v1/integrations/anthropic",
        "v1/integrations/ollama",
        "v1/integrations/llama_stack",
=======
        "v1/integrations/crewai",
        "v1/integrations/langchain",
>>>>>>> 7072e20a
        "v1/integrations/litellm",
        "v1/integrations/multion",
        "v1/integrations/ollama",
        "v1/integrations/openai",
        "v1/integrations/rest"
      ]
    },
    {
      "group": "Usage",
      "pages": [
        "v1/usage/dashboard-info",
        "v1/usage/sdk-reference",
        "v1/usage/advanced-configuration",
        "v1/usage/tracking-llm-calls",
        "v1/usage/tracking-agents",
        "v1/usage/recording-events",
        "v1/usage/multiple-sessions"
      ]
    },
    {
      "group": "Other Info",
      "pages": ["v1/concepts/host-env"]
    }
  ],
  "footerSocials": {
    "twitter": "https://twitter.com/agentopsai",
    "discord": "https://discord.gg/UgJyyxx7uc",
    "github": "https://github.com/AgentOps-AI"
  },
  "analytics": {
    "posthog": {
      "apiKey": "phc_BrY3H11IViWSoUJ0QFfjBx7kEwIJMT0PjBEXZQmddW",
      "apiHost": "https://us.i.posthog.com"
    }
  }
}<|MERGE_RESOLUTION|>--- conflicted
+++ resolved
@@ -90,15 +90,10 @@
         "v1/integrations/anthropic",
         "v1/integrations/autogen",
         "v1/integrations/cohere",
-<<<<<<< HEAD
-        "v1/integrations/anthropic",
-        "v1/integrations/ollama",
-        "v1/integrations/llama_stack",
-=======
         "v1/integrations/crewai",
         "v1/integrations/langchain",
->>>>>>> 7072e20a
         "v1/integrations/litellm",
+        "v1/integrations/llama_stack",
         "v1/integrations/multion",
         "v1/integrations/ollama",
         "v1/integrations/openai",
