--- conflicted
+++ resolved
@@ -4,26 +4,7 @@
 mode: "wide"
 ---
 
-<<<<<<< HEAD
 <Check>[Give us a star](https://github.com/AgentOps-AI/agentops) on GitHub if you find AgentOps helpful (you may be our <span id="stars-text">2,000th</span> 😊)</Check>
-
-# AgentOps is your new terminal
-
-<Card title="Terminals suck" icon="trash" iconType="solid" color="#d6483e">
-	- • Lose track of what your agents did in between executions
-	- • Parsing through terminal output searching for LLM completions
-	- • Printing "tool called"
-</Card>
-<Card title="AgentOps doesn't" icon="face-smile-halo" iconType="regular" color="#2bd600">
-	- • Visual dashboard so you can see what your agents did in human-readable format
-	- • LLM calls are magically recorded - prompt, completion, timestamps for each - with one line of code
-	- • Agents and their events (including tool calls) are recorded with one more line of code
-	- • Errors are magically associated to its causal event
-	- • Record any other events to your session with two more lines of code
-	- • Tons of other useful data if you're developing with supported agent frameworks: SDK version
-</Card>
-=======
-<Check>[Give us a star](https://github.com/AgentOps-AI/agentops) on GitHub if you find AgentOps helpful (you may be our 2,000th 😊)</Check>
 
 # AgentOps solves what Terminal can't
 
@@ -48,8 +29,6 @@
 	```
 </CodeGroup>
 ... that logs everything back to your AgentOps Dashboard.
-
->>>>>>> 0c071ae5
 
 ## The AgentOps Dashboard
 
