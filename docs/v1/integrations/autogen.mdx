--- conflicted
+++ resolved
@@ -19,13 +19,7 @@
 			poetry add agentops
 			```
 		</CodeGroup>
-		<Check>
-<<<<<<< HEAD
-			[Give us a star](https://github.com/AgentOps-AI/agentops) on GitHub while you're at it (you may be our <span id="stars-text">2,000th</span> 😊)
-=======
-			[Give us a star](https://github.com/AgentOps-AI/agentops) on GitHub while you're at it (you may be our 2,000th 😊)
->>>>>>> 0c071ae5
-		</Check>
+		<Check>Give us a star](https://github.com/AgentOps-AI/agentops) on GitHub while you're at it (you may be our <span id="stars-text">2,000th</span> 😊)</Check>
 	</Step>
 	<Step title="Install Autogen">
 		<CodeGroup>
