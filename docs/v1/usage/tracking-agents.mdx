---
title: "Tracking Agents"
description: "Use the `@track_agent()` decorator to tag your agents"
---

All Events are automatically associated with the agent that originated them. Agents are given a name which is what you will see in the dashboard.

<Frame type="glass" caption="This event is labeled with the name of the Agent that originated it">
  <img height="200" src="/images/agent-name.png" />
</Frame>

The example below tags the agent MyAgent with name `SomeCustomName`.

```python python
from agentops import track_agent

@track_agent(name='SomeCustomName')
class MyAgent:
    ...
```

`trackagent.name` is optional. <br></br>
If omitted, agent name defaults to the name of the class (e.g. MyAgent). <br></br>
If an event does not originate from a tracked agent, agent name defaults to "Default Agent".

<<<<<<< HEAD

## Assigning Agents to a Session
If you are using multiple concurrent sessions, it's important to assign a new agent to a session.

When the `@track_agent()` decorator is used on an agent class, it adds an additional keyword param `session`.

```python
@track_agent()
class custom_agent:
  def completion(self, ...):
    ...

session = agentops.create_session()
agent = custom_agent(session=session)
agent.completion(...)

session.end_session()
```

In this example, we create a custom agent class. We initialize an agent object and pass in the session to ensure the agent is assigned properly.
=======
<script type="module" src="/scripts/github_stars.js"></script>
<script type="module" src="/scripts/adjust_api_dynamically.js"></script>
>>>>>>> 99e82220
<|MERGE_RESOLUTION|>--- conflicted
+++ resolved
@@ -23,7 +23,6 @@
 If omitted, agent name defaults to the name of the class (e.g. MyAgent). <br></br>
 If an event does not originate from a tracked agent, agent name defaults to "Default Agent".
 
-<<<<<<< HEAD
 
 ## Assigning Agents to a Session
 If you are using multiple concurrent sessions, it's important to assign a new agent to a session.
@@ -44,7 +43,6 @@
 ```
 
 In this example, we create a custom agent class. We initialize an agent object and pass in the session to ensure the agent is assigned properly.
-=======
+
 <script type="module" src="/scripts/github_stars.js"></script>
-<script type="module" src="/scripts/adjust_api_dynamically.js"></script>
->>>>>>> 99e82220
+<script type="module" src="/scripts/adjust_api_dynamically.js"></script>