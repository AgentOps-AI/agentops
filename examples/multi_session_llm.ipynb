{
 "cells": [
  {
   "cell_type": "markdown",
   "id": "a0fe80a38dec2f7b",
   "metadata": {
    "collapsed": false
   },
   "source": [
    "# Multiple Concurrent Sessions\n",
    "This example will show you how to run multiple sessions concurrently, assigning LLM cals to a specific session."
   ]
  },
  {
   "cell_type": "markdown",
   "id": "ef25b661",
   "metadata": {},
   "source": [
    "First let's install the required packages"
   ]
  },
  {
   "cell_type": "code",
   "execution_count": null,
   "id": "f507526f",
   "metadata": {},
   "outputs": [],
   "source": [
    "%pip install -U openai\n",
    "%pip install -U agentops\n",
    "%pip install -U python-dotenv"
   ]
  },
  {
   "cell_type": "markdown",
   "id": "b6abd496",
   "metadata": {},
   "source": [
    "Then import them"
   ]
  },
  {
   "cell_type": "code",
   "execution_count": null,
   "id": "initial_id",
   "metadata": {
    "collapsed": true
   },
   "outputs": [],
   "source": [
    "from openai import OpenAI\n",
    "import agentops\n",
    "from agentops import ActionEvent\n",
    "import os\n",
    "from dotenv import load_dotenv"
   ]
  },
  {
   "cell_type": "markdown",
   "id": "c1da7e59",
   "metadata": {},
   "source": [
    "Next, we'll grab our API keys. You can use dotenv like below or however else you like to load environment variables"
   ]
  },
  {
   "cell_type": "code",
   "execution_count": null,
   "id": "8325866b",
   "metadata": {},
   "outputs": [],
   "source": [
    "load_dotenv()\n",
    "OPENAI_API_KEY = os.getenv(\"OPENAI_API_KEY\") or \"<your_openai_key>\"\n",
    "AGENTOPS_API_KEY = os.getenv(\"AGENTOPS_API_KEY\") or \"<your_agentops_key>\""
   ]
  },
  {
   "cell_type": "markdown",
   "id": "da9cf64965c86ee9",
   "metadata": {
    "collapsed": false,
    "ExecuteTime": {
     "end_time": "2024-07-12T21:57:47.585590Z",
     "start_time": "2024-07-12T21:57:47.571481Z"
    }
   },
   "source": [
    "Then, of course, lets init AgentOps. We're going to bypass creating a session automatically for the sake of showing it below."
   ]
  },
  {
   "cell_type": "code",
   "execution_count": null,
   "id": "39af2cd027ce268",
<<<<<<< HEAD
   "execution_count": 2
=======
   "metadata": {
    "collapsed": false
   },
   "outputs": [],
   "source": [
    "agentops.init(AGENTOPS_API_KEY, auto_start_session=False)\n",
    "openai = OpenAI()"
   ]
>>>>>>> c572344c
  },
  {
   "cell_type": "markdown",
   "id": "9501d298aec35510",
   "metadata": {
    "collapsed": false
   },
   "source": [
    "Now lets create two sessions, each with an identifiable tag."
   ]
  },
  {
   "cell_type": "code",
<<<<<<< HEAD
   "outputs": [
    {
     "name": "stderr",
     "output_type": "stream",
     "text": [
      "🖇 AgentOps: \u001B[34m\u001B[34mSession Replay: https://app.agentops.ai/drilldown?session_id=e8d61d17-270d-441a-a724-28ef0090d0a8\u001B[0m\u001B[0m\n",
      "🖇 AgentOps: \u001B[34m\u001B[34mSession Replay: https://app.agentops.ai/drilldown?session_id=a1f8a4c7-c3fa-41bd-97b8-6eda26dbd1c2\u001B[0m\u001B[0m\n"
     ]
    },
    {
     "name": "stdout",
     "output_type": "stream",
     "text": [
      "session_id_1: e8d61d17-270d-441a-a724-28ef0090d0a8\n",
      "session_id_2: a1f8a4c7-c3fa-41bd-97b8-6eda26dbd1c2\n"
     ]
    }
   ],
=======
   "execution_count": null,
   "id": "4f24d06dd29579ff",
   "metadata": {
    "collapsed": false
   },
   "outputs": [],
>>>>>>> c572344c
   "source": [
    "session_1 = agentops.start_session(tags=[\"multi-session-test-1\"])\n",
    "session_2 = agentops.start_session(tags=[\"multi-session-test-2\"])\n",
    "\n",
    "print(\"session_id_1: {}\".format(session_1.session_id))\n",
    "print(\"session_id_2: {}\".format(session_2.session_id))"
<<<<<<< HEAD
   ],
   "metadata": {
    "collapsed": false,
    "ExecuteTime": {
     "end_time": "2024-07-12T21:57:49.140581Z",
     "start_time": "2024-07-12T21:57:47.585661Z"
    }
   },
   "id": "4f24d06dd29579ff",
   "execution_count": 3
=======
   ]
>>>>>>> c572344c
  },
  {
   "cell_type": "markdown",
   "id": "38f373b7a8878a68",
   "metadata": {
    "collapsed": false
   },
   "source": [
    "## LLM Calls\n",
    "Now lets go ahead and make our first OpenAI LLM call. The challenge with having multiple sessions at the same time is that there is no way for AgentOps to know what LLM call is intended to pertain to what active session. This means we need to do a little extra work in one of two ways."
   ]
  },
  {
   "cell_type": "code",
   "execution_count": null,
   "id": "8a2d65f5fcdb137",
   "metadata": {
    "collapsed": false,
    "ExecuteTime": {
     "end_time": "2024-07-12T21:57:49.140968Z",
     "start_time": "2024-07-12T21:57:49.138115Z"
    }
   },
<<<<<<< HEAD
   "id": "8a2d65f5fcdb137",
   "execution_count": 4
=======
   "outputs": [],
   "source": [
    "messages = [{\"role\": \"user\", \"content\": \"Hello\"}]"
   ]
>>>>>>> c572344c
  },
  {
   "cell_type": "markdown",
   "id": "e1859e37b65669b2",
   "metadata": {
    "collapsed": false
   },
   "source": [
    "### Patching Function\n",
    "This method involves wrapping the LLM call withing a function on session. It can look a little counter-intuitive, but it easily tells us what session the call belongs to."
   ]
  },
  {
   "cell_type": "code",
   "execution_count": null,
   "id": "106a1c899602bd33",
   "metadata": {
    "collapsed": false
   },
   "outputs": [],
   "source": [
    "# option 1: use session.patch\n",
    "response = session_1.patch(openai.chat.completions.create)(\n",
    "    model=\"gpt-3.5-turbo\",\n",
    "    messages=messages,\n",
    "    temperature=0.5,\n",
    ")"
<<<<<<< HEAD
   ],
   "metadata": {
    "collapsed": false,
    "ExecuteTime": {
     "end_time": "2024-07-12T21:57:49.688591Z",
     "start_time": "2024-07-12T21:57:49.143357Z"
    }
   },
   "id": "106a1c899602bd33",
   "execution_count": 5
=======
   ]
>>>>>>> c572344c
  },
  {
   "cell_type": "markdown",
   "id": "3e129661929e8368",
   "metadata": {
    "collapsed": false
   },
   "source": [
    "### Create patched function\n",
    "If you're using the create function multiple times, you can create a new function with the same method"
   ]
  },
  {
   "cell_type": "code",
   "execution_count": null,
   "id": "be3b866ee04ef767",
   "metadata": {
    "collapsed": false
   },
   "outputs": [],
   "source": [
    "observed_create = session_1.patch(openai.chat.completions.create)\n",
    "obs_response = observed_create(\n",
    "    model=\"gpt-3.5-turbo\",\n",
    "    messages=messages,\n",
    "    temperature=0.5,\n",
    ")"
<<<<<<< HEAD
   ],
   "metadata": {
    "collapsed": false,
    "ExecuteTime": {
     "end_time": "2024-07-12T21:57:50.038932Z",
     "start_time": "2024-07-12T21:57:49.690806Z"
    }
   },
   "id": "be3b866ee04ef767",
   "execution_count": 6
=======
   ]
>>>>>>> c572344c
  },
  {
   "cell_type": "markdown",
   "id": "ec03dbfb7a185d1d",
   "metadata": {
    "collapsed": false
   },
   "source": [
    "### Keyword Argument\n",
    "Alternatively, you can also pass the session into the LLM function call as a keyword argument. While this method works and is a bit more readable, it is not a \"pythonic\" pattern and can lead to linting errors in the code, as the base function is not expecting a `session` keyword."
   ]
  },
  {
   "cell_type": "code",
   "execution_count": null,
   "id": "4ad4c7629509b4be",
   "metadata": {
    "collapsed": false
   },
   "outputs": [],
   "source": [
    "# option 2: add session as a keyword argument\n",
    "response2 = openai.chat.completions.create(\n",
    "    model=\"gpt-3.5-turbo\", messages=messages, temperature=0.5, session=session_2\n",
    ")"
<<<<<<< HEAD
   ],
   "metadata": {
    "collapsed": false,
    "ExecuteTime": {
     "end_time": "2024-07-12T21:57:50.962033Z",
     "start_time": "2024-07-12T21:57:50.042297Z"
    }
   },
   "id": "4ad4c7629509b4be",
   "execution_count": 7
=======
   ]
>>>>>>> c572344c
  },
  {
   "cell_type": "markdown",
   "id": "e6de84850aa2e135",
   "metadata": {
    "collapsed": false
   },
   "source": [
    "## Recording Events\n",
    "Outside of LLM calls, there are plenty of other events that we want to track. You can learn more about these events [here](https://docs.agentops.ai/v1/concepts/events).\n",
    "\n",
    "Recording these events on a session is as simple as `session.record(...)`"
   ]
  },
  {
   "cell_type": "code",
   "execution_count": null,
   "id": "964e3073bac33223",
   "metadata": {
    "collapsed": false,
    "ExecuteTime": {
     "end_time": "2024-07-12T21:57:50.971921Z",
     "start_time": "2024-07-12T21:57:50.962949Z"
    }
   },
<<<<<<< HEAD
   "id": "964e3073bac33223",
   "execution_count": 8
=======
   "outputs": [],
   "source": [
    "session_1.record(ActionEvent(action_type=\"test event\"))"
   ]
>>>>>>> c572344c
  },
  {
   "cell_type": "markdown",
   "id": "43ac0b9b99eab5c7",
   "metadata": {
    "collapsed": false
   },
   "source": [
    "Now let's go ahead and end the sessions"
   ]
  },
  {
   "cell_type": "code",
   "execution_count": null,
   "id": "7e3050abcb72421b",
   "metadata": {
    "collapsed": false
   },
   "outputs": [],
   "source": [
    "session_1.end_session(end_state=\"Success\")\n",
    "session_2.end_session(end_state=\"Success\")"
   ]
  },
  {
   "cell_type": "markdown",
   "id": "53ea2b8dfee6270a",
   "metadata": {
    "collapsed": false
   },
   "source": [
    "If you look in the AgentOps dashboard for these sessions, you will see two unique sessions, both with one LLM Event each, one with an Action Event as well."
   ]
  },
  {
   "cell_type": "markdown",
   "id": "dbc7483434f8c147",
   "metadata": {
    "collapsed": false
   },
   "source": []
  }
 ],
 "metadata": {
  "kernelspec": {
   "display_name": "Python 3",
   "language": "python",
   "name": "python3"
  },
  "language_info": {
   "codemirror_mode": {
    "name": "ipython",
    "version": 2
   },
   "file_extension": ".py",
   "mimetype": "text/x-python",
   "name": "python",
   "nbconvert_exporter": "python",
   "pygments_lexer": "ipython2",
   "version": "2.7.6"
  }
 },
 "nbformat": 4,
 "nbformat_minor": 5
}<|MERGE_RESOLUTION|>--- conflicted
+++ resolved
@@ -79,11 +79,7 @@
    "cell_type": "markdown",
    "id": "da9cf64965c86ee9",
    "metadata": {
-    "collapsed": false,
-    "ExecuteTime": {
-     "end_time": "2024-07-12T21:57:47.585590Z",
-     "start_time": "2024-07-12T21:57:47.571481Z"
-    }
+    "collapsed": false
    },
    "source": [
     "Then, of course, lets init AgentOps. We're going to bypass creating a session automatically for the sake of showing it below."
@@ -93,9 +89,6 @@
    "cell_type": "code",
    "execution_count": null,
    "id": "39af2cd027ce268",
-<<<<<<< HEAD
-   "execution_count": 2
-=======
    "metadata": {
     "collapsed": false
    },
@@ -104,7 +97,6 @@
     "agentops.init(AGENTOPS_API_KEY, auto_start_session=False)\n",
     "openai = OpenAI()"
    ]
->>>>>>> c572344c
   },
   {
    "cell_type": "markdown",
@@ -118,53 +110,19 @@
   },
   {
    "cell_type": "code",
-<<<<<<< HEAD
-   "outputs": [
-    {
-     "name": "stderr",
-     "output_type": "stream",
-     "text": [
-      "🖇 AgentOps: \u001B[34m\u001B[34mSession Replay: https://app.agentops.ai/drilldown?session_id=e8d61d17-270d-441a-a724-28ef0090d0a8\u001B[0m\u001B[0m\n",
-      "🖇 AgentOps: \u001B[34m\u001B[34mSession Replay: https://app.agentops.ai/drilldown?session_id=a1f8a4c7-c3fa-41bd-97b8-6eda26dbd1c2\u001B[0m\u001B[0m\n"
-     ]
-    },
-    {
-     "name": "stdout",
-     "output_type": "stream",
-     "text": [
-      "session_id_1: e8d61d17-270d-441a-a724-28ef0090d0a8\n",
-      "session_id_2: a1f8a4c7-c3fa-41bd-97b8-6eda26dbd1c2\n"
-     ]
-    }
-   ],
-=======
    "execution_count": null,
    "id": "4f24d06dd29579ff",
    "metadata": {
     "collapsed": false
    },
    "outputs": [],
->>>>>>> c572344c
    "source": [
     "session_1 = agentops.start_session(tags=[\"multi-session-test-1\"])\n",
     "session_2 = agentops.start_session(tags=[\"multi-session-test-2\"])\n",
     "\n",
     "print(\"session_id_1: {}\".format(session_1.session_id))\n",
     "print(\"session_id_2: {}\".format(session_2.session_id))"
-<<<<<<< HEAD
-   ],
-   "metadata": {
-    "collapsed": false,
-    "ExecuteTime": {
-     "end_time": "2024-07-12T21:57:49.140581Z",
-     "start_time": "2024-07-12T21:57:47.585661Z"
-    }
-   },
-   "id": "4f24d06dd29579ff",
-   "execution_count": 3
-=======
-   ]
->>>>>>> c572344c
+   ]
   },
   {
    "cell_type": "markdown",
@@ -182,21 +140,12 @@
    "execution_count": null,
    "id": "8a2d65f5fcdb137",
    "metadata": {
-    "collapsed": false,
-    "ExecuteTime": {
-     "end_time": "2024-07-12T21:57:49.140968Z",
-     "start_time": "2024-07-12T21:57:49.138115Z"
-    }
-   },
-<<<<<<< HEAD
-   "id": "8a2d65f5fcdb137",
-   "execution_count": 4
-=======
+    "collapsed": false
+   },
    "outputs": [],
    "source": [
     "messages = [{\"role\": \"user\", \"content\": \"Hello\"}]"
    ]
->>>>>>> c572344c
   },
   {
    "cell_type": "markdown",
@@ -224,20 +173,7 @@
     "    messages=messages,\n",
     "    temperature=0.5,\n",
     ")"
-<<<<<<< HEAD
-   ],
-   "metadata": {
-    "collapsed": false,
-    "ExecuteTime": {
-     "end_time": "2024-07-12T21:57:49.688591Z",
-     "start_time": "2024-07-12T21:57:49.143357Z"
-    }
-   },
-   "id": "106a1c899602bd33",
-   "execution_count": 5
-=======
-   ]
->>>>>>> c572344c
+   ]
   },
   {
    "cell_type": "markdown",
@@ -265,20 +201,7 @@
     "    messages=messages,\n",
     "    temperature=0.5,\n",
     ")"
-<<<<<<< HEAD
-   ],
-   "metadata": {
-    "collapsed": false,
-    "ExecuteTime": {
-     "end_time": "2024-07-12T21:57:50.038932Z",
-     "start_time": "2024-07-12T21:57:49.690806Z"
-    }
-   },
-   "id": "be3b866ee04ef767",
-   "execution_count": 6
-=======
-   ]
->>>>>>> c572344c
+   ]
   },
   {
    "cell_type": "markdown",
@@ -304,20 +227,7 @@
     "response2 = openai.chat.completions.create(\n",
     "    model=\"gpt-3.5-turbo\", messages=messages, temperature=0.5, session=session_2\n",
     ")"
-<<<<<<< HEAD
-   ],
-   "metadata": {
-    "collapsed": false,
-    "ExecuteTime": {
-     "end_time": "2024-07-12T21:57:50.962033Z",
-     "start_time": "2024-07-12T21:57:50.042297Z"
-    }
-   },
-   "id": "4ad4c7629509b4be",
-   "execution_count": 7
-=======
-   ]
->>>>>>> c572344c
+   ]
   },
   {
    "cell_type": "markdown",
@@ -337,21 +247,12 @@
    "execution_count": null,
    "id": "964e3073bac33223",
    "metadata": {
-    "collapsed": false,
-    "ExecuteTime": {
-     "end_time": "2024-07-12T21:57:50.971921Z",
-     "start_time": "2024-07-12T21:57:50.962949Z"
-    }
-   },
-<<<<<<< HEAD
-   "id": "964e3073bac33223",
-   "execution_count": 8
-=======
+    "collapsed": false
+   },
    "outputs": [],
    "source": [
     "session_1.record(ActionEvent(action_type=\"test event\"))"
    ]
->>>>>>> c572344c
   },
   {
    "cell_type": "markdown",
