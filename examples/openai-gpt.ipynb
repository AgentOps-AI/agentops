--- conflicted
+++ resolved
@@ -70,202 +70,104 @@
   },
   {
    "cell_type": "code",
-   "execution_count": 3,
-   "id": "fe8116d5969f1d23",
-   "metadata": {
-    "collapsed": false,
-    "ExecuteTime": {
-     "end_time": "2024-06-28T00:30:04.266191Z",
-     "start_time": "2024-06-28T00:30:03.833561Z"
-    }
-   },
-   "outputs": [
-    {
-     "name": "stderr",
-     "output_type": "stream",
-     "text": [
-      "🖇 AgentOps: \u001B[34m\u001B[34mSession Replay: https://app.agentops.ai/drilldown?session_id=806d7e02-abae-4e17-9c0e-b84c30157615\u001B[0m\u001B[0m\n"
-     ]
-    },
-    {
-     "data": {
-      "text/plain": "<agentops.session.Session at 0x113b0f9d0>"
-     },
-     "execution_count": 3,
-     "metadata": {},
-     "output_type": "execute_result"
-    }
-   ],
+   "outputs": [],
    "source": [
     "openai = OpenAI(api_key=OPENAI_API_KEY)\n",
     "agentops.init(AGENTOPS_API_KEY, tags=['openai-gpt-notebook'])"
-   ]
-  },
-  {
-   "cell_type": "markdown",
-   "id": "3c20bbfa91b3419c",
-   "metadata": {
-    "collapsed": false
-   },
+   ],
+   "metadata": {
+    "collapsed": false
+   },
+   "id": "5d424a02e30ce7f4"
+  },
+  {
+   "cell_type": "markdown",
    "source": [
     "Now just use OpenAI as you would normally!"
-   ]
-  },
-  {
-   "cell_type": "markdown",
-   "id": "b42f5685ac4af5c2",
-   "metadata": {
-    "collapsed": false
-   },
+   ],
+   "metadata": {
+    "collapsed": false
+   },
+   "id": "c77f4f920c07e3e6"
+  },
+  {
+   "cell_type": "markdown",
    "source": [
     "## Single Session with ChatCompletion"
-   ]
-  },
-  {
-   "cell_type": "code",
-   "execution_count": 4,
-   "id": "9cd47d3fa1e252e1",
-   "metadata": {
-    "collapsed": false,
-    "ExecuteTime": {
-     "end_time": "2024-06-28T00:30:05.424078Z",
-     "start_time": "2024-06-28T00:30:04.263083Z"
-    }
-   },
-   "outputs": [],
-   "source": [
-<<<<<<< HEAD
-    "message = ({\"role\": \"user\", \"content\": \"Hello\"},)\n",
-    "\n",
-    "generator = openai.chat.completions.create(\n",
-    "    model=\"gpt-3.5-turbo\", messages=message, temperature=0.5\n",
-=======
+   ],
+   "metadata": {
+    "collapsed": false
+   },
+   "id": "ca7011cf1ba076c9"
+  },
+  {
+   "cell_type": "code",
+   "outputs": [],
+   "source": [
     "message = ({\"role\": \"user\", \"content\": \"Write a 12 word poem about secret agents.\"},)\n",
     "res = openai.chat.completions.create(\n",
     "    model=\"gpt-3.5-turbo\", messages=message, temperature=0.5, stream=True\n",
->>>>>>> c6223a1a
     ")"
-   ]
-  },
-  {
-   "cell_type": "markdown",
-   "id": "4a231440",
-   "metadata": {},
-   "source": [
-    "Streamed completions are also automatically logged to AgentOps."
-   ]
-  },
-  {
-   "cell_type": "code",
-   "execution_count": null,
-   "id": "19704228",
-   "metadata": {},
-   "outputs": [],
-   "source": [
-    "full_response = \"\"\n",
-    "for chunk in res:\n",
-    "    if chunk.choices[0].delta.content is not None:\n",
-    "        full_response += chunk.choices[0].delta.content\n",
-    "\n",
-    "print(full_response.strip())"
-   ]
-  },
-  {
-   "cell_type": "markdown",
-   "id": "bf75276ad9fbb3f4",
-   "metadata": {
-    "collapsed": false
-   },
+   ],
+   "metadata": {
+    "collapsed": false
+   },
+   "id": "2704d6d625efa77f"
+  },
+  {
+   "cell_type": "markdown",
    "source": [
     "Make sure to end your session with a `Result` (Success|Fail|Indeterminate) for better tracking"
-   ]
-  },
-  {
-   "cell_type": "code",
-   "execution_count": 5,
-   "id": "f59fe80a7e00e6e8",
-   "metadata": {
-    "collapsed": false,
-    "ExecuteTime": {
-     "end_time": "2024-06-28T00:30:06.533075Z",
-     "start_time": "2024-06-28T00:30:05.425035Z"
-    }
-   },
-   "outputs": [
-    {
-     "name": "stderr",
-     "output_type": "stream",
-     "text": [
-      "🖇 AgentOps: This run's cost $0.000017\n",
-      "🖇 AgentOps: \u001B[34m\u001B[34mSession Replay: https://app.agentops.ai/drilldown?session_id=806d7e02-abae-4e17-9c0e-b84c30157615\u001B[0m\u001B[0m\n"
-     ]
-    },
-    {
-     "name": "stdout",
-     "output_type": "stream",
-     "text": [
-      "[{'event_type': 'llms', 'params': {'model': 'gpt-3.5-turbo', 'messages': ({'role': 'user', 'content': 'Hello'},), 'temperature': 0.5}, 'returns': {'id': 'chatcmpl-9etn3UDr2IpCwEQlCAoOa7LhDWXtq', 'choices': [{'finish_reason': 'stop', 'index': 0, 'logprobs': None, 'message': {'content': 'Hello! How can I assist you today?', 'role': 'assistant', 'function_call': None, 'tool_calls': None}}], 'created': 1719534605, 'model': 'gpt-3.5-turbo-0125', 'object': 'chat.completion', 'system_fingerprint': None, 'usage': {'completion_tokens': 9, 'prompt_tokens': 8, 'total_tokens': 17}}, 'init_timestamp': '2024-06-28T00:30:04.218Z', 'end_timestamp': '2024-06-28T00:30:05.421Z', 'agent_id': None, 'id': UUID('b0a1abb7-9ebd-407e-ba24-f612b70eebcf'), 'thread_id': None, 'prompt': ({'role': 'user', 'content': 'Hello'},), 'prompt_tokens': 8, 'completion': {'content': 'Hello! How can I assist you today?', 'role': 'assistant', 'function_call': None, 'tool_calls': None}, 'completion_tokens': 9, 'model': 'gpt-3.5-turbo-0125'}]\n"
-     ]
-    }
-   ],
+   ],
+   "metadata": {
+    "collapsed": false
+   },
+   "id": "ce4965fc1614b5fe"
+  },
+  {
+   "cell_type": "code",
+   "outputs": [],
    "source": [
     "agentops.end_session(\"Success\")"
-   ]
-  },
-  {
-   "cell_type": "markdown",
-   "id": "318a7186c1be2d59",
-   "metadata": {
-    "collapsed": false
-   },
+   ],
+   "metadata": {
+    "collapsed": false
+   },
+   "id": "537abd77cd0e0d25"
+  },
+  {
+   "cell_type": "markdown",
    "source": [
     "Now if you check the AgentOps dashboard, you should see information related to this run!"
-   ]
-  },
-  {
-   "cell_type": "markdown",
-   "id": "ccf998561cb9a834",
-   "metadata": {
-    "collapsed": false
-   },
+   ],
+   "metadata": {
+    "collapsed": false
+   },
+   "id": "dd69580627842705"
+  },
+  {
+   "cell_type": "markdown",
    "source": [
     "# Events\n",
     "Additionally, you can track custom events via AgentOps.\n",
     "Let's start a new session and record some events "
-   ]
-  },
-  {
-   "cell_type": "code",
-   "execution_count": 6,
-   "id": "f5a1a63ff4ecf127",
-   "metadata": {
-    "collapsed": false,
-    "ExecuteTime": {
-     "end_time": "2024-06-28T00:30:06.877746Z",
-     "start_time": "2024-06-28T00:30:06.530608Z"
-    }
-   },
-   "outputs": [
-    {
-     "name": "stderr",
-     "output_type": "stream",
-     "text": [
-      "🖇 AgentOps: \u001B[34m\u001B[34mSession Replay: https://app.agentops.ai/drilldown?session_id=128cc6ae-3bd3-405f-865d-6fbc0b34f4b9\u001B[0m\u001B[0m\n"
-     ]
-    },
-    {
-     "data": {
-      "text/plain": "<agentops.session.Session at 0x1146734d0>"
-     },
-     "execution_count": 6,
-     "metadata": {},
-     "output_type": "execute_result"
-    }
-   ],
+   ],
+   "metadata": {
+    "collapsed": false
+   },
+   "id": "b824bb935c7b7f80"
+  },
+  {
+   "cell_type": "code",
+   "outputs": [],
    "source": [
     "# Create new session\n",
     "agentops.start_session(tags=[\"openai-gpt-notebook-events\"])"
-   ]
+   ],
+   "metadata": {
+    "collapsed": false
+   },
+   "id": "544c8f1bdb8c6e4b"
   },
   {
    "cell_type": "markdown",
@@ -347,7 +249,6 @@
   },
   {
    "cell_type": "code",
-<<<<<<< HEAD
    "outputs": [
     {
      "name": "stderr",
@@ -368,10 +269,6 @@
    "source": [
     "agentops.end_session(\"Success\")"
    ],
-=======
-   "execution_count": null,
-   "id": "4ca2b49fc06adddb",
->>>>>>> c6223a1a
    "metadata": {
     "collapsed": false,
     "ExecuteTime": {
@@ -379,15 +276,8 @@
      "start_time": "2024-06-28T00:30:07.509346Z"
     }
    },
-<<<<<<< HEAD
    "id": "4ca2b49fc06adddb",
    "execution_count": 9
-=======
-   "outputs": [],
-   "source": [
-    "agentops.end_session(\"Success\")"
-   ]
->>>>>>> c6223a1a
   }
  ],
  "metadata": {
