--- conflicted
+++ resolved
@@ -13,14 +13,10 @@
   },
   {
    "cell_type": "code",
-   "execution_count": 1,
+   "execution_count": null,
    "id": "c51dcbda80eb8c53",
    "metadata": {
-    "collapsed": false,
-    "ExecuteTime": {
-     "end_time": "2024-07-12T21:55:33.022596Z",
-     "start_time": "2024-07-12T21:55:32.354452Z"
-    }
+    "collapsed": false
    },
    "outputs": [],
    "source": [
@@ -66,40 +62,16 @@
   },
   {
    "cell_type": "code",
-   "outputs": [
-    {
-     "name": "stderr",
-     "output_type": "stream",
-     "text": [
-      "🖇 AgentOps: \u001B[34m\u001B[34mSession Replay: https://app.agentops.ai/drilldown?session_id=4d085e0e-0b07-409e-a4b4-065d84db1ced\u001B[0m\u001B[0m\n"
-     ]
-    },
-    {
-     "data": {
-      "text/plain": "<agentops.session.Session at 0x116b51910>"
-     },
-     "execution_count": 3,
-     "metadata": {},
-     "output_type": "execute_result"
-    }
-   ],
+   "outputs": [],
    "source": [
     "openai = OpenAI(api_key=OPENAI_API_KEY)\n",
     "agentops.init(AGENTOPS_API_KEY, tags=[\"openai-gpt-notebook\"])"
    ],
    "metadata": {
-    "collapsed": false,
-    "ExecuteTime": {
-     "end_time": "2024-07-12T21:55:39.741204Z",
-     "start_time": "2024-07-12T21:55:33.032622Z"
-    }
+    "collapsed": false
    },
    "id": "5d424a02e30ce7f4",
-<<<<<<< HEAD
-   "execution_count": 3
-=======
-   "execution_count": null
->>>>>>> 133ab345
+   "execution_count": null
   },
   {
    "cell_type": "markdown",
@@ -131,18 +103,10 @@
     ")"
    ],
    "metadata": {
-    "collapsed": false,
-    "ExecuteTime": {
-     "end_time": "2024-07-12T21:55:40.118413Z",
-     "start_time": "2024-07-12T21:55:39.744231Z"
-    }
+    "collapsed": false
    },
    "id": "2704d6d625efa77f",
-<<<<<<< HEAD
-   "execution_count": 4
-=======
-   "execution_count": null
->>>>>>> 133ab345
+   "execution_count": null
   },
   {
    "cell_type": "markdown",
@@ -156,32 +120,15 @@
   },
   {
    "cell_type": "code",
-   "outputs": [
-    {
-     "name": "stderr",
-     "output_type": "stream",
-     "text": [
-      "🖇 AgentOps: This run's cost $0.00\n",
-      "🖇 AgentOps: \u001B[34m\u001B[34mSession Replay: https://app.agentops.ai/drilldown?session_id=4d085e0e-0b07-409e-a4b4-065d84db1ced\u001B[0m\u001B[0m\n"
-     ]
-    }
-   ],
+   "outputs": [],
    "source": [
     "agentops.end_session(\"Success\")"
    ],
    "metadata": {
-    "collapsed": false,
-    "ExecuteTime": {
-     "end_time": "2024-07-12T21:55:41.396250Z",
-     "start_time": "2024-07-12T21:55:40.118602Z"
-    }
+    "collapsed": false
    },
    "id": "537abd77cd0e0d25",
-<<<<<<< HEAD
-   "execution_count": 5
-=======
-   "execution_count": null
->>>>>>> 133ab345
+   "execution_count": null
   },
   {
    "cell_type": "markdown",
@@ -207,40 +154,16 @@
   },
   {
    "cell_type": "code",
-   "outputs": [
-    {
-     "name": "stderr",
-     "output_type": "stream",
-     "text": [
-      "🖇 AgentOps: \u001B[34m\u001B[34mSession Replay: https://app.agentops.ai/drilldown?session_id=380a7dc0-2075-4bb6-916f-1cb4553a4379\u001B[0m\u001B[0m\n"
-     ]
-    },
-    {
-     "data": {
-      "text/plain": "<agentops.session.Session at 0x116b51e50>"
-     },
-     "execution_count": 6,
-     "metadata": {},
-     "output_type": "execute_result"
-    }
-   ],
+   "outputs": [],
    "source": [
     "# Create new session\n",
     "agentops.start_session(tags=[\"openai-gpt-notebook-events\"])"
    ],
    "metadata": {
-    "collapsed": false,
-    "ExecuteTime": {
-     "end_time": "2024-07-12T21:55:42.010670Z",
-     "start_time": "2024-07-12T21:55:41.394026Z"
-    }
+    "collapsed": false
    },
    "id": "544c8f1bdb8c6e4b",
-<<<<<<< HEAD
-   "execution_count": 6
-=======
-   "execution_count": null
->>>>>>> 133ab345
+   "execution_count": null
   },
   {
    "cell_type": "markdown",
@@ -252,25 +175,12 @@
   },
   {
    "cell_type": "code",
-   "execution_count": 7,
+   "execution_count": null,
    "id": "b45754a57148eed1",
    "metadata": {
-    "collapsed": false,
-    "ExecuteTime": {
-     "end_time": "2024-07-12T21:55:42.021396Z",
-     "start_time": "2024-07-12T21:55:42.009253Z"
-    }
-   },
-   "outputs": [
-    {
-     "data": {
-      "text/plain": "6"
-     },
-     "execution_count": 7,
-     "metadata": {},
-     "output_type": "execute_result"
-    }
-   ],
+    "collapsed": false
+   },
+   "outputs": [],
    "source": [
     "from agentops import record_action\n",
     "\n",
@@ -293,14 +203,9 @@
   },
   {
    "cell_type": "code",
-   "execution_count": 8,
+   "execution_count": null,
    "id": "2ac84c35",
-   "metadata": {
-    "ExecuteTime": {
-     "end_time": "2024-07-12T21:55:42.729526Z",
-     "start_time": "2024-07-12T21:55:42.023088Z"
-    }
-   },
+   "metadata": {},
    "outputs": [],
    "source": [
     "from agentops import ActionEvent\n",
@@ -322,28 +227,15 @@
   },
   {
    "cell_type": "code",
-   "outputs": [
-    {
-     "name": "stderr",
-     "output_type": "stream",
-     "text": [
-      "🖇 AgentOps: This run's cost $0.000017\n",
-      "🖇 AgentOps: \u001B[34m\u001B[34mSession Replay: https://app.agentops.ai/drilldown?session_id=380a7dc0-2075-4bb6-916f-1cb4553a4379\u001B[0m\u001B[0m\n"
-     ]
-    }
-   ],
+   "outputs": [],
    "source": [
     "agentops.end_session(\"Success\")"
    ],
    "metadata": {
-    "collapsed": false,
-    "ExecuteTime": {
-     "end_time": "2024-07-12T21:55:46.237201Z",
-     "start_time": "2024-07-12T21:55:42.729469Z"
-    }
+    "collapsed": false
    },
    "id": "4ca2b49fc06adddb",
-   "execution_count": 9
+   "execution_count": null
   }
  ],
  "metadata": {
