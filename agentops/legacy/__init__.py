--- conflicted
+++ resolved
@@ -250,17 +250,11 @@
     # )
     if session_or_status is None and kwargs:
         if _current_session is not None:
-<<<<<<< HEAD
-            if _current_session.span is not None:
-                _set_span_attributes(_current_session.span, kwargs)
-                _finalize_span(_current_session.span, _current_session.token)
-                _flush_span_processors()
-            _current_session = None
-=======
             try:
-                _set_span_attributes(_current_session.span, kwargs)
-                _finalize_span(_current_session.span, _current_session.token)
-                _flush_span_processors()
+                if _current_session.span is not None:
+                    _set_span_attributes(_current_session.span, kwargs)
+                    _finalize_span(_current_session.span, _current_session.token)
+                    _flush_span_processors()
                 _current_session = None
             except Exception as e:
                 logger.warning(f"Error ending current session: {e}")
@@ -271,33 +265,19 @@
                         _current_session = None
                 except:
                     pass
->>>>>>> e1c85626
         return
     
     # Handle the standard pattern and CrewAI >= 0.105.0 pattern where a Session object is passed.
     # In both cases, we call _finalize_span with the span and token from the Session.
     # This is the most direct and precise way to end a specific session.
     if hasattr(session_or_status, 'span') and hasattr(session_or_status, 'token'):
-<<<<<<< HEAD
-        # Set attributes if provided
-        if kwargs:
-            _set_span_attributes(session_or_status.span, kwargs)
-        
-        # End the span
-        if session_or_status.span is not None:
-            _finalize_span(session_or_status.span, session_or_status.token)
-            _flush_span_processors()
-        
-        # Clear the global session reference if this is the current session
-        if _current_session is session_or_status:
-            _current_session = None
-        return
-=======
         try:
             # Set attributes and finalize the span
-            _set_span_attributes(session_or_status.span, kwargs)
-            _finalize_span(session_or_status.span, session_or_status.token)
-            _flush_span_processors()
+            if session_or_status.span is not None:
+                _set_span_attributes(session_or_status.span, kwargs)
+            if session_or_status.span is not None:
+                _finalize_span(session_or_status.span, session_or_status.token)
+                _flush_span_processors()
             
             # Clear the global session reference if this is the current session
             if _current_session is session_or_status:
@@ -312,7 +292,6 @@
                         _current_session = None
             except:
                 pass
->>>>>>> e1c85626
 
 
 def end_all_sessions():
