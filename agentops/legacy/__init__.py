"""
Compatibility layer for deprecated functions and classes.

CrewAI contains direct integrations with AgentOps across multiple versions.
These integrations use different patterns:
- CrewAI < 0.105.0: Direct calls to agentops.end_session() with kwargs
- CrewAI >= 0.105.0: Event-based integration using Session objects

This module maintains backward compatibility with all these API patterns.
"""

from typing import Optional, Any, Dict, List, Tuple, Union

from agentops.logging import logger
from agentops.sdk.core import TracingCore
from agentops.semconv.span_kinds import SpanKind
from agentops.exceptions import AgentOpsClientNotInitializedException
<<<<<<< HEAD
=======

_current_session: Optional["Session"] = None
>>>>>>> c1a40153


class Session:
    """
    This class provides compatibility with CrewAI >= 0.105.0, which uses an event-based
    integration pattern where it calls methods directly on the Session object:
    
    - create_agent(): Called when a CrewAI agent is created
    - record(): Called when a CrewAI tool is used
    - end_session(): Called when a CrewAI run completes
    """

    def __init__(self, span: Any, token: Any):
        self.span = span
        self.token = token

    def __del__(self):
        try:
            self.span.end()
        except:
            pass

    def create_agent(self, name: Optional[str] = None, agent_id: Optional[str] = None, **kwargs):
        """
        Method to create an agent for CrewAI >= 0.105.0 compatibility.
        
        CrewAI >= 0.105.0 calls this with:
        - name=agent.role
        - agent_id=str(agent.id)
        """
        pass

    def record(self, event=None):
        """
        Method to record events for CrewAI >= 0.105.0 compatibility.
        
        CrewAI >= 0.105.0 calls this with a tool event when a tool is used.
        """
        pass

    def end_session(self, **kwargs):
        """
        Method to end the session for CrewAI >= 0.105.0 compatibility.
        
        CrewAI >= 0.105.0 calls this with:
        - end_state="Success"
        - end_state_reason="Finished Execution"
        
        forces a flush to ensure the span is exported immediately.
        """
        _set_span_attributes(self.span, kwargs)
        self.span.end()
        _flush_span_processors()


def _create_session_span(tags: Union[Dict[str, Any], List[str], None] = None) -> tuple:
    """
    Helper function to create a session span with tags.
    
    This is an internal function used by start_session() to create the
    from the SDK to create a span with kind=SpanKind.SESSION.

    Args:
        tags: Optional tags to attach to the span. These tags will be
             visible in the AgentOps dashboard and can be used for filtering.

    Returns:
        A tuple of (span, context, token) where:
        - context is the span context
        - token is the context token needed for detaching
    """
    from agentops.sdk.decorators.utility import _make_span

    attributes = {}
    if tags:
        attributes["tags"] = tags
    return _make_span("session", span_kind=SpanKind.SESSION, attributes=attributes)

def _create_session_span(tags: Union[Dict[str, Any], List[str], None] = None) -> tuple:
    """
    Helper function to create a session span with tags.

    Args:
        tags: Optional tags to attach to the span

    Returns:
        A tuple of (span, context, token)
    """
    from agentops.sdk.decorators.utility import _make_span

    attributes = {}
    if tags:
        attributes["tags"] = tags
    return _make_span("session", span_kind=SpanKind.SESSION, attributes=attributes)


def start_session(
    tags: Union[Dict[str, Any], List[str], None] = None,
) -> Session:
    """
    @deprecated
    Start a new AgentOps session manually.

    This function creates and starts a new session span, which can be used to group
    related operations together. The session will remain active until end_session
    is called either with the Session object or with kwargs.
    
    Usage patterns:
    1. Standard pattern: session = start_session(); end_session(session)
    2. CrewAI < 0.105.0: start_session(); end_session(end_state="Success", ...)
    3. CrewAI >= 0.105.0: session = start_session(); session.end_session(end_state="Success", ...)
    
    This function stores the session in a global variable to support the CrewAI
    < 0.105.0 pattern where end_session is called without the session object.

    Args:
        tags: Optional tags to attach to the session, useful for filtering in the dashboard.
             Can be a list of strings or a dict of key-value pairs.

    Returns:
<<<<<<< HEAD
        A Session object that should be passed to end_session
=======
        A Session object that should be passed to end_session (except in the
        CrewAI < 0.105.0 pattern where end_session is called with kwargs only)
>>>>>>> c1a40153

    Raises:
        AgentOpsClientNotInitializedException: If the client is not initialized
    """
<<<<<<< HEAD
    try:
        span, context, token = _create_session_span(tags)
        return Session(span, token)
    except AgentOpsClientNotInitializedException:
        from agentops import Client

        Client().init()
        # Try again after initialization
        span, context, token = _create_session_span(tags)
        return Session(span, token)
=======
    global _current_session
    
    if not TracingCore.get_instance().initialized:
        from agentops import Client
        Client().init()
    
    span, context, token = _create_session_span(tags)
    session = Session(span, token)
    _current_session = session
    return session


def _set_span_attributes(span: Any, attributes: Dict[str, Any]) -> None:
    """
    Helper to set attributes on a span.
    
    Args:
        span: The span to set attributes on
        attributes: The attributes to set as a dictionary
    """
    if not attributes or not hasattr(span, "set_attribute"):
        return
        
    for key, value in attributes.items():
        span.set_attribute(f"agentops.status.{key}", str(value))
>>>>>>> c1a40153


def _flush_span_processors() -> None:
    """
    Helper to force flush all span processors.
    """
    try:
        from opentelemetry.trace import get_tracer_provider
        tracer_provider = get_tracer_provider()
        tracer_provider.force_flush()  # type: ignore
    except Exception as e:
        logger.warning(f"Failed to force flush span processor: {e}")
        

def end_session(session_or_status: Any = None, **kwargs) -> None:
    """
    @deprecated
    End a previously started AgentOps session.

    This function ends the session span and detaches the context token,
    completing the session lifecycle.

    This function supports multiple calling patterns for backward compatibility:
    1. With a Session object: Used by most code and CrewAI >= 0.105.0 event system
    2. With named parameters only: Used by CrewAI < 0.105.0 direct integration
    3. With a string status: Used by some older code

    Args:
        session_or_status: The session object returned by start_session,
                          or a string representing the status (for backwards compatibility)
        **kwargs: Additional arguments for CrewAI < 0.105.0 compatibility. 
                 CrewAI < 0.105.0 passes these named arguments:
                 - end_state="Success"
                 - end_state_reason="Finished Execution"
                 - is_auto_end=True
                 
                 When called this way, the function will use the most recently
                 created session via start_session().
    """
    from agentops.sdk.decorators.utility import _finalize_span
<<<<<<< HEAD

    _finalize_span(session.span, session.token)
=======
    
    from agentops.sdk.core import TracingCore
    if not TracingCore.get_instance().initialized:
        logger.debug("Ignoring end_session call - TracingCore not initialized")
        return

    # In some old implementations, and in crew < 0.10.5 `end_session` will be 
    # called with a single string as a positional argument like: "Success" 

    # Handle the CrewAI < 0.105.0 integration pattern where end_session is called
    # with only named parameters. In this pattern, CrewAI does not keep a reference
    # to the Session object, instead it calls:
    #
    # agentops.end_session(
    #     end_state="Success",
    #     end_state_reason="Finished Execution",
    #     is_auto_end=True
    # )
    if session_or_status is None and kwargs:
        global _current_session
        
        if _current_session is not None:
            _set_span_attributes(_current_session.span, kwargs)
            _finalize_span(_current_session.span, _current_session.token)
            _flush_span_processors()
            _current_session = None
        return
    
    # Handle the standard pattern and CrewAI >= 0.105.0 pattern where a Session object is passed.
    # In both cases, we call _finalize_span with the span and token from the Session.
    # This is the most direct and precise way to end a specific session.
    if hasattr(session_or_status, 'span') and hasattr(session_or_status, 'token'):
        _set_span_attributes(session_or_status.span, kwargs)
        _finalize_span(session_or_status.span, session_or_status.token)
        _flush_span_processors()

>>>>>>> c1a40153


def end_all_sessions():
    """
    @deprecated
    We don't automatically track more than one session, so just end the session 
    that we are tracking. 
    """
    end_session()


def ToolEvent(*args, **kwargs) -> None:
    """
    @deprecated
    Use tracing instead.
    """
    return None


def ErrorEvent(*args, **kwargs):
    """
    @deprecated
    Use tracing instead.
    
    For backward compatibility with tests, this returns a minimal object with the
    required attributes.
    """
    from agentops.helpers.time import get_ISO_time
    
    class LegacyErrorEvent:
        def __init__(self):
            self.init_timestamp = get_ISO_time()
            self.end_timestamp = None
    
    return LegacyErrorEvent()


def ActionEvent(*args, **kwargs):
    """
    @deprecated
    Use tracing instead.
    
    For backward compatibility with tests, this returns a minimal object with the
    required attributes.
    """
    from agentops.helpers.time import get_ISO_time
    
    class LegacyActionEvent:
        def __init__(self):
            self.init_timestamp = get_ISO_time()
            self.end_timestamp = None
    
    return LegacyActionEvent()


def LLMEvent(*args, **kwargs) -> None:
    """
    @deprecated
    Use tracing instead.
    """
    return None


def track_agent(*args, **kwargs):
    """
    @deprecated
    Decorator for marking agents in legacy projects.
    """
    def noop(f):
        return f
    return noop


def track_tool(*args, **kwargs):
    """
    @deprecated
    Decorator for marking tools and legacy projects. 
    """
    def noop(f):
        return f
    return noop


<<<<<<< HEAD

__all__ = ["start_session", "end_session", "ToolEvent", "ErrorEvent", "ActionEvent", "track_agent", "end_all_sessions"]
=======
__all__ = [
    "start_session", 
    "end_session", 
    "ToolEvent", 
    "ErrorEvent", 
    "ActionEvent", 
    "track_agent", 
    "track_tool",
    "end_all_sessions"
]
>>>>>>> c1a40153
<|MERGE_RESOLUTION|>--- conflicted
+++ resolved
@@ -15,11 +15,7 @@
 from agentops.sdk.core import TracingCore
 from agentops.semconv.span_kinds import SpanKind
 from agentops.exceptions import AgentOpsClientNotInitializedException
-<<<<<<< HEAD
-=======
-
 _current_session: Optional["Session"] = None
->>>>>>> c1a40153
 
 
 class Session:
@@ -140,28 +136,12 @@
              Can be a list of strings or a dict of key-value pairs.
 
     Returns:
-<<<<<<< HEAD
-        A Session object that should be passed to end_session
-=======
         A Session object that should be passed to end_session (except in the
         CrewAI < 0.105.0 pattern where end_session is called with kwargs only)
->>>>>>> c1a40153
 
     Raises:
         AgentOpsClientNotInitializedException: If the client is not initialized
     """
-<<<<<<< HEAD
-    try:
-        span, context, token = _create_session_span(tags)
-        return Session(span, token)
-    except AgentOpsClientNotInitializedException:
-        from agentops import Client
-
-        Client().init()
-        # Try again after initialization
-        span, context, token = _create_session_span(tags)
-        return Session(span, token)
-=======
     global _current_session
     
     if not TracingCore.get_instance().initialized:
@@ -187,8 +167,6 @@
         
     for key, value in attributes.items():
         span.set_attribute(f"agentops.status.{key}", str(value))
->>>>>>> c1a40153
-
 
 def _flush_span_processors() -> None:
     """
@@ -228,10 +206,6 @@
                  created session via start_session().
     """
     from agentops.sdk.decorators.utility import _finalize_span
-<<<<<<< HEAD
-
-    _finalize_span(session.span, session.token)
-=======
     
     from agentops.sdk.core import TracingCore
     if not TracingCore.get_instance().initialized:
@@ -268,8 +242,6 @@
         _finalize_span(session_or_status.span, session_or_status.token)
         _flush_span_processors()
 
->>>>>>> c1a40153
-
 
 def end_all_sessions():
     """
@@ -352,10 +324,6 @@
     return noop
 
 
-<<<<<<< HEAD
-
-__all__ = ["start_session", "end_session", "ToolEvent", "ErrorEvent", "ActionEvent", "track_agent", "end_all_sessions"]
-=======
 __all__ = [
     "start_session", 
     "end_session", 
@@ -365,5 +333,4 @@
     "track_agent", 
     "track_tool",
     "end_all_sessions"
-]
->>>>>>> c1a40153
+]