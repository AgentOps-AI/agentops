--- conflicted
+++ resolved
@@ -6,38 +6,20 @@
 """
 from typing import Any
 from agentops.logging import logger
-from agentops.semconv import (
-    AgentAttributes,
-    WorkflowAttributes,
-    SpanAttributes,
-    InstrumentationAttributes
-)
-
-<<<<<<< HEAD
-from agentops.instrumentation.common.attributes import AttributeMap, _extract_attributes_from_mapping
-from agentops.instrumentation.common.attributes import get_common_attributes
-from agentops.instrumentation.openai.attributes.response import get_response_response_attributes
-
-from agentops.instrumentation.openai_agents import LIBRARY_NAME, LIBRARY_VERSION
-from agentops.instrumentation.openai_agents.attributes.model import extract_model_config
-from agentops.instrumentation.openai_agents.attributes.completion import get_generation_output_attributes
-
-
-=======
+from agentops.semconv import AgentAttributes, WorkflowAttributes, SpanAttributes, InstrumentationAttributes
+
 from agentops.instrumentation.common import AttributeMap, _extract_attributes_from_mapping
 from agentops.instrumentation.common.attributes import get_common_attributes
 from agentops.instrumentation.common.objects import get_uploaded_object_attributes
 from agentops.instrumentation.openai.attributes.response import get_response_response_attributes
 from agentops.instrumentation.openai_agents import LIBRARY_NAME, LIBRARY_VERSION
 from agentops.instrumentation.openai_agents.attributes.model import (
-    get_model_attributes, 
-    get_model_config_attributes, 
+    get_model_attributes,
+    get_model_config_attributes,
 )
 from agentops.instrumentation.openai_agents.attributes.completion import get_generation_output_attributes
 
 
-
->>>>>>> f111f554
 # Attribute mapping for AgentSpanData
 AGENT_SPAN_ATTRIBUTES: AttributeMap = {
     AgentAttributes.AGENT_NAME: "name",
@@ -99,86 +81,87 @@
 
 def get_common_instrumentation_attributes() -> AttributeMap:
     """Get common instrumentation attributes for the OpenAI Agents instrumentation.
-    
+
     This combines the generic AgentOps attributes with OpenAI Agents specific library attributes.
-    
+
     Returns:
         Dictionary of common instrumentation attributes
     """
     attributes = get_common_attributes()
-    attributes.update({
-        InstrumentationAttributes.LIBRARY_NAME: LIBRARY_NAME,
-        InstrumentationAttributes.LIBRARY_VERSION: LIBRARY_VERSION,
-    })
+    attributes.update(
+        {
+            InstrumentationAttributes.LIBRARY_NAME: LIBRARY_NAME,
+            InstrumentationAttributes.LIBRARY_VERSION: LIBRARY_VERSION,
+        }
+    )
     return attributes
 
 
 def get_agent_span_attributes(span_data: Any) -> AttributeMap:
     """Extract attributes from an AgentSpanData object.
-    
+
     Agents are requests made to the `openai.agents` endpoint.
-    
+
     Args:
         span_data: The AgentSpanData object
-        
+
     Returns:
         Dictionary of attributes for agent span
     """
     attributes = _extract_attributes_from_mapping(span_data, AGENT_SPAN_ATTRIBUTES)
     attributes.update(get_common_attributes())
-    
+
     return attributes
 
 
 def get_function_span_attributes(span_data: Any) -> AttributeMap:
     """Extract attributes from a FunctionSpanData object.
-    
+
     Functions are requests made to the `openai.functions` endpoint.
-    
+
     Args:
         span_data: The FunctionSpanData object
-        
+
     Returns:
         Dictionary of attributes for function span
     """
     attributes = _extract_attributes_from_mapping(span_data, FUNCTION_SPAN_ATTRIBUTES)
     attributes.update(get_common_attributes())
-    
+
     return attributes
 
 
 def get_handoff_span_attributes(span_data: Any) -> AttributeMap:
     """Extract attributes from a HandoffSpanData object.
-    
+
     Handoffs are requests made to the `openai.handoffs` endpoint.
-    
+
     Args:
         span_data: The HandoffSpanData object
-        
+
     Returns:
         Dictionary of attributes for handoff span
     """
     attributes = _extract_attributes_from_mapping(span_data, HANDOFF_SPAN_ATTRIBUTES)
     attributes.update(get_common_attributes())
-    
-    return attributes
-
+
+    return attributes
 
 
 def get_response_span_attributes(span_data: Any) -> AttributeMap:
     """Extract attributes from a ResponseSpanData object with full LLM response processing.
-    
-    Responses are requests made to the `openai.responses` endpoint. 
-    
+
+    Responses are requests made to the `openai.responses` endpoint.
+
     This function extracts not just the basic input/response mapping but also processes
     the rich response object to extract LLM-specific attributes like token usage,
     model information, content, etc.
-    
-    TODO tool calls arrive from this span type; need to figure out why that is. 
-    
+
+    TODO tool calls arrive from this span type; need to figure out why that is.
+
     Args:
         span_data: The ResponseSpanData object
-        
+
     Returns:
         Dictionary of attributes for response span
     """
@@ -188,52 +171,49 @@
 
     if span_data.response:
         attributes.update(get_response_response_attributes(span_data.response))
-    
+
     return attributes
 
 
 def get_generation_span_attributes(span_data: Any) -> AttributeMap:
     """Extract attributes from a GenerationSpanData object.
-    
+
     Generations are requests made to the `openai.completions` endpoint.
-    
-    # TODO this has not been extensively tested yet as there is a flag that needs ot be set to use the 
-    # completions API with the Agents SDK. 
+
+    # TODO this has not been extensively tested yet as there is a flag that needs ot be set to use the
+    # completions API with the Agents SDK.
     # We can enable chat.completions API by calling:
     # `from agents import set_default_openai_api`
     # `set_default_openai_api("chat_completions")`
-    
+
     Args:
         span_data: The GenerationSpanData object
-        
+
     Returns:
         Dictionary of attributes for generation span
     """
     attributes = _extract_attributes_from_mapping(span_data, GENERATION_SPAN_ATTRIBUTES)
     attributes.update(get_common_attributes())
-<<<<<<< HEAD
-=======
-    
+
     if span_data.model:
         attributes.update(get_model_attributes(span_data.model))
->>>>>>> f111f554
-    
+
     # Process output for GenerationSpanData if available
     if span_data.output:
         attributes.update(get_generation_output_attributes(span_data.output))
-        
+
     # Add model config attributes if present
     if span_data.model_config:
         attributes.update(get_model_config_attributes(span_data.model_config))
-    
+
     return attributes
 
 
 def get_transcription_span_attributes(span_data: Any) -> AttributeMap:
     """Extract attributes from a TranscriptionSpanData object.
-    
+
     This represents a conversion from audio to text.
-    
+
     Args:
         span_data: The TranscriptionSpanData object
     Returns:
@@ -241,90 +221,90 @@
     """
     from agentops import get_client
     from agentops.client.api.types import UploadedObjectResponse
-    
+
     client = get_client()
-    
+
     attributes = _extract_attributes_from_mapping(span_data, TRANSCRIPTION_SPAN_ATTRIBUTES)
     attributes.update(get_common_attributes())
-    
+
     if span_data.input:
         prefix = WorkflowAttributes.WORKFLOW_INPUT
         uploaded_object: UploadedObjectResponse = client.api.v4.upload_object(span_data.input)
         attributes.update(get_uploaded_object_attributes(uploaded_object, prefix))
-    
+
     if span_data.model:
         attributes.update(get_model_attributes(span_data.model))
-    
+
     if span_data.model_config:
         attributes.update(get_model_config_attributes(span_data.model_config))
-    
+
     return attributes
 
 
 def get_speech_span_attributes(span_data: Any) -> AttributeMap:
     """Extract attributes from a SpeechSpanData object.
-    
+
     This represents a conversion from audio to text.
-    
+
     Args:
         span_data: The SpeechSpanData object
-        
+
     Returns:
         Dictionary of attributes for speech span
     """
     from agentops import get_client
     from agentops.client.api.types import UploadedObjectResponse
-    
+
     client = get_client()
-    
+
     attributes = _extract_attributes_from_mapping(span_data, SPEECH_SPAN_ATTRIBUTES)
     attributes.update(get_common_attributes())
-    
+
     if span_data.output:
         prefix = WorkflowAttributes.WORKFLOW_OUTPUT
         uploaded_object: UploadedObjectResponse = client.api.v4.upload_object(span_data.output)
         attributes.update(get_uploaded_object_attributes(uploaded_object, prefix))
-    
+
     if span_data.model:
         attributes.update(get_model_attributes(span_data.model))
-    
+
     if span_data.model_config:
         attributes.update(get_model_config_attributes(span_data.model_config))
-    
+
     return attributes
 
 
 def get_speech_group_span_attributes(span_data: Any) -> AttributeMap:
     """Extract attributes from a SpeechGroupSpanData object.
-    
+
     This represents a conversion from audio to text.
-    
+
     Args:
         span_data: The SpeechGroupSpanData object
-        
+
     Returns:
         Dictionary of attributes for speech group span
     """
     attributes = _extract_attributes_from_mapping(span_data, SPEECH_GROUP_SPAN_ATTRIBUTES)
     attributes.update(get_common_attributes())
-    
+
     return attributes
 
 
 def get_span_attributes(span_data: Any) -> AttributeMap:
     """Get attributes for a span based on its type.
-    
+
     This function centralizes attribute extraction by delegating to type-specific
     getter functions.
-    
+
     Args:
         span_data: The span data object
-        
+
     Returns:
         Dictionary of attributes for the span
     """
     span_type = span_data.__class__.__name__
-    
+
     if span_type == "AgentSpanData":
         attributes = get_agent_span_attributes(span_data)
     elif span_type == "FunctionSpanData":
@@ -344,6 +324,5 @@
     else:
         logger.debug(f"[agentops.instrumentation.openai_agents.attributes] Unknown span type: {span_type}")
         attributes = {}
-    
-    return attributes
-
+
+    return attributes