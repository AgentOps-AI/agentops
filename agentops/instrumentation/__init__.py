--- conflicted
+++ resolved
@@ -443,7 +443,6 @@
         return None
 
     instrumentor = loader.get_instance()
-<<<<<<< HEAD
     try:
         instrumentor.instrument(tracer_provider=TracingCore.get_instance()._provider)
         logger.info(
@@ -454,10 +453,6 @@
             f"Failed to instrument {loader.class_name} for {loader.package_name or loader.module_name}: {e}",
             exc_info=True,
         )
-=======
-    instrumentor.instrument(tracer_provider=tracer.provider)
-    logger.debug(f"Instrumented {loader.class_name}")
->>>>>>> 51d82344
     return instrumentor
 
 
