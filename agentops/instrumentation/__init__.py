"""
AgentOps Instrumentation Module

This module provides automatic instrumentation for various LLM providers and agentic libraries.
It works by monitoring Python imports and automatically instrumenting packages as they are imported.

Key Features:
- Automatic detection and instrumentation of LLM providers (OpenAI, Anthropic, etc.)
- Support for agentic libraries (CrewAI, AutoGen, etc.)
- Version-aware instrumentation (only activates for supported versions)
- Smart handling of provider vs agentic library conflicts
- Non-intrusive monitoring using Python's import system
"""

from typing import Optional, Set, TypedDict

try:
    from typing import NotRequired
except ImportError:
    from typing_extensions import NotRequired
from types import ModuleType
from dataclasses import dataclass
import importlib
import sys
from importlib.metadata import version
from packaging.version import Version, parse
import builtins

# Add os and site for path checking
import os
import site

from opentelemetry.instrumentation.instrumentor import BaseInstrumentor  # type: ignore

from agentops.logging import logger
from agentops.sdk.core import tracer


# Define the structure for instrumentor configurations
class InstrumentorConfig(TypedDict):
    module_name: str
    class_name: str
    min_version: str
    package_name: NotRequired[str]  # Optional: actual pip package name if different from module


# Configuration for supported LLM providers
PROVIDERS: dict[str, InstrumentorConfig] = {
    "openai": {
        "module_name": "agentops.instrumentation.openai",
        "class_name": "OpenAIInstrumentor",
        "min_version": "1.0.0",
    },
    "anthropic": {
        "module_name": "agentops.instrumentation.anthropic",
        "class_name": "AnthropicInstrumentor",
        "min_version": "0.32.0",
    },
    "ibm_watsonx_ai": {
        "module_name": "agentops.instrumentation.ibm_watsonx_ai",
        "class_name": "IBMWatsonXInstrumentor",
        "min_version": "0.1.0",
    },
    "google.genai": {
        "module_name": "agentops.instrumentation.google_genai",
        "class_name": "GoogleGenAIInstrumentor",
        "min_version": "0.1.0",
        "package_name": "google-genai",  # Actual pip package name
    },
}

# Configuration for utility instrumentors
UTILITY_INSTRUMENTORS: dict[str, InstrumentorConfig] = {
    "concurrent.futures": {
        "module_name": "agentops.instrumentation.concurrent_futures",
        "class_name": "ConcurrentFuturesInstrumentor",
        "min_version": "3.7.0",  # Python 3.7+ (concurrent.futures is stdlib)
        "package_name": "python",  # Special case for stdlib modules
    },
}

# Configuration for supported agentic libraries
AGENTIC_LIBRARIES: dict[str, InstrumentorConfig] = {
    "crewai": {
        "module_name": "agentops.instrumentation.crewai",
        "class_name": "CrewAIInstrumentor",
        "min_version": "0.56.0",
    },
    "autogen": {"module_name": "agentops.instrumentation.ag2", "class_name": "AG2Instrumentor", "min_version": "0.1.0"},
    "agents": {
        "module_name": "agentops.instrumentation.openai_agents",
        "class_name": "OpenAIAgentsInstrumentor",
        "min_version": "0.0.1",
    },
    "google.adk": {
        "module_name": "agentops.instrumentation.google_adk",
        "class_name": "GoogleADKInstrumentor",
        "min_version": "0.1.0",
    },
}

# Combine all target packages for monitoring
TARGET_PACKAGES = set(PROVIDERS.keys()) | set(AGENTIC_LIBRARIES.keys()) | set(UTILITY_INSTRUMENTORS.keys())

# Create a single instance of the manager
# _manager = InstrumentationManager() # Removed

# Define the structure for instrumentor configurations
class InstrumentorConfig(TypedDict):
    module_name: str
    class_name: str
    min_version: str
    package_name: NotRequired[str]  # Optional: actual pip package name if different from module


# Configuration for supported LLM providers
PROVIDERS: dict[str, InstrumentorConfig] = {
    "openai": {
        "module_name": "agentops.instrumentation.openai",
        "class_name": "OpenAIInstrumentor",
        "min_version": "1.0.0",
    },
    "anthropic": {
        "module_name": "agentops.instrumentation.anthropic",
        "class_name": "AnthropicInstrumentor",
        "min_version": "0.32.0",
    },
    "ibm_watsonx_ai": {
        "module_name": "agentops.instrumentation.ibm_watsonx_ai",
        "class_name": "IBMWatsonXInstrumentor",
        "min_version": "0.1.0",
    },
    "google.genai": {
        "module_name": "agentops.instrumentation.google_genai",
        "class_name": "GoogleGenAIInstrumentor",
        "min_version": "0.1.0",
        "package_name": "google-genai",  # Actual pip package name
    },
}

# Configuration for utility instrumentors
UTILITY_INSTRUMENTORS: dict[str, InstrumentorConfig] = {
    "concurrent.futures": {
        "module_name": "agentops.instrumentation.concurrent_futures",
        "class_name": "ConcurrentFuturesInstrumentor",
        "min_version": "3.7.0",  # Python 3.7+ (concurrent.futures is stdlib)
        "package_name": "python",  # Special case for stdlib modules
    },
}

# Configuration for supported agentic libraries
AGENTIC_LIBRARIES: dict[str, InstrumentorConfig] = {
    "crewai": {
        "module_name": "agentops.instrumentation.crewai",
        "class_name": "CrewAIInstrumentor",
        "min_version": "0.56.0",
    },
    "autogen": {"module_name": "agentops.instrumentation.ag2", "class_name": "AG2Instrumentor", "min_version": "0.1.0"},
    "agents": {
        "module_name": "agentops.instrumentation.openai_agents",
        "class_name": "OpenAIAgentsInstrumentor",
        "min_version": "0.0.1",
    },
    "google.adk": {
        "module_name": "agentops.instrumentation.google_adk",
        "class_name": "GoogleADKInstrumentor",
        "min_version": "0.1.0",
    },
}

# Combine all target packages for monitoring
TARGET_PACKAGES = set(PROVIDERS.keys()) | set(AGENTIC_LIBRARIES.keys()) | set(UTILITY_INSTRUMENTORS.keys())

# Create a single instance of the manager
# _manager = InstrumentationManager() # Removed

# Module-level state variables
_active_instrumentors: list[BaseInstrumentor] = []
_original_builtins_import = builtins.__import__  # Store original import
_instrumenting_packages: Set[str] = set()
_has_agentic_library: bool = False


# New helper function to check module origin
def _is_installed_package(module_obj: ModuleType, package_name_key: str) -> bool:
    """
    Determines if the given module object corresponds to an installed site-package
    rather than a local module, especially when names might collide.
    `package_name_key` is the key from TARGET_PACKAGES (e.g., 'agents', 'google.adk').
    """
    # Special case for stdlib modules (marked with package_name="python" in UTILITY_INSTRUMENTORS)
    if (
        package_name_key in UTILITY_INSTRUMENTORS
        and UTILITY_INSTRUMENTORS[package_name_key].get("package_name") == "python"
    ):
        logger.debug(
            f"_is_installed_package: Module '{package_name_key}' is a Python standard library module. Considering it an installed package."
        )
        return True

    if not hasattr(module_obj, "__file__") or not module_obj.__file__:
        logger.debug(
            f"_is_installed_package: Module '{package_name_key}' has no __file__, assuming it might be an SDK namespace package. Returning True."
        )
        return True

    module_path = os.path.normcase(os.path.realpath(os.path.abspath(module_obj.__file__)))

    # Priority 1: Check if it's in any site-packages directory.
    site_packages_dirs = site.getsitepackages()
    if isinstance(site_packages_dirs, str):
        site_packages_dirs = [site_packages_dirs]

    if hasattr(site, "USER_SITE") and site.USER_SITE and os.path.exists(site.USER_SITE):
        site_packages_dirs.append(site.USER_SITE)

    normalized_site_packages_dirs = [
        os.path.normcase(os.path.realpath(p)) for p in site_packages_dirs if p and os.path.exists(p)
    ]

    for sp_dir in normalized_site_packages_dirs:
        if module_path.startswith(sp_dir):
            logger.debug(
                f"_is_installed_package: Module '{package_name_key}' is a library, instrumenting '{package_name_key}'."
            )
            return True

    # Priority 2: If not in site-packages, it's highly likely a local module or not an SDK we target.
    logger.debug(f"_is_installed_package: Module '{package_name_key}' is a local module, skipping instrumentation.")
    return False


def _is_package_instrumented(package_name: str) -> bool:
    """Check if a package is already instrumented by looking at active instrumentors."""
    # Handle package.module names by converting dots to underscores for comparison
    normalized_target_name = package_name.replace(".", "_").lower()
    for instrumentor in _active_instrumentors:
        # Check based on the key it was registered with
        if (
            hasattr(instrumentor, "_agentops_instrumented_package_key")
            and instrumentor._agentops_instrumented_package_key == package_name
        ):
            return True

        # Fallback to class name check (existing logic, less precise)
        # We use split('.')[-1] for cases like 'google.genai' to match GenAIInstrumentor
        instrumentor_class_name_prefix = instrumentor.__class__.__name__.lower().replace("instrumentor", "")
        target_base_name = package_name.split(".")[-1].lower()
        normalized_class_name_match = (
            normalized_target_name.startswith(instrumentor_class_name_prefix)
            or target_base_name == instrumentor_class_name_prefix
        )

        if normalized_class_name_match:
            # This fallback can be noisy, let's make it more specific or rely on the key above more
            # For now, if the key matches or this broad name match works, consider instrumented.
            # This helps if _agentops_instrumented_package_key was somehow not set.
            return True

    return False


def _uninstrument_providers():
    """Uninstrument all provider instrumentors while keeping agentic libraries active."""
    global _active_instrumentors
    new_active_instrumentors = []
    uninstrumented_any = False
    for instrumentor in _active_instrumentors:
        instrumented_key = getattr(instrumentor, "_agentops_instrumented_package_key", None)
        if instrumented_key and instrumented_key in PROVIDERS:
            try:
                instrumentor.uninstrument()
                logger.info(
                    f"AgentOps: Uninstrumented provider: {instrumentor.__class__.__name__} (for package '{instrumented_key}') due to agentic library activation."
                )
                uninstrumented_any = True
            except Exception as e:
                logger.error(f"Error uninstrumenting provider {instrumentor.__class__.__name__}: {e}")
        else:
            # Keep non-provider instrumentors or those without our key (shouldn't happen for managed ones)
            new_active_instrumentors.append(instrumentor)

    if uninstrumented_any or not new_active_instrumentors and _active_instrumentors:
        logger.debug(
            f"_uninstrument_providers: Processed. Previous active: {len(_active_instrumentors)}, New active after filtering providers: {len(new_active_instrumentors)}"
        )
    _active_instrumentors = new_active_instrumentors


def _should_instrument_package(package_name: str) -> bool:
    """
    Determine if a package should be instrumented based on current state.
    Handles special cases for agentic libraries, providers, and utility instrumentors.
    """
    global _has_agentic_library
<<<<<<< HEAD

    # If this is an agentic library, uninstrument all providers first
    if package_name in AGENTIC_LIBRARIES:
        _uninstrument_providers()
        _has_agentic_library = True
        return True
=======
>>>>>>> 1ffa1eaf

    # If already instrumented by AgentOps (using our refined check), skip.
    if _is_package_instrumented(package_name):
        logger.debug(f"_should_instrument_package: '{package_name}' already instrumented by AgentOps. Skipping.")
        return False

<<<<<<< HEAD
    # Utility instrumentors are always enabled regardless of agentic library state
    if package_name in UTILITY_INSTRUMENTORS:
        return not _is_package_instrumented(package_name)

    # Skip if already instrumented
    if _is_package_instrumented(package_name):
=======
    # Utility instrumentors should always be instrumented regardless of agentic library state
    if package_name in UTILITY_INSTRUMENTORS:
        logger.debug(f"_should_instrument_package: '{package_name}' is a utility instrumentor. Always allowing.")
        return True

    # Only apply agentic/provider logic if it's NOT a utility instrumentor
    is_target_agentic = package_name in AGENTIC_LIBRARIES
    is_target_provider = package_name in PROVIDERS

    if not is_target_agentic and not is_target_provider:
        logger.debug(
            f"_should_instrument_package: '{package_name}' is not a targeted provider or agentic library. Skipping."
        )
>>>>>>> 1ffa1eaf
        return False

    if _has_agentic_library:
        # An agentic library is already active.
        if is_target_agentic:
            logger.info(
                f"AgentOps: An agentic library is active. Skipping instrumentation for subsequent agentic library '{package_name}'."
            )
            return False
        if is_target_provider:
            logger.info(
                f"AgentOps: An agentic library is active. Skipping instrumentation for provider '{package_name}'."
            )
            return False
    else:
        # No agentic library is active yet.
        if is_target_agentic:
            logger.info(
                f"AgentOps: '{package_name}' is the first-targeted agentic library. Will uninstrument providers if any are/become active."
            )
            _uninstrument_providers()
            return True
        if is_target_provider:
            logger.debug(
                f"_should_instrument_package: '{package_name}' is a provider, no agentic library active. Allowing."
            )
            return True

    logger.debug(
        f"_should_instrument_package: Defaulting to False for '{package_name}' (state: _has_agentic_library={_has_agentic_library})"
    )
    return False


def _perform_instrumentation(package_name: str):
    """Helper function to perform instrumentation for a given package."""
    global _instrumenting_packages, _active_instrumentors, _has_agentic_library
    if not _should_instrument_package(package_name):
        return

    # Get the appropriate configuration for the package
<<<<<<< HEAD
    config = (
        PROVIDERS.get(package_name) or AGENTIC_LIBRARIES.get(package_name) or UTILITY_INSTRUMENTORS.get(package_name)
    )
    if not config:
        return

=======
    # Ensure package_name is a key in either PROVIDERS, AGENTIC_LIBRARIES, or UTILITY_INSTRUMENTORS
    if (
        package_name not in PROVIDERS
        and package_name not in AGENTIC_LIBRARIES
        and package_name not in UTILITY_INSTRUMENTORS
    ):
        logger.debug(
            f"_perform_instrumentation: Package '{package_name}' not found in PROVIDERS, AGENTIC_LIBRARIES, or UTILITY_INSTRUMENTORS. Skipping."
        )
        return

    config = PROVIDERS.get(package_name) or AGENTIC_LIBRARIES.get(package_name) or UTILITY_INSTRUMENTORS[package_name]
>>>>>>> 1ffa1eaf
    loader = InstrumentorLoader(**config)

    # instrument_one already checks loader.should_activate
    instrumentor_instance = instrument_one(loader)
    if instrumentor_instance is not None:
        # Check if it was *actually* instrumented by instrument_one by seeing if the instrument method was called successfully.
        # This relies on instrument_one returning None if its internal .instrument() call failed (if we revert that, this needs adjustment)
        # For now, assuming instrument_one returns instance only on full success.
        # User request was to return instrumentor even if .instrument() fails. So, we check if _agentops_instrumented_package_key was set by us.

        # Let's assume instrument_one might return an instance whose .instrument() failed.
        # The key is set before _active_instrumentors.append, so if it's already there and matches, it means it's a re-attempt on the same package.
        # The _is_package_instrumented check at the start of _should_instrument_package should prevent most re-entry for the same package_name.

        # Store the package key this instrumentor is for, to aid _is_package_instrumented
        instrumentor_instance._agentops_instrumented_package_key = package_name

        # Add to active_instrumentors only if it's not a duplicate in terms of package_key being instrumented
        # This is a safeguard, _is_package_instrumented should catch this earlier.
        is_newly_added = True
        for existing_inst in _active_instrumentors:
            if (
                hasattr(existing_inst, "_agentops_instrumented_package_key")
                and existing_inst._agentops_instrumented_package_key == package_name
            ):
                is_newly_added = False
                logger.debug(
                    f"_perform_instrumentation: Instrumentor for '{package_name}' already in _active_instrumentors. Not adding again."
                )
                break
        if is_newly_added:
            _active_instrumentors.append(instrumentor_instance)

        # If this was an agentic library AND it's newly effectively instrumented.
        if (
            package_name in AGENTIC_LIBRARIES and not _has_agentic_library
        ):  # Check _has_agentic_library to ensure this is the *first* one.
            # _uninstrument_providers() was already called in _should_instrument_package for the first agentic library.
            _has_agentic_library = True
    else:
        logger.debug(
            f"_perform_instrumentation: instrument_one for '{package_name}' returned None. Not added to active instrumentors."
        )


def _import_monitor(name: str, globals_dict=None, locals_dict=None, fromlist=(), level=0):
    """
    Monitor imports and instrument packages as they are imported.
    This replaces the built-in import function to intercept package imports.
    """
    global _instrumenting_packages, _has_agentic_library

    # If an agentic library is already instrumented, skip all further instrumentation
    if _has_agentic_library:
        return _original_builtins_import(name, globals_dict, locals_dict, fromlist, level)

    # First, do the actual import
    module = _original_builtins_import(name, globals_dict, locals_dict, fromlist, level)

    # Check for exact matches first (handles package.module like google.adk)
    packages_to_check = set()

    # Check the imported module itself
    if name in TARGET_PACKAGES:
        packages_to_check.add(name)
    else:
        # Check if any target package is a prefix of the import name
        for target in TARGET_PACKAGES:
            if name.startswith(target + ".") or name == target:
                packages_to_check.add(target)

    # For "from X import Y" style imports, also check submodules
    if fromlist:
        for item in fromlist:
            # Construct potential full name, e.g., "google.adk" from name="google", item="adk"
            # Or if name="os", item="path", full_name="os.path"
            # If the original name itself is a multi-part name like "a.b", and item is "c", then "a.b.c"
            # This logic needs to correctly identify the root package if 'name' is already a sub-package.
            # The existing TARGET_PACKAGES check is simpler: it checks against pre-defined full names.

            # Check full name if item forms part of a target package name
            full_item_name_candidate = f"{name}.{item}"

            if full_item_name_candidate in TARGET_PACKAGES:
                packages_to_check.add(full_item_name_candidate)
            else:  # Fallback to checking if 'name' itself is a target
                for target in TARGET_PACKAGES:
                    if name == target or name.startswith(target + "."):
                        packages_to_check.add(target)  # Check the base target if a submodule is imported from it.

    # Instrument all matching packages
    for package_to_check in packages_to_check:
        if package_to_check not in _instrumenting_packages and not _is_package_instrumented(package_to_check):
            target_module_obj = sys.modules.get(package_to_check)

            if target_module_obj:
                is_sdk = _is_installed_package(target_module_obj, package_to_check)
                if not is_sdk:
                    logger.info(
                        f"AgentOps: Target '{package_to_check}' appears to be a local module/directory. Skipping AgentOps SDK instrumentation for it."
                    )
                    continue
            else:
                logger.debug(
                    f"_import_monitor: No module object found in sys.modules for '{package_to_check}', proceeding with SDK instrumentation attempt."
                )

            _instrumenting_packages.add(package_to_check)
            try:
                _perform_instrumentation(package_to_check)
                # If we just instrumented an agentic library, stop
                if _has_agentic_library:
                    break
            except Exception as e:
                logger.error(f"Error instrumenting {package_to_check}: {str(e)}")
            finally:
                _instrumenting_packages.discard(package_to_check)

    return module


@dataclass
class InstrumentorLoader:
    """
    Represents a dynamically-loadable instrumentor.
    Handles version checking and instantiation of instrumentors.
    """

    module_name: str
    class_name: str
    min_version: str
    package_name: Optional[str] = None  # Optional: actual pip package name

    @property
    def module(self) -> ModuleType:
        """Get the instrumentor module."""
        return importlib.import_module(self.module_name)

    @property
    def should_activate(self) -> bool:
        """Check if the package is available and meets version requirements."""
        try:
            # Special case for stdlib modules (like concurrent.futures)
            if self.package_name == "python":
                import sys

                python_version = f"{sys.version_info.major}.{sys.version_info.minor}.{sys.version_info.micro}"
                return Version(python_version) >= parse(self.min_version)

            # Use explicit package_name if provided, otherwise derive from module_name
            if self.package_name:
                provider_name = self.package_name
            else:
                provider_name = self.module_name.split(".")[-1]
            module_version = version(provider_name)
            return module_version is not None and Version(module_version) >= parse(self.min_version)
        except ImportError:
            return False

    def get_instance(self) -> BaseInstrumentor:
        """Create and return a new instance of the instrumentor."""
        return getattr(self.module, self.class_name)()


def instrument_one(loader: InstrumentorLoader) -> Optional[BaseInstrumentor]:
    """
    Instrument a single package using the provided loader.
    Returns the instrumentor instance if successful, None otherwise.
    """
    if not loader.should_activate:
        # This log is important for users to know why something wasn't instrumented.
        logger.info(
            f"AgentOps: Package '{loader.package_name or loader.module_name}' not found or version is less than minimum required ('{loader.min_version}'). Skipping instrumentation."
        )
        return None

    instrumentor = loader.get_instance()
    try:
        # Use the provider directly from the global tracer instance
        instrumentor.instrument(tracer_provider=tracer.provider)
        logger.info(
            f"AgentOps: Successfully instrumented '{loader.class_name}' for package '{loader.package_name or loader.module_name}'."
        )
    except Exception as e:
        logger.error(
            f"Failed to instrument {loader.class_name} for {loader.package_name or loader.module_name}: {e}",
            exc_info=True,
        )
    return instrumentor


def instrument_all():
    """Start monitoring and instrumenting packages if not already started."""
    # Check if active_instrumentors is empty, as a proxy for not started.
    if not _active_instrumentors:
        builtins.__import__ = _import_monitor
        global _instrumenting_packages, _has_agentic_library

        # If an agentic library is already instrumented, don't instrument anything else
        if _has_agentic_library:
            return

        for name in list(sys.modules.keys()):
            # Stop if an agentic library gets instrumented during the loop
            if _has_agentic_library:
                break

            module = sys.modules.get(name)
            if not isinstance(module, ModuleType):
                continue

            # Check for exact matches first (handles package.module like google.adk)
            package_to_check = None
            if name in TARGET_PACKAGES:
                package_to_check = name
            else:
                # Check if any target package is a prefix of the module name
                for target in TARGET_PACKAGES:
                    if name.startswith(target + ".") or name == target:
                        package_to_check = target
                        break

            if (
                package_to_check
                and package_to_check not in _instrumenting_packages
                and not _is_package_instrumented(package_to_check)
            ):
                target_module_obj = sys.modules.get(package_to_check)

                if target_module_obj:
                    is_sdk = _is_installed_package(target_module_obj, package_to_check)
                    if not is_sdk:
                        continue
                else:
                    logger.debug(
                        f"instrument_all: No module object found for '{package_to_check}' in sys.modules during startup scan. Proceeding cautiously."
                    )

                _instrumenting_packages.add(package_to_check)
                try:
                    _perform_instrumentation(package_to_check)
                except Exception as e:
                    logger.error(f"Error instrumenting {package_to_check}: {str(e)}")
                finally:
                    _instrumenting_packages.discard(package_to_check)


def uninstrument_all():
    """Stop monitoring and uninstrument all packages."""
    global _active_instrumentors, _has_agentic_library
    builtins.__import__ = _original_builtins_import
    for instrumentor in _active_instrumentors:
        instrumentor.uninstrument()
        logger.debug(f"Uninstrumented {instrumentor.__class__.__name__}")
    _active_instrumentors = []
    _has_agentic_library = False


def get_active_libraries() -> set[str]:
    """
    Get all actively used libraries in the current execution context.
    Returns a set of package names that are currently imported and being monitored.
    """
    active_libs = set()
    for name, module in sys.modules.items():
        if not isinstance(module, ModuleType):
            continue

        # Check for exact matches first
        if name in TARGET_PACKAGES:
            active_libs.add(name)
        else:
            # Check if any target package is a prefix of the module name
            for target in TARGET_PACKAGES:
                if name.startswith(target + ".") or name == target:
                    active_libs.add(target)
                    break

    return active_libs<|MERGE_RESOLUTION|>--- conflicted
+++ resolved
@@ -35,75 +35,6 @@
 from agentops.logging import logger
 from agentops.sdk.core import tracer
 
-
-# Define the structure for instrumentor configurations
-class InstrumentorConfig(TypedDict):
-    module_name: str
-    class_name: str
-    min_version: str
-    package_name: NotRequired[str]  # Optional: actual pip package name if different from module
-
-
-# Configuration for supported LLM providers
-PROVIDERS: dict[str, InstrumentorConfig] = {
-    "openai": {
-        "module_name": "agentops.instrumentation.openai",
-        "class_name": "OpenAIInstrumentor",
-        "min_version": "1.0.0",
-    },
-    "anthropic": {
-        "module_name": "agentops.instrumentation.anthropic",
-        "class_name": "AnthropicInstrumentor",
-        "min_version": "0.32.0",
-    },
-    "ibm_watsonx_ai": {
-        "module_name": "agentops.instrumentation.ibm_watsonx_ai",
-        "class_name": "IBMWatsonXInstrumentor",
-        "min_version": "0.1.0",
-    },
-    "google.genai": {
-        "module_name": "agentops.instrumentation.google_genai",
-        "class_name": "GoogleGenAIInstrumentor",
-        "min_version": "0.1.0",
-        "package_name": "google-genai",  # Actual pip package name
-    },
-}
-
-# Configuration for utility instrumentors
-UTILITY_INSTRUMENTORS: dict[str, InstrumentorConfig] = {
-    "concurrent.futures": {
-        "module_name": "agentops.instrumentation.concurrent_futures",
-        "class_name": "ConcurrentFuturesInstrumentor",
-        "min_version": "3.7.0",  # Python 3.7+ (concurrent.futures is stdlib)
-        "package_name": "python",  # Special case for stdlib modules
-    },
-}
-
-# Configuration for supported agentic libraries
-AGENTIC_LIBRARIES: dict[str, InstrumentorConfig] = {
-    "crewai": {
-        "module_name": "agentops.instrumentation.crewai",
-        "class_name": "CrewAIInstrumentor",
-        "min_version": "0.56.0",
-    },
-    "autogen": {"module_name": "agentops.instrumentation.ag2", "class_name": "AG2Instrumentor", "min_version": "0.1.0"},
-    "agents": {
-        "module_name": "agentops.instrumentation.openai_agents",
-        "class_name": "OpenAIAgentsInstrumentor",
-        "min_version": "0.0.1",
-    },
-    "google.adk": {
-        "module_name": "agentops.instrumentation.google_adk",
-        "class_name": "GoogleADKInstrumentor",
-        "min_version": "0.1.0",
-    },
-}
-
-# Combine all target packages for monitoring
-TARGET_PACKAGES = set(PROVIDERS.keys()) | set(AGENTIC_LIBRARIES.keys()) | set(UTILITY_INSTRUMENTORS.keys())
-
-# Create a single instance of the manager
-# _manager = InstrumentationManager() # Removed
 
 # Define the structure for instrumentor configurations
 class InstrumentorConfig(TypedDict):
@@ -293,29 +224,12 @@
     Handles special cases for agentic libraries, providers, and utility instrumentors.
     """
     global _has_agentic_library
-<<<<<<< HEAD
-
-    # If this is an agentic library, uninstrument all providers first
-    if package_name in AGENTIC_LIBRARIES:
-        _uninstrument_providers()
-        _has_agentic_library = True
-        return True
-=======
->>>>>>> 1ffa1eaf
 
     # If already instrumented by AgentOps (using our refined check), skip.
     if _is_package_instrumented(package_name):
         logger.debug(f"_should_instrument_package: '{package_name}' already instrumented by AgentOps. Skipping.")
         return False
 
-<<<<<<< HEAD
-    # Utility instrumentors are always enabled regardless of agentic library state
-    if package_name in UTILITY_INSTRUMENTORS:
-        return not _is_package_instrumented(package_name)
-
-    # Skip if already instrumented
-    if _is_package_instrumented(package_name):
-=======
     # Utility instrumentors should always be instrumented regardless of agentic library state
     if package_name in UTILITY_INSTRUMENTORS:
         logger.debug(f"_should_instrument_package: '{package_name}' is a utility instrumentor. Always allowing.")
@@ -329,7 +243,6 @@
         logger.debug(
             f"_should_instrument_package: '{package_name}' is not a targeted provider or agentic library. Skipping."
         )
->>>>>>> 1ffa1eaf
         return False
 
     if _has_agentic_library:
@@ -371,14 +284,6 @@
         return
 
     # Get the appropriate configuration for the package
-<<<<<<< HEAD
-    config = (
-        PROVIDERS.get(package_name) or AGENTIC_LIBRARIES.get(package_name) or UTILITY_INSTRUMENTORS.get(package_name)
-    )
-    if not config:
-        return
-
-=======
     # Ensure package_name is a key in either PROVIDERS, AGENTIC_LIBRARIES, or UTILITY_INSTRUMENTORS
     if (
         package_name not in PROVIDERS
@@ -391,7 +296,6 @@
         return
 
     config = PROVIDERS.get(package_name) or AGENTIC_LIBRARIES.get(package_name) or UTILITY_INSTRUMENTORS[package_name]
->>>>>>> 1ffa1eaf
     loader = InstrumentorLoader(**config)
 
     # instrument_one already checks loader.should_activate
