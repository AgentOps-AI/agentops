--- conflicted
+++ resolved
@@ -417,72 +417,6 @@
     return module
 
 
-<<<<<<< HEAD
-=======
-# Define the structure for instrumentor configurations
-class InstrumentorConfig(TypedDict):
-    module_name: str
-    class_name: str
-    min_version: str
-    package_name: NotRequired[str]  # Optional: actual pip package name if different from module
-
-
-# Configuration for supported LLM providers
-PROVIDERS: dict[str, InstrumentorConfig] = {
-    "openai": {
-        "module_name": "agentops.instrumentation.openai",
-        "class_name": "OpenAIInstrumentor",
-        "min_version": "1.0.0",
-        "package_name": "openai",  # Actual pip package name
-    },
-    "anthropic": {
-        "module_name": "agentops.instrumentation.anthropic",
-        "class_name": "AnthropicInstrumentor",
-        "min_version": "0.32.0",
-        "package_name": "anthropic",  # Actual pip package name
-    },
-    "ibm_watsonx_ai": {
-        "module_name": "agentops.instrumentation.ibm_watsonx_ai",
-        "class_name": "IBMWatsonXInstrumentor",
-        "min_version": "0.1.0",
-        "package_name": "ibm-watsonx-ai",  # Actual pip package name
-    },
-    "google.genai": {
-        "module_name": "agentops.instrumentation.google_genai",
-        "class_name": "GoogleGenAIInstrumentor",
-        "min_version": "0.1.0",
-        "package_name": "google-genai",  # Actual pip package name
-    },
-}
-
-# Configuration for supported agentic libraries
-AGENTIC_LIBRARIES: dict[str, InstrumentorConfig] = {
-    "crewai": {
-        "module_name": "agentops.instrumentation.crewai",
-        "class_name": "CrewAIInstrumentor",
-        "min_version": "0.56.0",
-        "package_name": "crewai",  # Actual pip package name
-    },
-    "autogen": {"module_name": "agentops.instrumentation.ag2", "class_name": "AG2Instrumentor", "min_version": "0.1.0"},
-    "agents": {
-        "module_name": "agentops.instrumentation.openai_agents",
-        "class_name": "OpenAIAgentsInstrumentor",
-        "min_version": "0.0.1",
-        "package_name": "openai-agents",
-    },
-    "google.adk": {
-        "module_name": "agentops.instrumentation.google_adk",
-        "class_name": "GoogleADKInstrumentor",
-        "min_version": "0.1.0",
-        "package_name": "google-adk",  # Actual pip package name
-    },
-}
-
-# Combine all target packages for monitoring
-TARGET_PACKAGES = set(PROVIDERS.keys()) | set(AGENTIC_LIBRARIES.keys())
-
-
->>>>>>> 69088b22
 @dataclass
 class InstrumentorLoader:
     """
@@ -540,10 +474,7 @@
 
     instrumentor = loader.get_instance()
     try:
-<<<<<<< HEAD
-=======
         # Use the provider directly from the global tracer instance
->>>>>>> 69088b22
         instrumentor.instrument(tracer_provider=tracer.provider)
         logger.info(
             f"AgentOps: Successfully instrumented '{loader.class_name}' for package '{loader.package_name or loader.module_name}'."
