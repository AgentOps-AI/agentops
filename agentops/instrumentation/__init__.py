--- conflicted
+++ resolved
@@ -214,29 +214,12 @@
     Handles special cases for agentic libraries, providers, and utility instrumentors.
     """
     global _has_agentic_library
-<<<<<<< HEAD
-
-    # If this is an agentic library, uninstrument all providers first
-    if package_name in AGENTIC_LIBRARIES:
-        _uninstrument_providers()
-        _has_agentic_library = True
-        return True
-=======
->>>>>>> aa3f5498
 
     # If already instrumented by AgentOps (using our refined check), skip.
     if _is_package_instrumented(package_name):
         logger.debug(f"_should_instrument_package: '{package_name}' already instrumented by AgentOps. Skipping.")
         return False
 
-<<<<<<< HEAD
-    # Utility instrumentors are always enabled regardless of agentic library state
-    if package_name in UTILITY_INSTRUMENTORS:
-        return not _is_package_instrumented(package_name)
-
-    # Skip if already instrumented
-    if _is_package_instrumented(package_name):
-=======
     is_target_agentic = package_name in AGENTIC_LIBRARIES
     is_target_provider = package_name in PROVIDERS
 
@@ -244,7 +227,6 @@
         logger.debug(
             f"_should_instrument_package: '{package_name}' is not a targeted provider or agentic library. Skipping."
         )
->>>>>>> aa3f5498
         return False
 
     if _has_agentic_library:
@@ -286,14 +268,6 @@
         return
 
     # Get the appropriate configuration for the package
-<<<<<<< HEAD
-    config = (
-        PROVIDERS.get(package_name) or AGENTIC_LIBRARIES.get(package_name) or UTILITY_INSTRUMENTORS.get(package_name)
-    )
-    if not config:
-        return
-
-=======
     # Ensure package_name is a key in either PROVIDERS or AGENTIC_LIBRARIES
     if package_name not in PROVIDERS and package_name not in AGENTIC_LIBRARIES:
         logger.debug(
@@ -302,7 +276,6 @@
         return
 
     config = PROVIDERS.get(package_name) or AGENTIC_LIBRARIES[package_name]
->>>>>>> aa3f5498
     loader = InstrumentorLoader(**config)
 
     # instrument_one already checks loader.should_activate
@@ -424,75 +397,6 @@
     return module
 
 
-<<<<<<< HEAD
-=======
-# Define the structure for instrumentor configurations
-class InstrumentorConfig(TypedDict):
-    module_name: str
-    class_name: str
-    min_version: str
-    package_name: NotRequired[str]  # Optional: actual pip package name if different from module
-
-
-# Configuration for supported LLM providers
-PROVIDERS: dict[str, InstrumentorConfig] = {
-    "openai": {
-        "module_name": "agentops.instrumentation.openai",
-        "class_name": "OpenAIInstrumentor",
-        "min_version": "1.0.0",
-        "package_name": "openai",  # Actual pip package name
-    },
-    "anthropic": {
-        "module_name": "agentops.instrumentation.anthropic",
-        "class_name": "AnthropicInstrumentor",
-        "min_version": "0.32.0",
-        "package_name": "anthropic",  # Actual pip package name
-    },
-    "ibm_watsonx_ai": {
-        "module_name": "agentops.instrumentation.ibm_watsonx_ai",
-        "class_name": "IBMWatsonXInstrumentor",
-        "min_version": "0.1.0",
-        "package_name": "ibm-watsonx-ai",  # Actual pip package name
-    },
-    "google.genai": {
-        "module_name": "agentops.instrumentation.google_genai",
-        "class_name": "GoogleGenAIInstrumentor",
-        "min_version": "0.1.0",
-        "package_name": "google-genai",  # Actual pip package name
-    },
-}
-
-# Configuration for supported agentic libraries
-AGENTIC_LIBRARIES: dict[str, InstrumentorConfig] = {
-    "crewai": {
-        "module_name": "agentops.instrumentation.crewai",
-        "class_name": "CrewAIInstrumentor",
-        "min_version": "0.56.0",
-        "package_name": "crewai",  # Actual pip package name
-    },
-    "autogen": {"module_name": "agentops.instrumentation.ag2", "class_name": "AG2Instrumentor", "min_version": "0.1.0"},
-    "agents": {
-        "module_name": "agentops.instrumentation.openai_agents",
-        "class_name": "OpenAIAgentsInstrumentor",
-        "min_version": "0.0.1",
-        "package_name": "openai-agents",
-    },
-    "google.adk": {
-        "module_name": "agentops.instrumentation.google_adk",
-        "class_name": "GoogleADKInstrumentor",
-        "min_version": "0.1.0",
-        "package_name": "google-adk",  # Actual pip package name
-    },
-}
-
-# Combine all target packages for monitoring
-TARGET_PACKAGES = set(PROVIDERS.keys()) | set(AGENTIC_LIBRARIES.keys())
-
-# Create a single instance of the manager
-# _manager = InstrumentationManager() # Removed
-
-
->>>>>>> aa3f5498
 @dataclass
 class InstrumentorLoader:
     """
@@ -550,7 +454,7 @@
 
     instrumentor = loader.get_instance()
     try:
-        instrumentor.instrument(tracer_provider=tracer._provider)
+        instrumentor.instrument(tracer_provider=tracer.provider)
         logger.info(
             f"AgentOps: Successfully instrumented '{loader.class_name}' for package '{loader.package_name or loader.module_name}'."
         )
