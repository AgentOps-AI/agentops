--- conflicted
+++ resolved
@@ -253,7 +253,6 @@
         return getattr(self.module, self.class_name)()
 
 
-<<<<<<< HEAD
 available_instrumentors: list[InstrumentorLoader] = [
     InstrumentorLoader(
         module_name="agentops.instrumentation.openai",
@@ -290,16 +289,9 @@
         class_name="AG2Instrumentor",
         provider_import_name="autogen",
     ),
-    InstrumentorLoader(
-        module_name="agentops.instrumentation.smolagents",
-        class_name="SmoLAgentsInstrumentor",
-        provider_import_name="smolagents",
-    ),
 ]
 
 
-=======
->>>>>>> ecbee2d4
 def instrument_one(loader: InstrumentorLoader) -> Optional[BaseInstrumentor]:
     """
     Instrument a single package using the provided loader.
