--- conflicted
+++ resolved
@@ -37,7 +37,7 @@
         max_queue_size (int, optional): The maximum size of the event queue. Defaults to 100.
         override (bool): Whether to override and LLM calls to emit as events.
         use_named_agents (bool): To use the AgentOps Agent class for agent specific reporting, this must be True.
-        bypass_new_session (bool): Do not create an AgentOps session on init. Must be manually created later.
+        auto_start_session (bool): Client does not create an AgentOps session on init. Must be manually created later.
     Attributes:
         _session (Session, optional): A Session is a grouping of events (e.g. a run of your agent).
     """
@@ -48,12 +48,8 @@
                  max_wait_time: Optional[int] = 1000,
                  max_queue_size: Optional[int] = 100,
                  override=True,
-<<<<<<< HEAD
-                 use_named_agents=False,
-                 bypass_new_session=False
-=======
-                 auto_start_session=True
->>>>>>> 63b8319d
+                 auto_start_session=True,
+                 use_named_agents=False
                  ):
 
         self._session = None
@@ -226,16 +222,12 @@
 
         return returns
 
-<<<<<<< HEAD
     # TODO: allow the developer to select which LLM provider
     def create_agent(self, name: str):
         agent = Agent(self.config, self, name, self._session.session_id)
         return agent
 
-    def start_session(self, tags: Optional[List[str]] = None):
-=======
     def start_session(self, tags: Optional[List[str]] = None, config: Optional[Configuration] = None):
->>>>>>> 63b8319d
         """
         Start a new session for recording events.
 
