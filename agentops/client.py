--- conflicted
+++ resolved
@@ -23,6 +23,7 @@
 import signal
 import sys
 import threading
+import logging
 
 
 from .meta_client import MetaClient
@@ -82,7 +83,6 @@
         self._tags: Optional[List[str]] = tags
         self._tags_for_future_session: Optional[List[str]] = None
 
-
         self._env_data_opt_out = os.getenv('AGENTOPS_ENV_DATA_OPT_OUT') and os.getenv(
             'AGENTOPS_ENV_DATA_OPT_OUT').lower() == 'true'
 
@@ -97,12 +97,8 @@
 
         self._handle_unclean_exits()
 
-<<<<<<< HEAD
-        instrument_llm_calls, auto_start_session = self._check_for_partner_frameworks(instrument_llm_calls, auto_start_session)
-=======
         instrument_llm_calls, auto_start_session = self._check_for_partner_frameworks(
             instrument_llm_calls, auto_start_session)
->>>>>>> 9b8ca10b
 
         if auto_start_session:
             self.start_session(tags, self.config, inherited_session_id)
@@ -118,17 +114,10 @@
         for framework in partner_frameworks.keys():
             if framework in sys.modules:
                 self.add_tags([framework])
-<<<<<<< HEAD
-                if 'autogen':
-                    import autogen
-                    autogen.runtime_logging.start(logger_type="agentops")
-
-                return partner_frameworks[framework]
-=======
                 if framework == 'autogen':
                     try:
                         import autogen
-                        from .logger.agentops_logger import AgentOpsLogger  # TODO: move?
+                        from .partners.autogen_logger import AgentOpsLogger  # TODO: move?
                         # TODO: can we pass it like this without it being a singleton?
                         autogen.runtime_logging.start(logger=AgentOpsLogger())
                     except ImportError:
@@ -137,7 +126,6 @@
                         logger.warning(f"🖇️ AgentOps: Failed to set up AutoGen logger with AgentOps. Error: {e}")
 
                     return partner_frameworks[framework]
->>>>>>> 9b8ca10b
 
         return instrument_llm_calls, auto_start_session
 
@@ -335,10 +323,10 @@
         token_cost = self._worker.end_session(self._session)
 
         if token_cost == 'unknown':
-            print('🖇 AgentOps: Could not determine cost of run.')
+            logging.warning('Could not determine cost of run.')
         else:
             token_cost_d = Decimal(token_cost)
-            print('\n🖇 AgentOps: This run\'s cost ${}'.format('{:.2f}'.format(
+            logging.info('This run\'s cost ${}'.format('{:.2f}'.format(
                 token_cost_d) if token_cost_d == 0 else '{:.6f}'.format(token_cost_d)))
 
         logger.info(f'Session Replay: https://app.agentops.ai/drilldown?session_id={self._session.session_id}')
@@ -350,11 +338,7 @@
         if agent_id is None:
             agent_id = str(uuid.uuid4())
         if self._worker:
-<<<<<<< HEAD
-            self._worker.create_agent(agent_id, name)
-=======
             self._worker.create_agent(name=name, agent_id=agent_id)
->>>>>>> 9b8ca10b
             return agent_id
 
     def _handle_unclean_exits(self):
@@ -373,7 +357,7 @@
                     frame: The current stack frame.
             """
             signal_name = 'SIGINT' if signum == signal.SIGINT else 'SIGTERM'
-            logger.info('🖇 AgentOps: %s detected. Ending session...', signal_name)
+            logging.info('%s detected. Ending session...', signal_name)
             self.end_session(end_state='Fail',
                              end_state_reason=f'Signal {signal_name} detected')
             sys.exit(0)
