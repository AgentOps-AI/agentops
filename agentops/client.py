"""
AgentOps client module that provides a client class with public interfaces and configuration.

Classes:
    Client: Provides methods to interact with the AgentOps service.
"""

from .event import ActionEvent, ErrorEvent, Event
from .helpers import get_ISO_time, singleton, check_call_stack_for_agent_id
from .session import Session
from .worker import Worker
from .host_env import get_host_env
from uuid import uuid4
from typing import Optional, List
from pydantic import Field
from os import environ
import traceback
import logging
import inspect
import atexit
import signal
import sys

from .meta_client import MetaClient
from .config import Configuration
from .llm_tracker import LlmTracker


@singleton
class Client(metaclass=MetaClient):
    """
    Client for AgentOps service.

    Args:
        api_key (str, optional): API Key for AgentOps services. If none is provided, key will 
            be read from the AGENTOPS_API_KEY environment variable.
        tags (List[str], optional): Tags for the sessions that can be used for grouping or 
            sorting later (e.g. ["GPT-4"]).
        endpoint (str, optional): The endpoint for the AgentOps service. Defaults to 'https://api.agentops.ai'.
        max_wait_time (int, optional): The maximum time to wait in milliseconds before flushing the queue. 
            Defaults to 1000.
        max_queue_size (int, optional): The maximum size of the event queue. Defaults to 100.
        override (bool): Whether to override and LLM calls to emit as events.
    Attributes:
        _session (Session, optional): A Session is a grouping of events (e.g. a run of your agent).
    """

    def __init__(self, api_key: Optional[str] = None,
                 parent_key: Optional[str] = None,
                 tags: Optional[List[str]] = None,
                 endpoint: Optional[str] = None,
                 max_wait_time: Optional[int] = 1000,
                 max_queue_size: Optional[int] = 100,
                 override=True,
                 auto_start_session=True
                 ):

        self._session = None
        self._worker = None
        self._tags = tags
        self.config = None

        # These handle the case where .init() is used with optionals, and one of these
        # params are None, which is does not trigger the Optional default in the constructor
<<<<<<< HEAD
        if not api_key:
            api_key = environ.get("AGENTOPS_API_KEY")
            if not api_key:
                logging.warning("AgentOps: No API key provided - no data will be recorded.")
=======
        if not api_key and not environ.get('AGENTOPS_API_KEY'):
            logging.warning("AgentOps: No API key provided - no data will be recorded.")
>>>>>>> 0991dc14
            return

        if not parent_key:
            parent_key = environ.get('AGENTOPS_PARENT_KEY', None)

        if not endpoint:
            endpoint = environ.get('AGENTOPS_API_ENDPOINT', 'https://api.agentops.ai')

        self.config = Configuration(api_key,
                                    parent_key,
                                    endpoint,
                                    max_wait_time,
                                    max_queue_size)

        self._handle_unclean_exits()

        if auto_start_session:
            self.start_session(tags, self.config)

        if override:
            if 'openai' in sys.modules:
                self.llm_tracker = LlmTracker(self)
                self.llm_tracker.override_api('openai')

    def add_tags(self, tags: List[str]):
        if self._tags is not None:
            self._tags.extend(tags)
        else:
            self._tags = tags

        if self._session is not None:
            self._session.tags = self._tags
            self._worker.update_session(self._session)

    def set_tags(self, tags: List[str]):
        self._tags = tags

        if self._session is not None:
            self._session.tags = tags
            self._worker.update_session(self._session)

    def record(self, event: Event | ErrorEvent):
        """
        Record an event with the AgentOps service.

        Args:
            event (Event): The event to record.
        """

        if self._session is not None and not self._session.has_ended:
            self._worker.add_event(event.__dict__)
        else:
            logging.warning(
                "AgentOps: Cannot record event - no current session")

    def _record_event_sync(self, func, event_name, *args, **kwargs):
        init_time = get_ISO_time()
        func_args = inspect.signature(func).parameters
        arg_names = list(func_args.keys())
        # Get default values
        arg_values = {name: func_args[name].default
                      for name in arg_names if func_args[name].default
                      is not inspect._empty}
        # Update with positional arguments
        arg_values.update(dict(zip(arg_names, args)))
        arg_values.update(kwargs)

        event = ActionEvent(params=arg_values,
                            init_timestamp=init_time,
                            agent_id=check_call_stack_for_agent_id(),
                            action_type=event_name)

        try:
            returns = func(*args, **kwargs)

            # If the function returns multiple values, record them all in the same event
            if isinstance(returns, tuple):
                returns = list(returns)

            event.returns = returns
            event.end_timestamp = get_ISO_time()
            # TODO: If func excepts this will never get called
            # the dev loses all the useful stuff in ActionEvent they would need for debugging
            # we should either record earlier or have Error post the supplied event to supabase
            self.record(event)

        except Exception as e:
            # TODO: add the stack trace
            self.record(ErrorEvent(trigger_event=event, details={f"{type(e).__name__}": str(e)}))

            # Re-raise the exception
            raise

        return returns

    async def _record_event_async(self, func, event_name, *args, **kwargs):
        init_time = get_ISO_time()
        func_args = inspect.signature(func).parameters
        arg_names = list(func_args.keys())
        # Get default values
        arg_values = {name: func_args[name].default
                      for name in arg_names if func_args[name].default
                      is not inspect._empty}
        # Update with positional arguments
        arg_values.update(dict(zip(arg_names, args)))
        arg_values.update(kwargs)

        event = ActionEvent(params=arg_values,
                            init_timestamp=init_time,
                            agent_id=check_call_stack_for_agent_id(),
                            action_type=event_name)

        try:
            returns = await func(*args, **kwargs)

            # If the function returns multiple values, record them all in the same event
            if isinstance(returns, tuple):
                returns = list(returns)

            event.returns = returns
            event.end_timestamp = get_ISO_time()
            # TODO: If func excepts this will never get called
            # the dev loses all the useful stuff in ActionEvent they would need for debugging
            # we should either record earlier or have Error post the supplied event to supabase
            self.record(event)

        except Exception as e:
            # TODO: add the stack trace
            self.record(ErrorEvent(trigger_event=event, details={f"{type(e).__name__}": str(e)}))

            # Re-raise the exception
            raise

        return returns

    def start_session(self, tags: Optional[List[str]] = None, config: Optional[Configuration] = None):
        """
        Start a new session for recording events.

        Args:
            tags (List[str], optional): Tags that can be used for grouping or sorting later.
                e.g. ["test_run"].
            config: (Configuration, optional): Client configuration object
        """
        if self._session is not None:
            return logging.warning("AgentOps: Cannot start session - session already started")

        if not config and not self.config:
            return logging.warning("AgentOps: Cannot start session - missing configuration")

        self._session = Session(uuid4(), tags or self._tags, host_env=get_host_env())
        self._worker = Worker(config or self.config)
        self._worker.start_session(self._session)
        logging.info('View info on this session at https://agentops.ai/dashboard?session_id={}'
                     .format(self._session.session_id))

    def end_session(self, end_state: str = Field("Indeterminate",
                                                 description="End state of the session",
                                                 pattern="^(Success|Fail|Indeterminate)$"),
                    end_state_reason: Optional[str] = None,
                    video: Optional[str] = None):
        """
        End the current session with the AgentOps service.

        Args:
            end_state (str, optional): The final state of the session.
            end_state_reason (str, optional): The reason for ending the session.
            video (str, optional): The video screen recording of the session
        """
        if self._session is None or self._session.has_ended:
            return logging.warning("AgentOps: Cannot end session - no current session")

        self._session.video = video
        self._session.end_session(end_state, end_state_reason)
        self._worker.end_session(self._session)
        self._session = None
        self._worker = None

    def create_agent(self, agent_id: str, name: str):
        self._worker.create_agent(agent_id, name)

    def _handle_unclean_exits(self):
        def cleanup(end_state: Optional[str] = 'Fail', end_state_reason: Optional[str] = None):
            # Only run cleanup function if session is created
            if self._session is not None:
                self.end_session(end_state=end_state,
                                 end_state_reason=end_state_reason)

        def signal_handler(signum, frame):
            """
            Signal handler for SIGINT (Ctrl+C) and SIGTERM. Ends the session and exits the program.

            Args:
                signum (int): The signal number.
                frame: The current stack frame.
            """
            signal_name = 'SIGINT' if signum == signal.SIGINT else 'SIGTERM'
            logging.info(
                f'AgentOps: {signal_name} detected. Ending session...')
            self.end_session(end_state='Fail',
                             end_state_reason=f'Signal {signal_name} detected')
            sys.exit(0)

        def handle_exception(exc_type, exc_value, exc_traceback):
            """
            Handle uncaught exceptions before they result in program termination.

            Args:
                exc_type (Type[BaseException]): The type of the exception.
                exc_value (BaseException): The exception instance.
                exc_traceback (TracebackType): A traceback object encapsulating the call stack at the 
                                               point where the exception originally occurred.
            """
            formatted_traceback = ''.join(traceback.format_exception(exc_type, exc_value,
                                                                     exc_traceback))

            self.end_session(end_state='Fail',
                             end_state_reason=f"{str(exc_value)}: {formatted_traceback}")

            # Then call the default excepthook to exit the program
            sys.__excepthook__(exc_type, exc_value, exc_traceback)

        atexit.register(lambda: cleanup(end_state="Success", end_state_reason="Process exited normally"))
        signal.signal(signal.SIGINT, signal_handler)
        signal.signal(signal.SIGTERM, signal_handler)
        sys.excepthook = handle_exception

    @property
    def current_session_id(self):
        return self._session.session_id<|MERGE_RESOLUTION|>--- conflicted
+++ resolved
@@ -62,15 +62,10 @@
 
         # These handle the case where .init() is used with optionals, and one of these
         # params are None, which is does not trigger the Optional default in the constructor
-<<<<<<< HEAD
         if not api_key:
             api_key = environ.get("AGENTOPS_API_KEY")
             if not api_key:
                 logging.warning("AgentOps: No API key provided - no data will be recorded.")
-=======
-        if not api_key and not environ.get('AGENTOPS_API_KEY'):
-            logging.warning("AgentOps: No API key provided - no data will be recorded.")
->>>>>>> 0991dc14
             return
 
         if not parent_key:
@@ -88,7 +83,7 @@
         self._handle_unclean_exits()
 
         if auto_start_session:
-            self.start_session(tags, self.config)
+            self.start_session(tags)
 
         if override:
             if 'openai' in sys.modules:
