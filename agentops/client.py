"""
    AgentOps client module that provides a client class with public interfaces and configuration.

    Classes:
        Client: Provides methods to interact with the AgentOps service.
"""
import os
import inspect
import atexit
import signal
import sys
import threading
import traceback
import logging
from decimal import Decimal
from uuid import UUID, uuid4
from typing import Optional, List, Union

from .event import ActionEvent, ErrorEvent, Event
from .enums import EndState
from .helpers import get_ISO_time, singleton, check_call_stack_for_agent_id, get_partner_frameworks
from .session import Session
from .worker import Worker
from .host_env import get_host_env
<<<<<<< HEAD
from uuid import uuid4
from typing import Optional, List, Union
import traceback
from .log_config import logger, set_logging_level_info
from decimal import Decimal
import inspect
import atexit
import signal
import sys
import threading
import logging


=======
from .log_config import logger
>>>>>>> 45ac351f
from .meta_client import MetaClient
from .config import Configuration, ConfigurationError
from .llm_tracker import LlmTracker


@singleton
class Client(metaclass=MetaClient):
    """
        Client for AgentOps service.

        Args:

            api_key (str, optional): API Key for AgentOps services. If none is provided, key will
                be read from the AGENTOPS_API_KEY environment variable.
            parent_key (str, optional): Organization key to give visibility of all user sessions the user's organization.
                If none is provided, key will be read from the AGENTOPS_PARENT_KEY environment variable.
            endpoint (str, optional): The endpoint for the AgentOps service. If none is provided, key will
                be read from the AGENTOPS_API_ENDPOINT environment variable. Defaults to 'https://api.agentops.ai'.
            max_wait_time (int, optional): The maximum time to wait in milliseconds before flushing the queue.
                Defaults to 30,000 (30 seconds)
            max_queue_size (int, optional): The maximum size of the event queue. Defaults to 100.
            tags (List[str], optional): Tags for the sessions that can be used for grouping or
                sorting later (e.g. ["GPT-4"]).
            override (bool, optional): [Deprecated] Use `instrument_llm_calls` instead. Whether to instrument LLM calls
                and emit LLMEvents.
            instrument_llm_calls (bool): Whether to instrument LLM calls and emit LLMEvents..
            auto_start_session (bool): Whether to start a session automatically when the client is created.
            inherited_session_id (optional, str): Init Agentops with an existing Session
        Attributes:
            _session (Session, optional): A Session is a grouping of events (e.g. a run of your agent).
            _worker (Worker, optional): A Worker manages the event queue and sends session updates to the AgentOps api
                server
    """

    def __init__(self,
                 api_key: Optional[str] = None,
                 parent_key: Optional[str] = None,
                 endpoint: Optional[str] = None,
                 max_wait_time: Optional[int] = None,
                 max_queue_size: Optional[int] = None,
                 tags: Optional[List[str]] = None,
                 override: Optional[bool] = None,  # Deprecated
                 instrument_llm_calls=True,
                 auto_start_session=True,
                 inherited_session_id: Optional[str] = None
                 ):

        if override is not None:
            logger.warning("The 'override' parameter is deprecated. Use 'instrument_llm_calls' instead.",
                           DeprecationWarning, stacklevel=2)
            instrument_llm_calls = instrument_llm_calls or override

        self._session: Optional[Session] = None
        self._worker: Optional[Worker] = None
        self._tags: Optional[List[str]] = tags
        self._tags_for_future_session: Optional[List[str]] = None

        self._env_data_opt_out = os.environ.get(
            'AGENTOPS_ENV_DATA_OPT_OUT', 'False').lower() == 'true'

        try:
            self.config = Configuration(api_key=api_key,
                                        parent_key=parent_key,
                                        endpoint=endpoint,
                                        max_wait_time=max_wait_time,
                                        max_queue_size=max_queue_size)

            if inherited_session_id is not None:
                # Check if inherited_session_id is valid
                UUID(inherited_session_id)

        except ConfigurationError:
            return

        self._handle_unclean_exits()

        instrument_llm_calls, auto_start_session = self._check_for_partner_frameworks(
            instrument_llm_calls, auto_start_session)

        if auto_start_session:
            self.start_session(tags, self.config, inherited_session_id)
        else:
            self._tags_for_future_session = tags

        if instrument_llm_calls:
            self.llm_tracker = LlmTracker(self)
            self.llm_tracker.override_api()

    def _check_for_partner_frameworks(self, instrument_llm_calls, auto_start_session) -> tuple[bool, bool]:
        partner_frameworks = get_partner_frameworks()
        for framework in partner_frameworks.keys():
            if framework in sys.modules:
                self.add_tags([framework])
                if framework == 'autogen':
                    try:
                        import autogen
                        from .partners.autogen_logger import AutogenLogger  # TODO: move?
                        # TODO: can we pass it like this without it being a singleton?
                        autogen.runtime_logging.start(logger=AutogenLogger())
                    except ImportError:
                        pass
                    except Exception as e:
<<<<<<< HEAD
                        logger.warning(f"🖇️ AgentOps: Failed to set up AutoGen logger with AgentOps. Error: {e}")
=======
                        logger.warning(f"Failed to set up AutoGen logger with AgentOps. Error: {e}")
>>>>>>> 45ac351f

                    return partner_frameworks[framework]

        return instrument_llm_calls, auto_start_session

    def add_tags(self, tags: List[str]):
        """
            Append to session tags at runtime.

            Args:
                tags (List[str]): The list of tags to append.
        """

        if self._session:
            if self._session.tags is not None:
                for tag in tags:
                    if tag not in self._session.tags:
                        self._session.tags.append(tag)
            else:
                self._session.tags = tags

            if self._session is not None and self._worker is not None:
                self._worker.update_session(self._session)

        else:
            if self._tags_for_future_session:
                for tag in tags:
                    if tag not in self._tags_for_future_session:
                        self._tags_for_future_session.append(tag)
            else:
                self._tags_for_future_session = tags

    def set_tags(self, tags: List[str]):
        """
            Replace session tags at runtime.

            Args:
                tags (List[str]): The list of tags to set.
        """
        self._tags_for_future_session = tags

        if self._session is not None and self._worker is not None:
            self._session.tags = tags
            self._worker.update_session(self._session)

    def record(self, event: Union[Event, ErrorEvent]):
        """
            Record an event with the AgentOps service.

            Args:
                event (Event): The event to record.
        """
        if self._session is None or self._session.has_ended or self._worker is None:
            logger.warning("Cannot record event - no current session")
            return

        if isinstance(event, Event):
            if not event.end_timestamp or event.init_timestamp == event.end_timestamp:
                event.end_timestamp = get_ISO_time()
        elif isinstance(event, ErrorEvent):
            if event.trigger_event:
                if not event.trigger_event.end_timestamp or event.trigger_event.init_timestamp == event.trigger_event.end_timestamp:
                    event.trigger_event.end_timestamp = get_ISO_time()

                event.trigger_event_id = event.trigger_event.id
                event.trigger_event_type = event.trigger_event.event_type
                self._worker.add_event(event.trigger_event.__dict__)
                event.trigger_event = None  # removes trigger_event from serialization

        self._worker.add_event(event.__dict__)

    def _record_event_sync(self, func, event_name, *args, **kwargs):
        init_time = get_ISO_time()
        func_args = inspect.signature(func).parameters
        arg_names = list(func_args.keys())
        # Get default values
        arg_values = {name: func_args[name].default
                      for name in arg_names if func_args[name].default
                      is not inspect._empty}
        # Update with positional arguments
        arg_values.update(dict(zip(arg_names, args)))
        arg_values.update(kwargs)

        event = ActionEvent(params=arg_values,
                            init_timestamp=init_time,
                            agent_id=check_call_stack_for_agent_id(),
                            action_type=event_name)

        try:
            returns = func(*args, **kwargs)

            # If the function returns multiple values, record them all in the same event
            if isinstance(returns, tuple):
                returns = list(returns)

            event.returns = returns
            event.end_timestamp = get_ISO_time()
            self.record(event)

        except Exception as e:
            self.record(ErrorEvent(trigger_event=event, exception=e))

            # Re-raise the exception
            raise

        return returns

    async def _record_event_async(self, func, event_name, *args, **kwargs):
        init_time = get_ISO_time()
        func_args = inspect.signature(func).parameters
        arg_names = list(func_args.keys())
        # Get default values
        arg_values = {name: func_args[name].default
                      for name in arg_names if func_args[name].default
                      is not inspect._empty}
        # Update with positional arguments
        arg_values.update(dict(zip(arg_names, args)))
        arg_values.update(kwargs)

        event = ActionEvent(params=arg_values,
                            init_timestamp=init_time,
                            agent_id=check_call_stack_for_agent_id(),
                            action_type=event_name)

        try:
            returns = await func(*args, **kwargs)

            # If the function returns multiple values, record them all in the same event
            if isinstance(returns, tuple):
                returns = list(returns)

            event.returns = returns
            event.end_timestamp = get_ISO_time()
            self.record(event)

        except Exception as e:
            self.record(ErrorEvent(trigger_event=event, exception=e))

            # Re-raise the exception
            raise

        return returns

    def start_session(self, tags: Optional[List[str]] = None, config: Optional[Configuration] = None, inherited_session_id: Optional[str] = None):
        """
            Start a new session for recording events.

            Args:
                tags (List[str], optional): Tags that can be used for grouping or sorting later.
                    e.g. ["test_run"].
                config: (Configuration, optional): Client configuration object
                inherited_session_id (optional, str): assign session id to match existing Session
        """
        if os.getenv('AGENTOPS_LOGGING_LEVEL') == 'DEBUG':
            logger.setLevel(logging.DEBUG)
        elif os.getenv('AGENTOPS_LOGGING_LEVEL') == 'CRITICAL':
            logger.setLevel(logging.CRITICAL)
        else:
            logger.setLevel(logging.INFO)

        if self._session is not None:
            return logger.warning("Cannot start session - session already started")

        if not config and not self.config:
            return logger.warning("Cannot start session - missing configuration")

        session_id = UUID(
            inherited_session_id) if inherited_session_id is not None else uuid4()

        self._session = Session(session_id=session_id,
                                tags=tags or self._tags_for_future_session,
                                host_env=get_host_env(self._env_data_opt_out))
        self._worker = Worker(config or self.config)
        start_session_result = self._worker.start_session(self._session)
        if not start_session_result:
            self._session = None
            return logger.warning("Cannot start session - No server response")

<<<<<<< HEAD
        logger.info(f'Session Replay: https://app.agentops.ai/drilldown?session_id={self._session.session_id}')
=======
        logger.info(f'\x1b[34mSession Replay: https://app.agentops.ai/drilldown?session_id={self._session.session_id}\x1b[0m')
>>>>>>> 45ac351f

        return self._session.session_id

    def end_session(self,
                    end_state: str,
                    end_state_reason: Optional[str] = None,
                    video: Optional[str] = None):
        """
            End the current session with the AgentOps service.

            Args:
                end_state (str): The final state of the session. Options: Success, Fail, or Indeterminate.
                end_state_reason (str, optional): The reason for ending the session.
                video (str, optional): The video screen recording of the session
        """
        if self._session is None or self._session.has_ended:
            return logger.warning("Cannot end session - no current session")

        if not any(end_state == state.value for state in EndState):
            return logger.warning("Invalid end_state. Please use one of the EndState enums")

        if self._worker is None or self._worker._session is None:
            return logger.warning("Cannot end session - no current worker or session")

        self._session.video = video
        self._session.end_session(end_state, end_state_reason)
        token_cost = self._worker.end_session(self._session)

        if token_cost == 'unknown':
<<<<<<< HEAD
            logging.warning('Could not determine cost of run.')
        else:
            token_cost_d = Decimal(token_cost)
            logging.info('This run\'s cost ${}'.format('{:.2f}'.format(
                token_cost_d) if token_cost_d == 0 else '{:.6f}'.format(token_cost_d)))

        logger.info(f'Session Replay: https://app.agentops.ai/drilldown?session_id={self._session.session_id}')
=======
            logger.info('Could not determine cost of run.')
        else:
            token_cost_d = Decimal(token_cost)
            logger.info('This run\'s cost ${}'.format('{:.2f}'.format(
                token_cost_d) if token_cost_d == 0 else '{:.6f}'.format(token_cost_d)))

        logger.info(f'\x1b[34mSession Replay: https://app.agentops.ai/drilldown?session_id={self._session.session_id}\x1b[0m')
>>>>>>> 45ac351f

        self._session = None
        self._worker = None

    def create_agent(self, name: str, agent_id: Optional[str] = None):
        if agent_id is None:
            agent_id = str(uuid4())
        if self._worker:
            self._worker.create_agent(name=name, agent_id=agent_id)
            return agent_id

    def _handle_unclean_exits(self):
        def cleanup(end_state: str = 'Fail', end_state_reason: Optional[str] = None):
            # Only run cleanup function if session is created
            if self._session is not None:
                self.end_session(end_state=end_state,
                                 end_state_reason=end_state_reason)

        def signal_handler(signum, frame):
            """
                Signal handler for SIGINT (Ctrl+C) and SIGTERM. Ends the session and exits the program.

                Args:
                    signum (int): The signal number.
                    frame: The current stack frame.
            """
            signal_name = 'SIGINT' if signum == signal.SIGINT else 'SIGTERM'
<<<<<<< HEAD
            logging.info('%s detected. Ending session...', signal_name)
=======
            logger.info('%s detected. Ending session...', signal_name)
>>>>>>> 45ac351f
            self.end_session(end_state='Fail',
                             end_state_reason=f'Signal {signal_name} detected')
            sys.exit(0)

        def handle_exception(exc_type, exc_value, exc_traceback):
            """
                Handle uncaught exceptions before they result in program termination.

                Args:
                    exc_type (Type[BaseException]): The type of the exception.
                    exc_value (BaseException): The exception instance.
                    exc_traceback (TracebackType): A traceback object encapsulating the call stack at the
                                                point where the exception originally occurred.
            """
            formatted_traceback = ''.join(traceback.format_exception(exc_type, exc_value,
                                                                     exc_traceback))

            self.end_session(end_state='Fail',
                             end_state_reason=f"{str(exc_value)}: {formatted_traceback}")

            # Then call the default excepthook to exit the program
            sys.__excepthook__(exc_type, exc_value, exc_traceback)

        # if main thread
        if threading.current_thread() is threading.main_thread():
            atexit.register(lambda: cleanup(end_state="Indeterminate",
                            end_state_reason="Process exited without calling end_session()"))
            signal.signal(signal.SIGINT, signal_handler)
            signal.signal(signal.SIGTERM, signal_handler)
            sys.excepthook = handle_exception

    @property
    def current_session_id(self):
        return self._session.session_id if self._session else None

    @property
    def api_key(self):
        return self.config.api_key

    def set_parent_key(self, parent_key: str):
        """
            Set the parent API key which has visibility to projects it is parent to.

            Args:
                parent_key (str): The API key of the parent organization to set.
        """
        if self._worker:
            self._worker.config.parent_key = parent_key

    @property
    def parent_key(self):
        return self.config.parent_key

    def stop_instrumenting(self):
        if self.llm_tracker:
            self.llm_tracker.stop_instrumenting()<|MERGE_RESOLUTION|>--- conflicted
+++ resolved
@@ -22,23 +22,7 @@
 from .session import Session
 from .worker import Worker
 from .host_env import get_host_env
-<<<<<<< HEAD
-from uuid import uuid4
-from typing import Optional, List, Union
-import traceback
-from .log_config import logger, set_logging_level_info
-from decimal import Decimal
-import inspect
-import atexit
-import signal
-import sys
-import threading
-import logging
-
-
-=======
 from .log_config import logger
->>>>>>> 45ac351f
 from .meta_client import MetaClient
 from .config import Configuration, ConfigurationError
 from .llm_tracker import LlmTracker
@@ -141,11 +125,7 @@
                     except ImportError:
                         pass
                     except Exception as e:
-<<<<<<< HEAD
-                        logger.warning(f"🖇️ AgentOps: Failed to set up AutoGen logger with AgentOps. Error: {e}")
-=======
                         logger.warning(f"Failed to set up AutoGen logger with AgentOps. Error: {e}")
->>>>>>> 45ac351f
 
                     return partner_frameworks[framework]
 
@@ -324,11 +304,7 @@
             self._session = None
             return logger.warning("Cannot start session - No server response")
 
-<<<<<<< HEAD
-        logger.info(f'Session Replay: https://app.agentops.ai/drilldown?session_id={self._session.session_id}')
-=======
         logger.info(f'\x1b[34mSession Replay: https://app.agentops.ai/drilldown?session_id={self._session.session_id}\x1b[0m')
->>>>>>> 45ac351f
 
         return self._session.session_id
 
@@ -358,15 +334,6 @@
         token_cost = self._worker.end_session(self._session)
 
         if token_cost == 'unknown':
-<<<<<<< HEAD
-            logging.warning('Could not determine cost of run.')
-        else:
-            token_cost_d = Decimal(token_cost)
-            logging.info('This run\'s cost ${}'.format('{:.2f}'.format(
-                token_cost_d) if token_cost_d == 0 else '{:.6f}'.format(token_cost_d)))
-
-        logger.info(f'Session Replay: https://app.agentops.ai/drilldown?session_id={self._session.session_id}')
-=======
             logger.info('Could not determine cost of run.')
         else:
             token_cost_d = Decimal(token_cost)
@@ -374,7 +341,6 @@
                 token_cost_d) if token_cost_d == 0 else '{:.6f}'.format(token_cost_d)))
 
         logger.info(f'\x1b[34mSession Replay: https://app.agentops.ai/drilldown?session_id={self._session.session_id}\x1b[0m')
->>>>>>> 45ac351f
 
         self._session = None
         self._worker = None
@@ -402,11 +368,7 @@
                     frame: The current stack frame.
             """
             signal_name = 'SIGINT' if signum == signal.SIGINT else 'SIGTERM'
-<<<<<<< HEAD
-            logging.info('%s detected. Ending session...', signal_name)
-=======
             logger.info('%s detected. Ending session...', signal_name)
->>>>>>> 45ac351f
             self.end_session(end_state='Fail',
                              end_state_reason=f'Signal {signal_name} detected')
             sys.exit(0)
