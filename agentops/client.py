--- conflicted
+++ resolved
@@ -448,13 +448,8 @@
             )
         )
 
-<<<<<<< HEAD
         self._sessions.remove(session)
-=======
-        self._session = None
-        self._worker = None
         return token_cost_d
->>>>>>> c6223a1a
 
     def create_agent(
         self,
@@ -524,10 +519,9 @@
             )
 
             for session in self._sessions:
-                self.end_session(
+                session.end_session(
                     end_state="Fail",
                     end_state_reason=f"{str(exc_value)}: {formatted_traceback}",
-                    session_id=str(session.session_id),
                 )
 
             # Then call the default excepthook to exit the program
