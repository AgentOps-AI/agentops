--- conflicted
+++ resolved
@@ -81,19 +81,6 @@
             env_data_opt_out=env_data_opt_out,
         )
 
-<<<<<<< HEAD
-        self.llm_tracker = None
-
-        self.config = None
-        try:
-            self.config = ClientConfiguration(
-                api_key=api_key,
-                parent_key=parent_key,
-                endpoint=endpoint,
-                max_wait_time=max_wait_time,
-                max_queue_size=max_queue_size,
-                skip_auto_end_session=skip_auto_end_session,
-=======
     def initialize(self) -> Union[Session, None]:
         self.unsuppress_logs()
 
@@ -101,7 +88,6 @@
             return logger.error(
                 "Could not initialize AgentOps client - API Key is missing."
                 + "\n\t    Find your API key at https://app.agentops.ai/settings/projects"
->>>>>>> e3ae1596
             )
 
         self._handle_unclean_exits()
