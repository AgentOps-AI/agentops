--- conflicted
+++ resolved
@@ -34,12 +34,4 @@
         if args.on:
             set_time_travel_active_state(True)
         if args.off:
-<<<<<<< HEAD
-            set_time_travel_active_state(False)
-
-
-if __name__ == "__main__":
-    main()
-=======
-            set_time_travel_active_state(False)
->>>>>>> 9a50c752
+            set_time_travel_active_state(False)