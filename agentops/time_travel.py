import json
import yaml
import os
from .http_client import HttpClient
from .exceptions import ApiServerException
from .helpers import singleton


@singleton
class TimeTravel:
    def __init__(self):
        self._completion_overrides_map = {}
        self._prompt_override_map = {}

        script_dir = os.path.dirname(os.path.abspath(__file__))
        parent_dir = os.path.dirname(script_dir)
        cache_path = os.path.join(parent_dir, "agentops_time_travel.json")

        try:
            with open(cache_path, "r") as file:
                time_travel_cache_json = json.load(file)
                self._completion_overrides_map = time_travel_cache_json.get(
                    "completion_overrides"
                )
                self._prompt_override_map = time_travel_cache_json.get(
                    "prompt_override"
                )
        except FileNotFoundError:
            return


def fetch_time_travel_id(ttd_id):
    try:
<<<<<<< HEAD
        endpoint = environ.get("AGENTOPS_API_ENDPOINT", "https://api.agentops.ai")
=======
        endpoint = os.environ.get("AGENTOPS_API_ENDPOINT", "https://api.agentops.ai")
>>>>>>> 9a50c752
        ttd_res = HttpClient.get(f"{endpoint}/v2/ttd/{ttd_id}")
        if ttd_res.code != 200:
            raise Exception(f"Failed to fetch TTD with status code {ttd_res.code}")

        prompt_to_returns_map = {
            "completion_overrides": {
                (
                    str({"messages": item["prompt"]["messages"]})
                    if item["prompt"].get("type") == "chatml"
                    else str(item["prompt"])
                ): item["returns"]
                for item in ttd_res.body  # TODO: rename returns to completion_override
            }
        }
        with open("agentops_time_travel.json", "w") as file:
            json.dump(prompt_to_returns_map, file, indent=4)

        set_time_travel_active_state(True)
    except ApiServerException as e:
        manage_time_travel_state(activated=False, error=e)
    except Exception as e:
        manage_time_travel_state(activated=False, error=e)


def fetch_completion_override_from_time_travel_cache(kwargs):
    if not check_time_travel_active():
        return

    if TimeTravel()._completion_overrides_map:
        search_prompt = str({"messages": kwargs["messages"]})
        result_from_cache = TimeTravel()._completion_overrides_map.get(search_prompt)
        return result_from_cache


def fetch_prompt_override_from_time_travel_cache(kwargs):
    if not check_time_travel_active():
        return

    if TimeTravel()._prompt_override_map:
        from openai.types.chat.chat_completion_user_message_param import (
            ChatCompletionUserMessageParam,
        )

        messages = kwargs["messages"]

        from typing import List

        def validate_and_parse_messages(
            messages: List[dict],
        ) -> List[ChatCompletionUserMessageParam]:
            parsed_messages = []
            for message in messages:
                try:
                    parsed_message = ChatCompletionUserMessageParam(
                        content=message["content"],
                        role=message["role"],
                        name=message.get("name", ""),
                    )
                    parsed_messages.append(parsed_message)
                except KeyError as e:
                    raise ValueError(f"Missing required field in message: {e}")
            return parsed_messages

        # Validate and parse the messages
        messages = validate_and_parse_messages(messages)

        parsed_prompts = []
        for key in TimeTravel()._prompt_override_map.keys():
            try:
                prompt_messages = json.loads(key).get("messages", [])
                parsed_messages = validate_and_parse_messages(prompt_messages)
                parsed_prompts.append(parsed_messages)
            except (json.JSONDecodeError, ValueError) as e:
                print(f"Error parsing messages for key {key}: {e}")

        def compare_messages(messages, parsed_messages):
            if len(messages) != len(parsed_messages):
                return False
            for i in range(len(messages)):
                if messages[i]["content"] != parsed_messages[i]["content"]:
                    return False
            return True

        for key, parsed_prompt in zip(
            TimeTravel()._prompt_override_map.keys(), parsed_prompts
        ):
            if compare_messages(messages, parsed_prompt):
                result_from_cache = TimeTravel()._prompt_override_map[key]
                return json.loads(result_from_cache)


def check_time_travel_active():
    script_dir = os.path.dirname(os.path.abspath(__file__))
    parent_dir = os.path.dirname(script_dir)
    config_file_path = os.path.join(parent_dir, ".agentops_time_travel.yaml")

    try:
        with open(config_file_path, "r") as config_file:
            config = yaml.safe_load(config_file)
            if config.get("Time_Travel_Debugging_Active", True):
                manage_time_travel_state(activated=True)
                return True
    except FileNotFoundError:
        return False

    return False


def set_time_travel_active_state(is_active: bool):
    config_path = ".agentops_time_travel.yaml"
    try:
        with open(config_path, "r") as config_file:
            config = yaml.safe_load(config_file) or {}
    except FileNotFoundError:
        config = {}

    config["Time_Travel_Debugging_Active"] = is_active

    with open(config_path, "w") as config_file:
        try:
            yaml.dump(config, config_file)
        except:
            print(
                f"🖇 AgentOps: Unable to write to {config_path}. Time Travel not activated"
            )
            return

        if is_active:
            manage_time_travel_state(activated=True)
            print("AgentOps: Time Travel Activated")
        else:
            manage_time_travel_state(activated=False)
            print("🖇 AgentOps: Time Travel Deactivated")


def add_time_travel_terminal_indicator():
    print(f"🖇️ ⏰ | ", end="")


def reset_terminal():
    print("\033[0m", end="")


def manage_time_travel_state(activated=False, error=None):
    if activated:
        add_time_travel_terminal_indicator()
    else:
        reset_terminal()
        if error is not None:
            print(f"🖇 Deactivating Time Travel. Error with configuration: {error}")<|MERGE_RESOLUTION|>--- conflicted
+++ resolved
@@ -31,11 +31,7 @@
 
 def fetch_time_travel_id(ttd_id):
     try:
-<<<<<<< HEAD
-        endpoint = environ.get("AGENTOPS_API_ENDPOINT", "https://api.agentops.ai")
-=======
         endpoint = os.environ.get("AGENTOPS_API_ENDPOINT", "https://api.agentops.ai")
->>>>>>> 9a50c752
         ttd_res = HttpClient.get(f"{endpoint}/v2/ttd/{ttd_id}")
         if ttd_res.code != 200:
             raise Exception(f"Failed to fetch TTD with status code {ttd_res.code}")
