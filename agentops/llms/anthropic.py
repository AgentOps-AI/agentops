import json
import pprint
from typing import Optional

from anthropic import APIResponse
from anthropic._legacy_response import LegacyAPIResponse

from agentops.llms.instrumented_provider import InstrumentedProvider
from agentops.time_travel import fetch_completion_override_from_time_travel_cache

from ..event import ErrorEvent, LLMEvent, ToolEvent
from ..helpers import check_call_stack_for_agent_id, get_ISO_time
from ..log_config import logger
from ..session import Session
from ..singleton import singleton


@singleton
class AnthropicProvider(InstrumentedProvider):
    original_create = None
    original_create_async = None

    def __init__(self, client):
        super().__init__(client)
        self._provider_name = "Anthropic"
        self.tool_event = {}
        self.tool_id = ""

    def handle_response(self, response, kwargs, init_timestamp, session: Optional[Session] = None):
        """Handle responses for Anthropic"""
        import anthropic.resources.beta.messages.messages as beta_messages
        from anthropic import AsyncStream, Stream
        from anthropic.resources import AsyncMessages
        from anthropic.types import Message

        llm_event = LLMEvent(init_timestamp=init_timestamp, params=kwargs)
        if session is not None:
            llm_event.session_id = session.session_id

        def handle_stream_chunk(chunk: Message):
            try:
                # We take the first chunk and accumulate the deltas from all subsequent chunks to build one full chat completion
                if chunk.type == "message_start":
                    llm_event.returns = chunk
                    llm_event.agent_id = check_call_stack_for_agent_id()
                    llm_event.model = kwargs["model"]
                    llm_event.prompt = kwargs["messages"]
                    llm_event.prompt_tokens = chunk.message.usage.input_tokens
                    llm_event.completion = {
                        "role": chunk.message.role,
                        "content": "",  # Always returned as [] in this instance type
                    }

                elif chunk.type == "content_block_start":
                    if chunk.content_block.type == "text":
                        llm_event.completion["content"] += chunk.content_block.text

                    elif chunk.content_block.type == "tool_use":
                        self.tool_id = chunk.content_block.id
                        self.tool_event[self.tool_id] = ToolEvent(
                            name=chunk.content_block.name,
                            logs={"type": chunk.content_block.type, "input": ""},
                        )

                elif chunk.type == "content_block_delta":
                    if chunk.delta.type == "text_delta":
                        llm_event.completion["content"] += chunk.delta.text

                    elif chunk.delta.type == "input_json_delta":
<<<<<<< HEAD
                        self.tool_event[self.tool_id].logs["input"] += (
                            chunk.delta.partial_json
                        )
=======
                        self.tool_event[self.tool_id].logs["input"] += chunk.delta.partial_json
>>>>>>> 80d4bf59

                elif chunk.type == "content_block_stop":
                    pass

                elif chunk.type == "message_delta":
                    llm_event.completion_tokens = chunk.usage.output_tokens

                elif chunk.type == "message_stop":
                    llm_event.end_timestamp = get_ISO_time()
                    self._safe_record(session, llm_event)

            except Exception as e:
                self._safe_record(session, ErrorEvent(trigger_event=llm_event, exception=e))

                kwargs_str = pprint.pformat(kwargs)
                chunk = pprint.pformat(chunk)
                logger.warning(
                    f"Unable to parse a chunk for LLM call. Skipping upload to AgentOps\n"
                    f"chunk:\n {chunk}\n"
                    f"kwargs:\n {kwargs_str}\n",
                )

        # if the response is a generator, decorate the generator
        if isinstance(response, Stream):

            def generator():
                for chunk in response:
                    handle_stream_chunk(chunk)
                    yield chunk

            return generator()

        # For asynchronous AsyncStream
        if isinstance(response, AsyncStream):

            async def async_generator():
                async for chunk in response:
                    handle_stream_chunk(chunk)
                    yield chunk

            return async_generator()

        # For async AsyncMessages
        if isinstance(response, AsyncMessages):

            async def async_generator():
                async for chunk in response:
                    handle_stream_chunk(chunk)
                    yield chunk

            return async_generator()

        # Handle object responses
        try:
            # AttributeError("'LegacyAPIResponse' object has no attribute 'model_dump'")
            if isinstance(response, (APIResponse, LegacyAPIResponse)) or not hasattr(
                response, "model_dump"
            ):
                """
                response's data structure:
                dict_keys(['id', 'type', 'role', 'model', 'content', 'stop_reason', 'stop_sequence', 'usage'])

                {'id': 'msg_018Gk9N2pcWaYLS7mxXbPD5i', 'type': 'message', 'role': 'assistant', 'model': 'claude-3-5-sonnet-20241022', 'content': [{'type': 'text', 'text': 'I\'ll help you investigate'}], 'stop_reason': 'end_turn', 'stop_sequence': None, 'usage': {'input_tokens': 2419, 'output_tokens': 116}}
                """
                response_data = json.loads(response.text)
                llm_event.returns = response_data
                llm_event.model = response_data["model"]
                llm_event.completion = {
                    "role": response_data.get("role"),
                    "content": response_data.get("content")[0].get("text")
                    if response_data.get("content")
                    else "",
                }
                if usage := response_data.get("usage"):
                    llm_event.prompt_tokens = usage.get("input_tokens")
                    llm_event.completion_tokens = usage.get("output_tokens")

            # Han
            else:
                # This bets on the fact that the response object has a model_dump method
                llm_event.returns = response.model_dump()
                llm_event.prompt_tokens = response.usage.input_tokens
                llm_event.completion_tokens = response.usage.output_tokens

                llm_event.completion = {
                    "role": "assistant",
                    "content": response.content[0].text,
                }
                llm_event.model = response.model

            llm_event.end_timestamp = get_ISO_time()
            llm_event.prompt = kwargs["messages"]
            llm_event.agent_id = check_call_stack_for_agent_id()

            self._safe_record(session, llm_event)
        except Exception as e:
            self._safe_record(session, ErrorEvent(trigger_event=llm_event, exception=e))
            kwargs_str = pprint.pformat(kwargs)
            response = pprint.pformat(response)
            logger.warning(
                f"Unable to parse response for LLM call. Skipping upload to AgentOps\n"
                f"response:\n {response}\n"
                f"kwargs:\n {kwargs_str}\n"
            )

        return response

    def override(self):
        self._override_completion()
        self._override_async_completion()

    def _override_completion(self):
        import anthropic.resources.beta.messages.messages as beta_messages
        from anthropic.resources import messages
        from anthropic.types import (
            Message,
            RawContentBlockDeltaEvent,
            RawContentBlockStartEvent,
            RawContentBlockStopEvent,
            RawMessageDeltaEvent,
            RawMessageStartEvent,
            RawMessageStopEvent,
        )

        # Store the original method
        self.original_create = messages.Messages.create
        self.original_create_beta = beta_messages.Messages.create

        def create_patched_function(is_beta=False):
            def patched_function(*args, **kwargs):
                init_timestamp = get_ISO_time()
                session = kwargs.get("session", None)
                # if is_beta:
                #     breakpoint()

                if "session" in kwargs.keys():
                    del kwargs["session"]

                completion_override = fetch_completion_override_from_time_travel_cache(kwargs)
                if completion_override:
                    result_model = None
                    pydantic_models = (
                        Message,
                        RawContentBlockDeltaEvent,
                        RawContentBlockStartEvent,
                        RawContentBlockStopEvent,
                        RawMessageDeltaEvent,
                        RawMessageStartEvent,
                        RawMessageStopEvent,
                    )

                    for pydantic_model in pydantic_models:
                        try:
                            result_model = pydantic_model.model_validate_json(completion_override)
                            break
                        except Exception as e:
                            pass

                    if result_model is None:
                        logger.error(
                            f"Time Travel: Pydantic validation failed for {pydantic_models} \n"
                            f"Time Travel: Completion override was:\n"
                            f"{pprint.pformat(completion_override)}"
                        )
                        return None
                    return self.handle_response(result_model, kwargs, init_timestamp, session=session)

                # Call the original function with its original arguments
                original_func = self.original_create_beta if is_beta else self.original_create
                result = original_func(*args, **kwargs)
                return self.handle_response(result, kwargs, init_timestamp, session=session)

            return patched_function

        # Override the original methods with the patched ones
        messages.Messages.create = create_patched_function(is_beta=False)
        beta_messages.Messages.create = create_patched_function(is_beta=True)

    def _override_async_completion(self):
        import anthropic.resources.beta.messages.messages as beta_messages
        from anthropic.resources import messages
        from anthropic.types import (
            Message,
            RawContentBlockDeltaEvent,
            RawContentBlockStartEvent,
            RawContentBlockStopEvent,
            RawMessageDeltaEvent,
            RawMessageStartEvent,
            RawMessageStopEvent,
        )

        # Store the original method
        self.original_create_async = messages.AsyncMessages.create
        self.original_create_async_beta = beta_messages.AsyncMessages.create

        def create_patched_async_function(is_beta=False):
            async def patched_function(*args, **kwargs):
                init_timestamp = get_ISO_time()
                session = kwargs.get("session", None)
                if "session" in kwargs.keys():
                    del kwargs["session"]

                completion_override = fetch_completion_override_from_time_travel_cache(kwargs)
                if completion_override:
                    result_model = None
                    pydantic_models = (
                        Message,
                        RawContentBlockDeltaEvent,
                        RawContentBlockStartEvent,
                        RawContentBlockStopEvent,
                        RawMessageDeltaEvent,
                        RawMessageStartEvent,
                        RawMessageStopEvent,
                    )

                    for pydantic_model in pydantic_models:
                        try:
                            result_model = pydantic_model.model_validate_json(completion_override)
                            break
                        except Exception as e:
                            pass

                    if result_model is None:
                        logger.error(
                            f"Time Travel: Pydantic validation failed for {pydantic_models} \n"
                            f"Time Travel: Completion override was:\n"
                            f"{pprint.pformat(completion_override)}"
                        )
                        return None

                    return self.handle_response(result_model, kwargs, init_timestamp, session=session)

                # Call the original function with its original arguments
                original_func = self.original_create_async_beta if is_beta else self.original_create_async
                result = await original_func(*args, **kwargs)
                return self.handle_response(result, kwargs, init_timestamp, session=session)

            return patched_function

        # Override the original methods with the patched ones
        messages.AsyncMessages.create = create_patched_async_function(is_beta=False)
        beta_messages.AsyncMessages.create = create_patched_async_function(is_beta=True)

    def undo_override(self):
        if self.original_create is not None and self.original_create_async is not None:
            from anthropic.resources import messages

            messages.Messages.create = self.original_create
            messages.AsyncMessages.create = self.original_create_async<|MERGE_RESOLUTION|>--- conflicted
+++ resolved
@@ -67,13 +67,9 @@
                         llm_event.completion["content"] += chunk.delta.text
 
                     elif chunk.delta.type == "input_json_delta":
-<<<<<<< HEAD
                         self.tool_event[self.tool_id].logs["input"] += (
                             chunk.delta.partial_json
                         )
-=======
-                        self.tool_event[self.tool_id].logs["input"] += chunk.delta.partial_json
->>>>>>> 80d4bf59
 
                 elif chunk.type == "content_block_stop":
                     pass
