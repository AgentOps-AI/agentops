--- conflicted
+++ resolved
@@ -13,11 +13,8 @@
 from .ollama import OllamaProvider
 from .openai import OpenAiProvider
 from .anthropic import AnthropicProvider
-<<<<<<< HEAD
 from .mistral import MistralProvider
-=======
 from .ai21 import AI21Provider
->>>>>>> 1b8f473f
 
 original_func = {}
 original_create = None
@@ -44,16 +41,16 @@
         "anthropic": {
             "0.32.0": ("completions.create",),
         },
-<<<<<<< HEAD
+<< << << < HEAD
         "mistralai": {
             "1.0.1": ("chat.complete", "chat.stream"),
-=======
+== == == =
         "ai21": {
             "2.0.0": (
                 "chat.completions.create",
                 "client.answer.create",
             ),
->>>>>>> 1b8f473f
+>>>>>> > main
         },
     }
 
@@ -151,7 +148,7 @@
                             f"Only Anthropic>=0.32.0 supported. v{module_version} found."
                         )
 
-<<<<<<< HEAD
+<< << << < HEAD
                 if api == "mistralai":
                     module_version = version(api)
 
@@ -161,9 +158,9 @@
                     else:
                         logger.warning(
                             f"Only MistralAI>=1.0.1 supported. v{module_version} found."
-=======
+== == == =
                 if api == "ai21":
-                    module_version = version(api)
+                    module_version=version(api)
 
                     if module_version is None:
                         logger.warning(
@@ -171,12 +168,12 @@
                         )
 
                     if Version(module_version) >= parse("2.0.0"):
-                        provider = AI21Provider(self.client)
+                        provider=AI21Provider(self.client)
                         provider.override()
                     else:
                         logger.warning(
                             f"Only AI21>=2.0.0 supported. v{module_version} found."
->>>>>>> 1b8f473f
+>> >>>> > main
                         )
 
     def stop_instrumenting(self):
@@ -186,8 +183,8 @@
         LiteLLMProvider(self.client).undo_override()
         OllamaProvider(self.client).undo_override()
         AnthropicProvider(self.client).undo_override()
-<<<<<<< HEAD
+<< << << < HEAD
         MistralProvider(self.client).undo_override()
-=======
+== == == =
         AI21Provider(self.client).undo_override()
->>>>>>> 1b8f473f
+>> >>>> > main