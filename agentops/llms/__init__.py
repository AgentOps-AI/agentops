import functools
import sys
from importlib import import_module
from importlib.metadata import version

from packaging.version import Version, parse

from ..log_config import logger

from .cohere import CohereProvider
from .groq import GroqProvider
from .litellm import LiteLLMProvider
from .ollama import OllamaProvider
from .openai import OpenAiProvider
from .anthropic import AnthropicProvider
<<<<<<< HEAD
from .pinecone import PineconeProvider
=======
from .mistral import MistralProvider
from .ai21 import AI21Provider
>>>>>>> bfef59e2

original_func = {}
original_create = None
original_create_async = None


class LlmTracker:
    SUPPORTED_APIS = {
        "litellm": {"1.3.1": ("openai_chat_completions.completion",)},
        "openai": {
            "1.0.0": ("chat.completions.create",),
            "0.0.0": (
                "ChatCompletion.create",
                "ChatCompletion.acreate",
            ),
        },
        "cohere": {
            "5.4.0": ("chat", "chat_stream"),
        },
        "ollama": {"0.0.1": ("chat", "Client.chat", "AsyncClient.chat")},
        "groq": {
            "0.9.0": ("Client.chat", "AsyncClient.chat"),
        },
        "anthropic": {
            "0.32.0": ("completions.create",),
        },
<<<<<<< HEAD
        "pinecone": {
            "2.0.0": (
                "Index.upsert", 
                "Index.query", 
                "Index.delete", 
                "Index.update", 
                "Index.fetch",
                "create_index",
                "delete_index",
                "describe_index",
                "list_indexes",
                "create_collection",
                "delete_collection",
                "assistant.create_assistant",
                "assistant.update_assistant",
                "assistant.delete_assistant",
                "assistant.get_assistant",
                "assistant.list_assistants",
                "assistant.Assistant.chat",
                "assistant.Assistant.chat_completions"
=======
        "mistralai": {
            "1.0.1": ("chat.complete", "chat.stream"),
        },
        "ai21": {
            "2.0.0": (
                "chat.completions.create",
                "client.answer.create",
>>>>>>> bfef59e2
            ),
        },
    }

    def __init__(self, client):
        self.client = client

    def override_api(self):
        """
        Overrides key methods of the specified API to record events.
        """

        for api in self.SUPPORTED_APIS:
            if api in sys.modules:
                module = import_module(api)
                if api == "litellm":
                    module_version = version(api)
                    if module_version is None:
                        logger.warning(
                            f"Cannot determine LiteLLM version. Only LiteLLM>=1.3.1 supported."
                        )

                    if Version(module_version) >= parse("1.3.1"):
                        provider = LiteLLMProvider(self.client)
                        provider.override()
                    else:
                        logger.warning(
                            f"Only LiteLLM>=1.3.1 supported. v{module_version} found."
                        )
                    return  # If using an abstraction like litellm, do not patch the underlying LLM APIs

                if api == "openai":
                    # Patch openai v1.0.0+ methods
                    if hasattr(module, "__version__"):
                        module_version = parse(module.__version__)
                        if module_version >= parse("1.0.0"):
                            provider = OpenAiProvider(self.client)
                            provider.override()
                        else:
                            raise DeprecationWarning(
                                "OpenAI versions < 0.1 are no longer supported by AgentOps. Please upgrade OpenAI or "
                                "downgrade AgentOps to <=0.3.8."
                            )

                if api == "cohere":
                    # Patch cohere v5.4.0+ methods
                    module_version = version(api)
                    if module_version is None:
                        logger.warning(
                            f"Cannot determine Cohere version. Only Cohere>=5.4.0 supported."
                        )

                    if Version(module_version) >= parse("5.4.0"):
                        provider = CohereProvider(self.client)
                        provider.override()
                    else:
                        logger.warning(
                            f"Only Cohere>=5.4.0 supported. v{module_version} found."
                        )

                if api == "ollama":
                    module_version = version(api)

                    if Version(module_version) >= parse("0.0.1"):
                        provider = OllamaProvider(self.client)
                        provider.override()
                    else:
                        logger.warning(
                            f"Only Ollama>=0.0.1 supported. v{module_version} found."
                        )

                if api == "groq":
                    module_version = version(api)

                    if Version(module_version) >= parse("0.9.0"):
                        provider = GroqProvider(self.client)
                        provider.override()
                    else:
                        logger.warning(
                            f"Only Groq>=0.9.0 supported. v{module_version} found."
                        )

                if api == "anthropic":
                    module_version = version(api)

                    if module_version is None:
                        logger.warning(
                            f"Cannot determine Anthropic version. Only Anthropic>=0.32.0 supported."
                        )

                    if Version(module_version) >= parse("0.32.0"):
                        provider = AnthropicProvider(self.client)
                        provider.override()
                    else:
                        logger.warning(
                            f"Only Anthropic>=0.32.0 supported. v{module_version} found."
                        )

<<<<<<< HEAD
                if api == "pinecone":
                    module_version = version(api)

                    if Version(module_version) >= parse("2.0.0"):
                        provider = PineconeProvider(self.client)
                        provider.override()
                    else:
                        logger.warning(
                            f"Only Pinecone>=2.0.0 supported. v{module_version} found."
=======
                if api == "mistralai":
                    module_version = version(api)

                    if Version(module_version) >= parse("1.0.1"):
                        provider = MistralProvider(self.client)
                        provider.override()
                    else:
                        logger.warning(
                            f"Only MistralAI>=1.0.1 supported. v{module_version} found."
                        )

                if api == "ai21":
                    module_version = version(api)

                    if module_version is None:
                        logger.warning(
                            f"Cannot determine AI21 version. Only AI21>=2.0.0 supported."
                        )

                    if Version(module_version) >= parse("2.0.0"):
                        provider = AI21Provider(self.client)
                        provider.override()
                    else:
                        logger.warning(
                            f"Only AI21>=2.0.0 supported. v{module_version} found."
>>>>>>> bfef59e2
                        )

    def stop_instrumenting(self):
        OpenAiProvider(self.client).undo_override()
        GroqProvider(self.client).undo_override()
        CohereProvider(self.client).undo_override()
        LiteLLMProvider(self.client).undo_override()
        OllamaProvider(self.client).undo_override()
        AnthropicProvider(self.client).undo_override()
<<<<<<< HEAD
        PineconeProvider(self.client).undo_override()
=======
        MistralProvider(self.client).undo_override()
        AI21Provider(self.client).undo_override()
>>>>>>> bfef59e2
<|MERGE_RESOLUTION|>--- conflicted
+++ resolved
@@ -13,12 +13,8 @@
 from .ollama import OllamaProvider
 from .openai import OpenAiProvider
 from .anthropic import AnthropicProvider
-<<<<<<< HEAD
-from .pinecone import PineconeProvider
-=======
 from .mistral import MistralProvider
 from .ai21 import AI21Provider
->>>>>>> bfef59e2
 
 original_func = {}
 original_create = None
@@ -45,28 +41,6 @@
         "anthropic": {
             "0.32.0": ("completions.create",),
         },
-<<<<<<< HEAD
-        "pinecone": {
-            "2.0.0": (
-                "Index.upsert", 
-                "Index.query", 
-                "Index.delete", 
-                "Index.update", 
-                "Index.fetch",
-                "create_index",
-                "delete_index",
-                "describe_index",
-                "list_indexes",
-                "create_collection",
-                "delete_collection",
-                "assistant.create_assistant",
-                "assistant.update_assistant",
-                "assistant.delete_assistant",
-                "assistant.get_assistant",
-                "assistant.list_assistants",
-                "assistant.Assistant.chat",
-                "assistant.Assistant.chat_completions"
-=======
         "mistralai": {
             "1.0.1": ("chat.complete", "chat.stream"),
         },
@@ -74,7 +48,6 @@
             "2.0.0": (
                 "chat.completions.create",
                 "client.answer.create",
->>>>>>> bfef59e2
             ),
         },
     }
@@ -173,17 +146,6 @@
                             f"Only Anthropic>=0.32.0 supported. v{module_version} found."
                         )
 
-<<<<<<< HEAD
-                if api == "pinecone":
-                    module_version = version(api)
-
-                    if Version(module_version) >= parse("2.0.0"):
-                        provider = PineconeProvider(self.client)
-                        provider.override()
-                    else:
-                        logger.warning(
-                            f"Only Pinecone>=2.0.0 supported. v{module_version} found."
-=======
                 if api == "mistralai":
                     module_version = version(api)
 
@@ -209,7 +171,6 @@
                     else:
                         logger.warning(
                             f"Only AI21>=2.0.0 supported. v{module_version} found."
->>>>>>> bfef59e2
                         )
 
     def stop_instrumenting(self):
@@ -219,9 +180,5 @@
         LiteLLMProvider(self.client).undo_override()
         OllamaProvider(self.client).undo_override()
         AnthropicProvider(self.client).undo_override()
-<<<<<<< HEAD
-        PineconeProvider(self.client).undo_override()
-=======
         MistralProvider(self.client).undo_override()
-        AI21Provider(self.client).undo_override()
->>>>>>> bfef59e2
+        AI21Provider(self.client).undo_override()