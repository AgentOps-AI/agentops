--- conflicted
+++ resolved
@@ -59,26 +59,17 @@
         self.initialized = True
 
         # Start a session if auto_start_session is True
-<<<<<<< HEAD
-=======
         session = None
->>>>>>> c1a40153
         if self.config.auto_start_session:
             from agentops.legacy import start_session
 
             # Pass default_tags if they exist
             if self.config.default_tags:
-<<<<<<< HEAD
-                start_session(tags=list(self.config.default_tags))
-            else:
-                start_session()
-=======
                 session = start_session(tags=list(self.config.default_tags))
             else:
                 session = start_session()
         
         return session
->>>>>>> c1a40153
 
     def configure(self, **kwargs):
         """Update client configuration"""
