from typing import List, Optional, Union

from agentops.client.api import ApiClient
from agentops.config import Config
from agentops.exceptions import (AgentOpsClientNotInitializedException,
                                 NoApiKeyException, NoSessionException)
from agentops.instrumentation import instrument_all
from agentops.logging import logger
from agentops.logging.config import (configure_logging,
                                     intercept_opentelemetry_logging)
from agentops.sdk.core import TracingCore


class Client:
    """Singleton client for AgentOps service"""

    config: Config
    _initialized: bool
    __instance = None  # Class variable for singleton pattern

    api: ApiClient

    def __new__(cls, *args, **kwargs):
        if cls.__instance is None:
            cls.__instance = super(Client, cls).__new__(cls)
        return cls.__instance

    def __init__(self):
        # Only initialize once
        self._initialized = False
        self.config = Config()

    def init(self, **kwargs):
        # Recreate the Config object to parse environment variables at the time of initialization
        self.config = Config()
        self.configure(**kwargs)

        if not self.config.api_key:
            raise NoApiKeyException

        # TODO we may need to initialize logging before importing OTEL to capture all
        configure_logging(self.config)
        intercept_opentelemetry_logging()

        self.api = ApiClient(self.config.endpoint)

        # Prefetch JWT token if enabled
        # TODO: Move this validation somewhere else (and integrate with self.config.prefetch_jwt_token once we have a solution to that)
        response = self.api.v3.fetch_auth_token(self.config.api_key)

        # Initialize TracingCore with the current configuration and project_id
        tracing_config = self.config.dict()
        tracing_config["project_id"] = response["project_id"]

        TracingCore.initialize_from_config(tracing_config, jwt=response["token"])

        # Instrument LLM calls if enabled
        if self.config.instrument_llm_calls:
            instrument_all()

        self.initialized = True

        # Only start a session if auto_start_session is True and we're not already in start_session
        if self.config.auto_start_session and not getattr(self, "_in_start_session", False):
            from agentops.legacy import start_session

<<<<<<< HEAD
            # Pass the tags from the config to ensure they're included in the session
            start_session(tags=list(self.config.default_tags)) if self.config.default_tags else None
=======
            start_session(tags=list(self.config.default_tags))
>>>>>>> 7125039e

    def configure(self, **kwargs):
        """Update client configuration"""
        self.config.configure(**kwargs)

    @property
    def initialized(self) -> bool:
        return self._initialized

    @initialized.setter
    def initialized(self, value: bool):
        if self._initialized and self._initialized != value:
            raise ValueError("Client already initialized")
        self._initialized = value

    # ------------------------------------------------------------
    __instance = None<|MERGE_RESOLUTION|>--- conflicted
+++ resolved
@@ -64,12 +64,8 @@
         if self.config.auto_start_session and not getattr(self, "_in_start_session", False):
             from agentops.legacy import start_session
 
-<<<<<<< HEAD
             # Pass the tags from the config to ensure they're included in the session
             start_session(tags=list(self.config.default_tags)) if self.config.default_tags else None
-=======
-            start_session(tags=list(self.config.default_tags))
->>>>>>> 7125039e
 
     def configure(self, **kwargs):
         """Update client configuration"""
