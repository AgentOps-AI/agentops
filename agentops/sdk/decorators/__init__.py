--- conflicted
+++ resolved
@@ -18,14 +18,9 @@
 tool = create_entity_decorator(SpanKind.TOOL)
 
 
-<<<<<<< HEAD
 # For backward compatibility: @session decorator calls @trace decorator with deprecation warning
-def session(*args, **kwargs):
-=======
-# For backward compatibility: @session decorator calls @trace decorator
 @functools.wraps(trace)
 def session(*args, **kwargs):  # noqa: F811
->>>>>>> 2c2f820e
     """@deprecated Use @agentops.trace instead. Wraps the @trace decorator for backward compatibility."""
     logger.warning(colored("@agentops.session decorator is deprecated. Please use @agentops.trace instead.", "yellow"))
 
