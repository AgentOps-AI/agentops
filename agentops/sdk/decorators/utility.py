import types
from contextlib import contextmanager
from typing import Any, Dict, Generator, Optional

from opentelemetry import context as context_api
from opentelemetry import trace
from opentelemetry.context import attach, set_value
from opentelemetry.trace import Span

from agentops.helpers.serialization import safe_serialize
from agentops.logging import logger
from agentops.sdk.core import tracer
from agentops.semconv.span_attributes import SpanAttributes

"""
!! NOTE !!
References to SpanKind, span_kind, etc. are NOT destined towards `span.kind`,
but instead used as an `agentops.semconv.span_attributes.AGENTOPS_SPAN_KIND`
"""


def set_workflow_name(workflow_name: str) -> None:
    attach(set_value("workflow_name", workflow_name))


def set_entity_path(entity_path: str) -> None:
    attach(set_value("entity_path", entity_path))


# Helper functions for content management


def _check_content_size(content_json: str) -> bool:
    """Verify that a JSON string is within acceptable size limits (1MB)"""
    return len(content_json) < 1_000_000


def _process_sync_generator(span: trace.Span, generator: types.GeneratorType):
    """Process a synchronous generator and manage its span lifecycle"""
    # Ensure span context is attached to the generator context
    context_api.attach(trace.set_span_in_context(span))

    # Yield from the generator while maintaining span context
    yield from generator

    # End the span when generator is exhausted
    span.end()
    # No detach because of OpenTelemetry issue #2606
    # Context will be detached during garbage collection


async def _process_async_generator(span: trace.Span, context_token: Any, generator: types.AsyncGeneratorType):
    """Process an asynchronous generator and manage its span lifecycle"""
    try:
        async for item in generator:
            yield item
    finally:
        # Always ensure span is ended and context detached
        span.end()
        context_api.detach(context_token)


def _get_current_span_info():
    """Helper to get information about the current span for debugging"""
    current_span = trace.get_current_span()
    if hasattr(current_span, "get_span_context"):
        ctx = current_span.get_span_context()
        return {
            "span_id": f"{ctx.span_id:x}" if hasattr(ctx, "span_id") else "None",
            "trace_id": f"{ctx.trace_id:x}" if hasattr(ctx, "trace_id") else "None",
            "name": getattr(current_span, "name", "Unknown"),
            "is_recording": getattr(current_span, "is_recording", False),
        }
    return {"name": "No current span"}


@contextmanager
def _create_as_current_span(
    operation_name: str, span_kind: str, version: Optional[int] = None, attributes: Optional[Dict[str, Any]] = None
) -> Generator[Span, None, None]:
    """
    Create and yield an instrumentation span as the current span using proper context management.

    This function creates a span that will automatically be nested properly
    within any parent span based on the current execution context, using OpenTelemetry's
    context management to properly handle span lifecycle.

    Args:
        operation_name: Name of the operation being traced
        span_kind: Type of operation (from SpanKind)
        version: Optional version identifier for the operation
        attributes: Optional dictionary of attributes to set on the span

    Yields:
        A span with proper context that will be automatically closed when exiting the context
    """
    # Log before we do anything
    before_span = _get_current_span_info()
    logger.debug(f"[DEBUG] BEFORE {operation_name}.{span_kind} - Current context: {before_span}")

    # Create span with proper naming convention
    span_name = f"{operation_name}.{span_kind}"

    # Get tracer
    otel_tracer = tracer.get_tracer()

    # Prepare attributes
    if attributes is None:
        attributes = {}

    # Add span kind to attributes
    attributes[SpanAttributes.AGENTOPS_SPAN_KIND] = span_kind

    # Add standard attributes
    attributes[SpanAttributes.OPERATION_NAME] = operation_name
    if version is not None:
        attributes[SpanAttributes.OPERATION_VERSION] = version

    # Get current context explicitly to debug it
    current_context = context_api.get_current()

    # Use OpenTelemetry's context manager to properly handle span lifecycle
    with otel_tracer.start_as_current_span(span_name, attributes=attributes, context=current_context) as span:
        # Log after span creation
        if hasattr(span, "get_span_context"):
            span_ctx = span.get_span_context()
            logger.debug(
                f"[DEBUG] CREATED {span_name} - span_id: {span_ctx.span_id:x}, parent: {before_span.get('span_id', 'None')}"
            )

        yield span

    # Log after we're done
    after_span = _get_current_span_info()
    logger.debug(f"[DEBUG] AFTER {operation_name}.{span_kind} - Returned to context: {after_span}")


<<<<<<< HEAD
def _make_span(
    operation_name: str, span_kind: str, version: Optional[int] = None, attributes: Optional[Dict[str, Any]] = None
) -> tuple:
    """
    Create a span without context management for manual span lifecycle control.

    This function creates a span that will be properly nested within any parent span
    based on the current execution context, but requires manual ending via _finalize_span.

    Args:
        operation_name: Name of the operation being traced
        span_kind: Type of operation (from SpanKind)
        version: Optional version identifier for the operation
        attributes: Optional dictionary of attributes to set on the span

    Returns:
        A tuple of (span, context, token) where:
        - span is the created span
        - context is the span context
        - token is the context token needed for detaching
    """
    # Create span with proper naming convention
    span_name = f"{operation_name}.{span_kind}"

    # Get tracer
    tracer = TracingCore.get_instance().get_tracer()

    # Prepare attributes
    if attributes is None:
        attributes = {}

    # Add span kind to attributes
    attributes[SpanAttributes.AGENTOPS_SPAN_KIND] = span_kind

    # Add standard attributes
    attributes[SpanAttributes.OPERATION_NAME] = operation_name
    if version is not None:
        attributes[SpanAttributes.OPERATION_VERSION] = version

    current_context = context_api.get_current()

    # Create the span with proper context management
    if span_kind == SpanKind.SESSION:
        # For session spans, create as a root span
        span = tracer.start_span(span_name, attributes=attributes)
    else:
        # For other spans, use the current context
        span = tracer.start_span(span_name, context=current_context, attributes=attributes)

    # Set as current context and get token for detachment
    ctx = trace.set_span_in_context(span)
    token = context_api.attach(ctx)

    return span, ctx, token


def _record_entity_input(span: trace.Span, args: tuple, kwargs: Dict[str, Any], entity_kind: str = "entity") -> None:
=======
def _record_entity_input(span: trace.Span, args: tuple, kwargs: Dict[str, Any]) -> None:
>>>>>>> aa3f5498
    """Record operation input parameters to span if content tracing is enabled"""
    try:
        input_data = {"args": args, "kwargs": kwargs}
        json_data = safe_serialize(input_data)

        if _check_content_size(json_data):
            span.set_attribute(SpanAttributes.AGENTOPS_DECORATOR_INPUT.format(entity_kind=entity_kind), json_data)
        else:
            logger.debug("Operation input exceeds size limit, not recording")
    except Exception as err:
        logger.warning(f"Failed to serialize operation input: {err}")


def _record_entity_output(span: trace.Span, result: Any, entity_kind: str = "entity") -> None:
    """Record operation output value to span if content tracing is enabled"""
    try:
        json_data = safe_serialize(result)

        if _check_content_size(json_data):
            span.set_attribute(SpanAttributes.AGENTOPS_DECORATOR_OUTPUT.format(entity_kind=entity_kind), json_data)
        else:
            logger.debug("Operation output exceeds size limit, not recording")
    except Exception as err:
        logger.warning(f"Failed to serialize operation output: {err}")<|MERGE_RESOLUTION|>--- conflicted
+++ resolved
@@ -135,67 +135,7 @@
     logger.debug(f"[DEBUG] AFTER {operation_name}.{span_kind} - Returned to context: {after_span}")
 
 
-<<<<<<< HEAD
-def _make_span(
-    operation_name: str, span_kind: str, version: Optional[int] = None, attributes: Optional[Dict[str, Any]] = None
-) -> tuple:
-    """
-    Create a span without context management for manual span lifecycle control.
-
-    This function creates a span that will be properly nested within any parent span
-    based on the current execution context, but requires manual ending via _finalize_span.
-
-    Args:
-        operation_name: Name of the operation being traced
-        span_kind: Type of operation (from SpanKind)
-        version: Optional version identifier for the operation
-        attributes: Optional dictionary of attributes to set on the span
-
-    Returns:
-        A tuple of (span, context, token) where:
-        - span is the created span
-        - context is the span context
-        - token is the context token needed for detaching
-    """
-    # Create span with proper naming convention
-    span_name = f"{operation_name}.{span_kind}"
-
-    # Get tracer
-    tracer = TracingCore.get_instance().get_tracer()
-
-    # Prepare attributes
-    if attributes is None:
-        attributes = {}
-
-    # Add span kind to attributes
-    attributes[SpanAttributes.AGENTOPS_SPAN_KIND] = span_kind
-
-    # Add standard attributes
-    attributes[SpanAttributes.OPERATION_NAME] = operation_name
-    if version is not None:
-        attributes[SpanAttributes.OPERATION_VERSION] = version
-
-    current_context = context_api.get_current()
-
-    # Create the span with proper context management
-    if span_kind == SpanKind.SESSION:
-        # For session spans, create as a root span
-        span = tracer.start_span(span_name, attributes=attributes)
-    else:
-        # For other spans, use the current context
-        span = tracer.start_span(span_name, context=current_context, attributes=attributes)
-
-    # Set as current context and get token for detachment
-    ctx = trace.set_span_in_context(span)
-    token = context_api.attach(ctx)
-
-    return span, ctx, token
-
-
 def _record_entity_input(span: trace.Span, args: tuple, kwargs: Dict[str, Any], entity_kind: str = "entity") -> None:
-=======
-def _record_entity_input(span: trace.Span, args: tuple, kwargs: Dict[str, Any]) -> None:
->>>>>>> aa3f5498
     """Record operation input parameters to span if content tracing is enabled"""
     try:
         input_data = {"args": args, "kwargs": kwargs}
