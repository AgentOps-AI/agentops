import inspect
import functools
import asyncio
from typing import Any, Dict, Callable, Optional, Union


import wrapt  # type: ignore

from agentops.logging import logger
<<<<<<< HEAD
from agentops.sdk.core import TracingCore, TraceContext
from agentops.semconv.span_kinds import SpanKind
=======
from agentops.sdk.core import TracingCore
from agentops.semconv.span_attributes import SpanAttributes
>>>>>>> d7acb59f

from .utility import (
    _create_as_current_span,
    _make_span,
    _process_async_generator,
    _process_sync_generator,
    _record_entity_input,
    _record_entity_output,
)


def create_entity_decorator(entity_kind: str) -> Callable[..., Any]:
    """
    Factory that creates decorators for instrumenting functions and classes.
    Handles different entity kinds (e.g., SESSION, TASK) and function types (sync, async, generator).
    """

<<<<<<< HEAD
    def decorator(
        wrapped: Optional[Callable[..., Any]] = None,
        *,
        name: Optional[str] = None,
        version: Optional[Any] = None,
        tags: Optional[Union[list, dict]] = None,
    ) -> Callable[..., Any]:
        if wrapped is None:
            return functools.partial(decorator, name=name, version=version, tags=tags)
=======
    def decorator(wrapped=None, *, name=None, version=None, cost=None):
        # Handle case where decorator is called with parameters
        if wrapped is None:
            return functools.partial(decorator, name=name, version=version, cost=cost)
>>>>>>> d7acb59f

        if inspect.isclass(wrapped):
            # Class decoration wraps __init__ and aenter/aexit for context management.
            # For SpanKind.SESSION, this creates a span for __init__ or async context, not instance lifetime.
            class WrappedClass(wrapped):
<<<<<<< HEAD
                def __init__(self, *args: Any, **kwargs: Any):
                    op_name = name or wrapped.__name__
                    self._agentops_span_context_manager = _create_as_current_span(op_name, entity_kind, version)
=======
                def __init__(self, *args, **kwargs):
                    operation_name = name or wrapped.__name__

                    self._agentops_span_context_manager = _create_as_current_span(operation_name, entity_kind, version)
>>>>>>> d7acb59f
                    self._agentops_active_span = self._agentops_span_context_manager.__enter__()
                    try:
                        _record_entity_input(self._agentops_active_span, args, kwargs)
                    except Exception as e:
                        logger.warning(f"Failed to record entity input for class {op_name}: {e}")
                    super().__init__(*args, **kwargs)

<<<<<<< HEAD
                async def __aenter__(self) -> "WrappedClass":
                    if hasattr(self, "_agentops_active_span") and self._agentops_active_span is not None:
                        return self
                    op_name = name or wrapped.__name__
                    self._agentops_span_context_manager = _create_as_current_span(op_name, entity_kind, version)
                    self._agentops_active_span = self._agentops_span_context_manager.__enter__()
                    return self

                async def __aexit__(self, exc_type: Any, exc_val: Any, exc_tb: Any) -> None:
=======
                async def __aenter__(self):
                    # If span is already created in __init__, just return self
                    if hasattr(self, "_agentops_active_span") and self._agentops_active_span is not None:
                        return self

                    # Otherwise create span (for backward compatibility)
                    operation_name = name or wrapped.__name__

                    self._agentops_span_context_manager = _create_as_current_span(operation_name, entity_kind, version)
                    self._agentops_active_span = self._agentops_span_context_manager.__enter__()
                    return self

                async def __aexit__(self, exc_type, exc_val, exc_tb):
>>>>>>> d7acb59f
                    if hasattr(self, "_agentops_active_span") and hasattr(self, "_agentops_span_context_manager"):
                        try:
                            _record_entity_output(self._agentops_active_span, self)
                        except Exception as e:
                            logger.warning(f"Failed to record entity output for class instance: {e}")
                        self._agentops_span_context_manager.__exit__(exc_type, exc_val, exc_tb)
                        self._agentops_span_context_manager = None
                        self._agentops_active_span = None

            WrappedClass.__name__ = wrapped.__name__
            WrappedClass.__qualname__ = wrapped.__qualname__
            WrappedClass.__module__ = wrapped.__module__
            WrappedClass.__doc__ = wrapped.__doc__
            return WrappedClass

        @wrapt.decorator
<<<<<<< HEAD
        def wrapper(
            wrapped_func: Callable[..., Any], instance: Optional[Any], args: tuple, kwargs: Dict[str, Any]
        ) -> Any:
            if not TracingCore.get_instance().initialized:
                return wrapped_func(*args, **kwargs)

            operation_name = name or wrapped_func.__name__
            is_async = asyncio.iscoroutinefunction(wrapped_func)
            is_generator = inspect.isgeneratorfunction(wrapped_func)
            is_async_generator = inspect.isasyncgenfunction(wrapped_func)

            if entity_kind == SpanKind.SESSION:
                if is_generator or is_async_generator:
                    logger.warning(
                        f"@agentops.trace on generator '{operation_name}' creates a single span, not a full trace."
                    )
                    # Fallthrough to existing generator logic which creates a single span.
                elif is_async:

                    async def _wrapped_session_async() -> Any:
                        trace_context: Optional[TraceContext] = None
                        try:
                            trace_context = TracingCore.get_instance().start_trace(trace_name=operation_name, tags=tags)
                            if not trace_context:
                                logger.error(
                                    f"Failed to start trace for @trace '{operation_name}'. Executing without trace."
                                )
                                return await wrapped_func(*args, **kwargs)
                            try:
                                _record_entity_input(trace_context.span, args, kwargs)
                            except Exception as e:
                                logger.warning(f"Input recording failed for @trace '{operation_name}': {e}")
                            result = await wrapped_func(*args, **kwargs)
                            try:
                                _record_entity_output(trace_context.span, result)
                            except Exception as e:
                                logger.warning(f"Output recording failed for @trace '{operation_name}': {e}")
                            TracingCore.get_instance().end_trace(trace_context, "Success")
                            return result
                        except Exception:
                            if trace_context:
                                TracingCore.get_instance().end_trace(trace_context, "Failure")
                            raise
                        finally:
                            if trace_context and trace_context.span.is_recording():
                                logger.warning(
                                    f"Trace for @trace '{operation_name}' not explicitly ended. Ending as 'Unknown'."
                                )
                                TracingCore.get_instance().end_trace(trace_context, "Unknown")

                    return _wrapped_session_async()
                else:  # Sync function for SpanKind.SESSION
                    trace_context: Optional[TraceContext] = None
                    try:
                        trace_context = TracingCore.get_instance().start_trace(trace_name=operation_name, tags=tags)
                        if not trace_context:
                            logger.error(
                                f"Failed to start trace for @trace '{operation_name}'. Executing without trace."
                            )
                            return wrapped_func(*args, **kwargs)
                        try:
                            _record_entity_input(trace_context.span, args, kwargs)
                        except Exception as e:
                            logger.warning(f"Input recording failed for @trace '{operation_name}': {e}")
                        result = wrapped_func(*args, **kwargs)
                        try:
                            _record_entity_output(trace_context.span, result)
                        except Exception as e:
                            logger.warning(f"Output recording failed for @trace '{operation_name}': {e}")
                        TracingCore.get_instance().end_trace(trace_context, "Success")
                        return result
                    except Exception:
                        if trace_context:
                            TracingCore.get_instance().end_trace(trace_context, "Failure")
                        raise
                    finally:
                        if trace_context and trace_context.span.is_recording():
                            logger.warning(
                                f"Trace for @trace '{operation_name}' not explicitly ended. Ending as 'Unknown'."
                            )
                            TracingCore.get_instance().end_trace(trace_context, "Unknown")

            # Logic for non-SESSION kinds or generators under @trace (as per fallthrough)
            elif is_generator:
                span, _, token = _make_span(
                    operation_name, entity_kind, version=version, attributes={"tags": tags} if tags else None
                )
=======
        def wrapper(wrapped, instance, args, kwargs):
            # Skip instrumentation if tracer not initialized
            if not TracingCore.get_instance()._initialized:
                return wrapped(*args, **kwargs)

            # Use provided name or function name
            operation_name = name or wrapped.__name__

            # Handle different types of functions (sync, async, generators)
            is_async = asyncio.iscoroutinefunction(wrapped) or inspect.iscoroutinefunction(wrapped)
            is_generator = inspect.isgeneratorfunction(wrapped)
            is_async_generator = inspect.isasyncgenfunction(wrapped)

            # Handle generator functions
            if is_generator:
                span, ctx, token = _make_span(operation_name, entity_kind, version)
>>>>>>> d7acb59f
                try:
                    _record_entity_input(span, args, kwargs)
                    # Set cost attribute if tool
                    if entity_kind == "tool" and cost is not None:
                        span.set_attribute(SpanAttributes.LLM_USAGE_TOOL_COST, cost)
                except Exception as e:
                    logger.warning(f"Input recording failed for '{operation_name}': {e}")
                result = wrapped_func(*args, **kwargs)
                return _process_sync_generator(span, result)
            elif is_async_generator:
<<<<<<< HEAD
                span, _, token = _make_span(
                    operation_name, entity_kind, version=version, attributes={"tags": tags} if tags else None
                )
=======
                span, ctx, token = _make_span(operation_name, entity_kind, version)
>>>>>>> d7acb59f
                try:
                    _record_entity_input(span, args, kwargs)
                    # Set cost attribute if tool
                    if entity_kind == "tool" and cost is not None:
                        span.set_attribute(SpanAttributes.LLM_USAGE_TOOL_COST, cost)
                except Exception as e:
                    logger.warning(f"Input recording failed for '{operation_name}': {e}")
                result = wrapped_func(*args, **kwargs)
                return _process_async_generator(span, token, result)
            elif is_async:

                async def _wrapped_async() -> Any:
                    with _create_as_current_span(
                        operation_name, entity_kind, version=version, attributes={"tags": tags} if tags else None
                    ) as span:
                        try:
                            _record_entity_input(span, args, kwargs)
                            # Set cost attribute if tool
                            if entity_kind == "tool" and cost is not None:
                                span.set_attribute(SpanAttributes.LLM_USAGE_TOOL_COST, cost)
                        except Exception as e:
                            logger.warning(f"Input recording failed for '{operation_name}': {e}")
                        try:
                            result = await wrapped_func(*args, **kwargs)
                            try:
                                _record_entity_output(span, result)
                            except Exception as e:
                                logger.warning(f"Output recording failed for '{operation_name}': {e}")
                            return result
                        except Exception as e:
                            logger.error(f"Error in async function execution: {e}")
                            span.record_exception(e)
                            raise

                return _wrapped_async()
            else:  # Sync function for non-SESSION kinds
                with _create_as_current_span(
                    operation_name, entity_kind, version=version, attributes={"tags": tags} if tags else None
                ) as span:
                    try:
                        _record_entity_input(span, args, kwargs)
<<<<<<< HEAD
=======
                        # Set cost attribute if tool
                        if entity_kind == "tool" and cost is not None:
                            span.set_attribute(SpanAttributes.LLM_USAGE_TOOL_COST, cost)
>>>>>>> d7acb59f
                    except Exception as e:
                        logger.warning(f"Input recording failed for '{operation_name}': {e}")
                    try:
                        result = wrapped_func(*args, **kwargs)
                        try:
                            _record_entity_output(span, result)
                        except Exception as e:
                            logger.warning(f"Output recording failed for '{operation_name}': {e}")
                        return result
                    except Exception as e:
                        logger.error(f"Error in sync function execution: {e}")
                        span.record_exception(e)
                        raise

        return wrapper(wrapped)

    return decorator<|MERGE_RESOLUTION|>--- conflicted
+++ resolved
@@ -7,13 +7,9 @@
 import wrapt  # type: ignore
 
 from agentops.logging import logger
-<<<<<<< HEAD
 from agentops.sdk.core import TracingCore, TraceContext
 from agentops.semconv.span_kinds import SpanKind
-=======
-from agentops.sdk.core import TracingCore
 from agentops.semconv.span_attributes import SpanAttributes
->>>>>>> d7acb59f
 
 from .utility import (
     _create_as_current_span,
@@ -31,37 +27,25 @@
     Handles different entity kinds (e.g., SESSION, TASK) and function types (sync, async, generator).
     """
 
-<<<<<<< HEAD
     def decorator(
         wrapped: Optional[Callable[..., Any]] = None,
         *,
         name: Optional[str] = None,
         version: Optional[Any] = None,
         tags: Optional[Union[list, dict]] = None,
+        cost=None,
     ) -> Callable[..., Any]:
         if wrapped is None:
-            return functools.partial(decorator, name=name, version=version, tags=tags)
-=======
-    def decorator(wrapped=None, *, name=None, version=None, cost=None):
-        # Handle case where decorator is called with parameters
-        if wrapped is None:
-            return functools.partial(decorator, name=name, version=version, cost=cost)
->>>>>>> d7acb59f
+            return functools.partial(decorator, name=name, version=version, tags=tags, cost=cost)
 
         if inspect.isclass(wrapped):
             # Class decoration wraps __init__ and aenter/aexit for context management.
             # For SpanKind.SESSION, this creates a span for __init__ or async context, not instance lifetime.
             class WrappedClass(wrapped):
-<<<<<<< HEAD
                 def __init__(self, *args: Any, **kwargs: Any):
                     op_name = name or wrapped.__name__
                     self._agentops_span_context_manager = _create_as_current_span(op_name, entity_kind, version)
-=======
-                def __init__(self, *args, **kwargs):
-                    operation_name = name or wrapped.__name__
-
-                    self._agentops_span_context_manager = _create_as_current_span(operation_name, entity_kind, version)
->>>>>>> d7acb59f
+
                     self._agentops_active_span = self._agentops_span_context_manager.__enter__()
                     try:
                         _record_entity_input(self._agentops_active_span, args, kwargs)
@@ -69,7 +53,6 @@
                         logger.warning(f"Failed to record entity input for class {op_name}: {e}")
                     super().__init__(*args, **kwargs)
 
-<<<<<<< HEAD
                 async def __aenter__(self) -> "WrappedClass":
                     if hasattr(self, "_agentops_active_span") and self._agentops_active_span is not None:
                         return self
@@ -79,21 +62,6 @@
                     return self
 
                 async def __aexit__(self, exc_type: Any, exc_val: Any, exc_tb: Any) -> None:
-=======
-                async def __aenter__(self):
-                    # If span is already created in __init__, just return self
-                    if hasattr(self, "_agentops_active_span") and self._agentops_active_span is not None:
-                        return self
-
-                    # Otherwise create span (for backward compatibility)
-                    operation_name = name or wrapped.__name__
-
-                    self._agentops_span_context_manager = _create_as_current_span(operation_name, entity_kind, version)
-                    self._agentops_active_span = self._agentops_span_context_manager.__enter__()
-                    return self
-
-                async def __aexit__(self, exc_type, exc_val, exc_tb):
->>>>>>> d7acb59f
                     if hasattr(self, "_agentops_active_span") and hasattr(self, "_agentops_span_context_manager"):
                         try:
                             _record_entity_output(self._agentops_active_span, self)
@@ -110,7 +78,6 @@
             return WrappedClass
 
         @wrapt.decorator
-<<<<<<< HEAD
         def wrapper(
             wrapped_func: Callable[..., Any], instance: Optional[Any], args: tuple, kwargs: Dict[str, Any]
         ) -> Any:
@@ -198,24 +165,6 @@
                 span, _, token = _make_span(
                     operation_name, entity_kind, version=version, attributes={"tags": tags} if tags else None
                 )
-=======
-        def wrapper(wrapped, instance, args, kwargs):
-            # Skip instrumentation if tracer not initialized
-            if not TracingCore.get_instance()._initialized:
-                return wrapped(*args, **kwargs)
-
-            # Use provided name or function name
-            operation_name = name or wrapped.__name__
-
-            # Handle different types of functions (sync, async, generators)
-            is_async = asyncio.iscoroutinefunction(wrapped) or inspect.iscoroutinefunction(wrapped)
-            is_generator = inspect.isgeneratorfunction(wrapped)
-            is_async_generator = inspect.isasyncgenfunction(wrapped)
-
-            # Handle generator functions
-            if is_generator:
-                span, ctx, token = _make_span(operation_name, entity_kind, version)
->>>>>>> d7acb59f
                 try:
                     _record_entity_input(span, args, kwargs)
                     # Set cost attribute if tool
@@ -226,13 +175,10 @@
                 result = wrapped_func(*args, **kwargs)
                 return _process_sync_generator(span, result)
             elif is_async_generator:
-<<<<<<< HEAD
                 span, _, token = _make_span(
                     operation_name, entity_kind, version=version, attributes={"tags": tags} if tags else None
                 )
-=======
                 span, ctx, token = _make_span(operation_name, entity_kind, version)
->>>>>>> d7acb59f
                 try:
                     _record_entity_input(span, args, kwargs)
                     # Set cost attribute if tool
@@ -274,12 +220,9 @@
                 ) as span:
                     try:
                         _record_entity_input(span, args, kwargs)
-<<<<<<< HEAD
-=======
                         # Set cost attribute if tool
                         if entity_kind == "tool" and cost is not None:
                             span.set_attribute(SpanAttributes.LLM_USAGE_TOOL_COST, cost)
->>>>>>> d7acb59f
                     except Exception as e:
                         logger.warning(f"Input recording failed for '{operation_name}': {e}")
                     try:
