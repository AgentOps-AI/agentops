# agentops/__init__.py
from typing import Optional, List

from .client import Client
<<<<<<< HEAD
from .config import Configuration
from .event import ActionEvent, LLMEvent, ToolEvent, ErrorEvent, Event
from .logger import AgentOpsLogger
from .enums import Models, LLMMessageFormat
from .decorators import record_function
from pydantic import Field


def init(api_key: Optional[str] = None,
         tags: Optional[List[str]] = None,
         endpoint: Optional[str] = None,
         max_wait_time: Optional[int] = 1000,
         max_queue_size: Optional[int] = 100,
         override=True,
         auto_start_session=True):
    Client(api_key, tags, endpoint, max_wait_time, max_queue_size, override, auto_start_session)


def end_session(end_state: str = Field("Indeterminate",
                                       description="End state of the session",
                                       pattern="^(Success|Fail|Indeterminate)$"),
                rating: Optional[str] = None,
                end_state_reason: Optional[str] = None,
                video: Optional[str] = None):
    Client().end_session(end_state, rating, end_state_reason, video)


def start_session(tags: Optional[List[str]] = None, config: Optional[Configuration] = None):
    Client().start_session(tags, config)


def record(event: Event):
    Client().record(event)


def add_tags(tags: List[str]):
    Client().add_tags(tags)


def set_tags(tags: List[str]):
    Client().set_tags(tags)
=======
from .event import Event, ActionEvent, LLMEvent, ToolEvent, ErrorEvent
from .logger import AgentOpsLogger
from .enums import Models, LLMMessageFormat
from .decorators import record_function


def init(*args, **kwargs):
    Client(*args, **kwargs)


def end_session(*args, **kwargs):
    Client().end_session(*args, **kwargs)


def start_session(*args, **kwargs):
    Client().start_session(*args, **kwargs)


def record(*args, **kwargs):
    Client().record(*args, **kwargs)


def add_tags(*args, **kwargs):
    Client().add_tags(*args, **kwargs)


def set_tags(*args, **kwargs):
    Client().set_tags(*args, **kwargs)
>>>>>>> 91df7bf3
<|MERGE_RESOLUTION|>--- conflicted
+++ resolved
@@ -2,9 +2,9 @@
 from typing import Optional, List
 
 from .client import Client
-<<<<<<< HEAD
 from .config import Configuration
 from .event import ActionEvent, LLMEvent, ToolEvent, ErrorEvent, Event
+from .event import Event, ActionEvent, LLMEvent, ToolEvent, ErrorEvent
 from .logger import AgentOpsLogger
 from .enums import Models, LLMMessageFormat
 from .decorators import record_function
@@ -43,34 +43,4 @@
 
 
 def set_tags(tags: List[str]):
-    Client().set_tags(tags)
-=======
-from .event import Event, ActionEvent, LLMEvent, ToolEvent, ErrorEvent
-from .logger import AgentOpsLogger
-from .enums import Models, LLMMessageFormat
-from .decorators import record_function
-
-
-def init(*args, **kwargs):
-    Client(*args, **kwargs)
-
-
-def end_session(*args, **kwargs):
-    Client().end_session(*args, **kwargs)
-
-
-def start_session(*args, **kwargs):
-    Client().start_session(*args, **kwargs)
-
-
-def record(*args, **kwargs):
-    Client().record(*args, **kwargs)
-
-
-def add_tags(*args, **kwargs):
-    Client().add_tags(*args, **kwargs)
-
-
-def set_tags(*args, **kwargs):
-    Client().set_tags(*args, **kwargs)
->>>>>>> 91df7bf3
+    Client().set_tags(tags)