# For backwards compatibility
from agentops.legacy import (
    start_session,
    end_session,
    track_agent,
    track_tool,
    end_all_sessions,
    Session,
    ToolEvent,
    ErrorEvent,
    ActionEvent,
    LLMEvent,
)  # type: ignore

from typing import List, Optional, Union, Dict, Any
from agentops.client import Client
from agentops.sdk.core import TraceContext, tracer
from agentops.sdk.decorators import trace, session, agent, task, workflow, operation, tool
from agentops.enums import TraceState, SUCCESS, ERROR, UNSET
from opentelemetry.trace.status import StatusCode

from agentops.logging.config import logger
import threading

# Thread-safe client management
_client_lock = threading.Lock()
_client = None


def get_client() -> Client:
    """Get the singleton client instance in a thread-safe manner"""
    global _client

    # Double-checked locking pattern for thread safety
    if _client is None:
        with _client_lock:
            if _client is None:
                _client = Client()

    return _client


def record(event):
    """
    Legacy function to record an event. This is kept for backward compatibility.

    In the current version, this simply sets the end_timestamp on the event.

    Args:
        event: The event to record
    """
    from agentops.helpers.time import get_ISO_time

    # TODO: Manual timestamp assignment is a temporary fix; should use proper event lifecycle
    if event and hasattr(event, "end_timestamp"):
        event.end_timestamp = get_ISO_time()

    return event


def init(
    api_key: Optional[str] = None,
    endpoint: Optional[str] = None,
    app_url: Optional[str] = None,
    max_wait_time: Optional[int] = None,
    max_queue_size: Optional[int] = None,
    tags: Optional[List[str]] = None,
    default_tags: Optional[List[str]] = None,
    trace_name: Optional[str] = None,
    instrument_llm_calls: Optional[bool] = None,
    auto_start_session: Optional[bool] = None,
    auto_init: Optional[bool] = None,
    skip_auto_end_session: Optional[bool] = None,
    env_data_opt_out: Optional[bool] = None,
    log_level: Optional[Union[str, int]] = None,
    fail_safe: Optional[bool] = None,
    exporter_endpoint: Optional[str] = None,
    **kwargs,
):
    """
    Initializes the AgentOps SDK.

    Args:
        api_key (str, optional): API Key for AgentOps services. If none is provided, key will
            be read from the AGENTOPS_API_KEY environment variable.
        endpoint (str, optional): The endpoint for the AgentOps service. If none is provided, key will
            be read from the AGENTOPS_API_ENDPOINT environment variable. Defaults to 'https://api.agentops.ai'.
        app_url (str, optional): The dashboard URL for the AgentOps app. If none is provided, key will
            be read from the AGENTOPS_APP_URL environment variable. Defaults to 'https://app.agentops.ai'.
        max_wait_time (int, optional): The maximum time to wait in milliseconds before flushing the queue.
            Defaults to 5,000 (5 seconds)
        max_queue_size (int, optional): The maximum size of the event queue. Defaults to 512.
        tags (List[str], optional): [Deprecated] Use `default_tags` instead.
        default_tags (List[str], optional): Default tags for the sessions that can be used for grouping or sorting later (e.g. ["GPT-4"]).
        trace_name (str, optional): Name for the default trace/session. If none is provided, defaults to "default".
        instrument_llm_calls (bool): Whether to instrument LLM calls and emit LLMEvents.
        auto_start_session (bool): Whether to start a session automatically when the client is created.
        auto_init (bool): Whether to automatically initialize the client on import. Defaults to True.
        skip_auto_end_session (optional, bool): Don't automatically end session based on your framework's decision-making
            (i.e. Crew determining when tasks are complete and ending the session)
        env_data_opt_out (bool): Whether to opt out of collecting environment data.
        log_level (str, int): The log level to use for the client. Defaults to 'CRITICAL'.
        fail_safe (bool): Whether to suppress errors and continue execution when possible.
        exporter_endpoint (str, optional): Endpoint for the exporter. If none is provided, key will
            be read from the AGENTOPS_EXPORTER_ENDPOINT environment variable.
        **kwargs: Additional configuration parameters to be passed to the client.
    """
    global _client

    # Merge tags and default_tags if both are provided
    merged_tags = None
    if tags and default_tags:
        merged_tags = list(set(tags + default_tags))
    elif tags:
        merged_tags = tags
    elif default_tags:
        merged_tags = default_tags

<<<<<<< HEAD
    # Check if in a Jupyter Notebook (manual start/end_trace())
    try:
        get_ipython().__class__.__name__ == "ZMQInteractiveShell"  # type: ignore
        auto_start_session = False
    except NameError:
        pass

    return _client.init(
        api_key=api_key,
        endpoint=endpoint,
        app_url=app_url,
        max_wait_time=max_wait_time,
        max_queue_size=max_queue_size,
        default_tags=merged_tags,
        trace_name=trace_name,
        instrument_llm_calls=instrument_llm_calls,
        auto_start_session=auto_start_session,
        auto_init=auto_init,
        skip_auto_end_session=skip_auto_end_session,
        env_data_opt_out=env_data_opt_out,
        log_level=log_level,
        fail_safe=fail_safe,
        exporter_endpoint=exporter_endpoint,
=======
    # Prepare initialization arguments
    init_kwargs = {
        "api_key": api_key,
        "endpoint": endpoint,
        "app_url": app_url,
        "max_wait_time": max_wait_time,
        "max_queue_size": max_queue_size,
        "default_tags": merged_tags,
        "trace_name": trace_name,
        "instrument_llm_calls": instrument_llm_calls,
        "auto_start_session": auto_start_session,
        "auto_init": auto_init,
        "skip_auto_end_session": skip_auto_end_session,
        "env_data_opt_out": env_data_opt_out,
        "log_level": log_level,
        "fail_safe": fail_safe,
        "exporter_endpoint": exporter_endpoint,
>>>>>>> aa3f5498
        **kwargs,
    }

    # Get the current client instance (creates new one if needed)
    client = get_client()

    # Initialize the client directly
    return client.init(**init_kwargs)


def configure(**kwargs):
    """Update client configuration

    Args:
        **kwargs: Configuration parameters. Supported parameters include:
            - api_key: API Key for AgentOps services
            - endpoint: The endpoint for the AgentOps service
            - app_url: The dashboard URL for the AgentOps app
            - max_wait_time: Maximum time to wait in milliseconds before flushing the queue
            - max_queue_size: Maximum size of the event queue
            - default_tags: Default tags for the sessions
            - instrument_llm_calls: Whether to instrument LLM calls
            - auto_start_session: Whether to start a session automatically
            - skip_auto_end_session: Don't automatically end session
            - env_data_opt_out: Whether to opt out of collecting environment data
            - log_level: The log level to use for the client
            - fail_safe: Whether to suppress errors and continue execution
            - exporter: Custom span exporter for OpenTelemetry trace data
            - processor: Custom span processor for OpenTelemetry trace data
            - exporter_endpoint: Endpoint for the exporter
    """
    global _client

    # List of valid parameters that can be passed to configure
    valid_params = {
        "api_key",
        "endpoint",
        "app_url",
        "max_wait_time",
        "max_queue_size",
        "default_tags",
        "instrument_llm_calls",
        "auto_start_session",
        "skip_auto_end_session",
        "env_data_opt_out",
        "log_level",
        "fail_safe",
        "exporter",
        "processor",
        "exporter_endpoint",
    }

    # Check for invalid parameters
    invalid_params = set(kwargs.keys()) - valid_params
    if invalid_params:
        logger.warning(f"Invalid configuration parameters: {invalid_params}")

    client = get_client()
    client.configure(**kwargs)


def start_trace(
    trace_name: str = "session", tags: Optional[Union[Dict[str, Any], List[str]]] = None
) -> Optional[TraceContext]:
    """
    Starts a new trace (root span) and returns its context.
    This allows for multiple concurrent, user-managed traces.

    Args:
        trace_name: Name for the trace (e.g., "session", "my_custom_task").
        tags: Optional tags to attach to the trace span (list of strings or dict).

    Returns:
        A TraceContext object containing the span and context token, or None if SDK not initialized.
    """
    if not tracer.initialized:
        # Optionally, attempt to initialize the client if not already, or log a more severe warning.
        # For now, align with legacy start_session that would try to init.
        # However, explicit init is preferred before starting traces.
        logger.warning("AgentOps SDK not initialized. Attempting to initialize with defaults before starting trace.")
        try:
            init()  # Attempt to initialize with environment variables / defaults
            if not tracer.initialized:
                logger.error("SDK initialization failed. Cannot start trace.")
                return None
        except Exception as e:
            logger.error(f"SDK auto-initialization failed during start_trace: {e}. Cannot start trace.")
            return None

    return tracer.start_trace(trace_name=trace_name, tags=tags)


def end_trace(
    trace_context: Optional[TraceContext] = None, end_state: Union[TraceState, StatusCode, str] = TraceState.SUCCESS
) -> None:
    """
    Ends a trace (its root span) and finalizes it.
    If no trace_context is provided, ends all active session spans.

    Args:
        trace_context: The TraceContext object returned by start_trace. If None, ends all active traces.
        end_state: The final state of the trace (e.g., "Success", "Failure", "Error").
    """
    if not tracer.initialized:
        logger.warning("AgentOps SDK not initialized. Cannot end trace.")
        return
    tracer.end_trace(trace_context=trace_context, end_state=end_state)


__all__ = [
    "init",
    "configure",
    "get_client",
    "record",
    "start_trace",
    "end_trace",
    "start_session",
    "end_session",
    "track_agent",
    "track_tool",
    "end_all_sessions",
    "ToolEvent",
    "ErrorEvent",
    "ActionEvent",
    "LLMEvent",
    "Session",
    "trace",
    "session",
    "agent",
    "task",
    "workflow",
    "operation",
    "tracer",
    "tool",
    # Trace state enums
    "TraceState",
    "SUCCESS",
    "ERROR",
    "UNSET",
    # OpenTelemetry status codes (for advanced users)
    "StatusCode",
]<|MERGE_RESOLUTION|>--- conflicted
+++ resolved
@@ -116,7 +116,6 @@
     elif default_tags:
         merged_tags = default_tags
 
-<<<<<<< HEAD
     # Check if in a Jupyter Notebook (manual start/end_trace())
     try:
         get_ipython().__class__.__name__ == "ZMQInteractiveShell"  # type: ignore
@@ -124,23 +123,6 @@
     except NameError:
         pass
 
-    return _client.init(
-        api_key=api_key,
-        endpoint=endpoint,
-        app_url=app_url,
-        max_wait_time=max_wait_time,
-        max_queue_size=max_queue_size,
-        default_tags=merged_tags,
-        trace_name=trace_name,
-        instrument_llm_calls=instrument_llm_calls,
-        auto_start_session=auto_start_session,
-        auto_init=auto_init,
-        skip_auto_end_session=skip_auto_end_session,
-        env_data_opt_out=env_data_opt_out,
-        log_level=log_level,
-        fail_safe=fail_safe,
-        exporter_endpoint=exporter_endpoint,
-=======
     # Prepare initialization arguments
     init_kwargs = {
         "api_key": api_key,
@@ -158,7 +140,6 @@
         "log_level": log_level,
         "fail_safe": fail_safe,
         "exporter_endpoint": exporter_endpoint,
->>>>>>> aa3f5498
         **kwargs,
     }
 
