--- conflicted
+++ resolved
@@ -6,12 +6,8 @@
 # Import semantic conventions
 from .semconv import SpanKind, CoreAttributes, AgentAttributes, ToolAttributes, ToolStatus
 
-<<<<<<< HEAD
-=======
 # Import decorators
 from .decorators import session, agent, tool, span, create_span, current_span, add_span_attribute, add_span_event
-
->>>>>>> c3606ace
 from opentelemetry.sdk.trace import SpanProcessor
 from opentelemetry.sdk.trace.export import SpanExporter
 
