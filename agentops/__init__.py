# agentops/__init__.py
from os import environ
from typing import Optional, List

from .client import Client
from .config import Configuration
from .event import Event, ActionEvent, LLMEvent, ToolEvent, ErrorEvent
from .enums import Models
from .decorators import record_function
from .agent import track_agent
from .log_config import set_logging_level_info, set_logging_level_critial


def init(api_key: Optional[str] = None,
         parent_key: Optional[str] = None,
         endpoint: Optional[str] = None,
         max_wait_time: Optional[int] = None,
         max_queue_size: Optional[int] = None,
         tags: Optional[List[str]] = None,
<<<<<<< HEAD
         override: Optional[bool] = None,  # Deprecated
         instrument_llm_calls=True,
         auto_start_session=True):
=======
         override=True,
         auto_start_session=True,
         inherited_session_id: Optional[str] = None
         ):
>>>>>>> a7fec547
    """
        Initializes the AgentOps singleton pattern.

        Args:

            api_key (str, optional): API Key for AgentOps services. If none is provided, key will
                be read from the AGENTOPS_API_KEY environment variable.
            parent_key (str, optional): Organization key to give visibility of all user sessions the user's organization. If none is provided, key will
                be read from the AGENTOPS_PARENT_KEY environment variable.
            endpoint (str, optional): The endpoint for the AgentOps service. If none is provided, key will
                be read from the AGENTOPS_API_ENDPOINT environment variable. Defaults to 'https://api.agentops.ai'.
            max_wait_time (int, optional): The maximum time to wait in milliseconds before flushing the queue.
                Defaults to 30,000 (30 seconds)
            max_queue_size (int, optional): The maximum size of the event queue. Defaults to 100.
            tags (List[str], optional): Tags for the sessions that can be used for grouping or
                sorting later (e.g. ["GPT-4"]).
            override (bool, optional): [Deprecated] Use `instrument_llm_calls` instead. Whether to instrument LLM calls and emit LLMEvents..
            instrument_llm_calls (bool): Whether to instrument LLM calls and emit LLMEvents..
            auto_start_session (bool): Whether to start a session automatically when the client is created.
            inherited_session_id (optional, str): Init Agentops with an existing Session
        Attributes:
<<<<<<< HEAD
    """

    Client(api_key=api_key,
           parent_key=parent_key,
           endpoint=endpoint,
           max_wait_time=max_wait_time,
           max_queue_size=max_queue_size,
           tags=tags,
           override=override,
           instrument_llm_calls=instrument_llm_calls,
           auto_start_session=auto_start_session)
=======
        """
    set_logging_level_info()
    c = Client(api_key=api_key,
               parent_key=parent_key,
               endpoint=endpoint,
               max_wait_time=max_wait_time,
               max_queue_size=max_queue_size,
               tags=tags,
               override=override,
               auto_start_session=auto_start_session,
               inherited_session_id=inherited_session_id
               )
    
    return inherited_session_id or c.current_session_id
>>>>>>> a7fec547


def end_session(end_state: str,
                end_state_reason: Optional[str] = None,
                video: Optional[str] = None):
    """
        End the current session with the AgentOps service.

        Args:
            end_state (str): The final state of the session. Options: Success, Fail, or Indeterminate.
            end_state_reason (str, optional): The reason for ending the session.
            video (str, optional): URL to a video recording of the session
    """
    Client().end_session(end_state, end_state_reason, video)


<<<<<<< HEAD
def start_session(tags: Optional[List[str]] = None, config: Optional[Configuration] = None):
    """
        Start a new session for recording events.

        Args:
            tags (List[str], optional): Tags that can be used for grouping or sorting later.
                e.g. ["test_run"].
            config: (Configuration, optional): Client configuration object
    """
    Client().start_session(tags, config)
=======
def start_session(tags: Optional[List[str]] = None, config: Optional[Configuration] = None, inherited_session_id: Optional[str] = None):
    return Client().start_session(tags, config, inherited_session_id)
>>>>>>> a7fec547


def record(event: Event | ErrorEvent):
    """
        Record an event with the AgentOps service.

        Args:
            event (Event): The event to record.
    """
    Client().record(event)


def add_tags(tags: List[str]):
    """
        Append to session tags at runtime. 

        Args:
            tags (List[str]): The list of tags to append.
    """
    Client().add_tags(tags)


def set_tags(tags: List[str]):
    """
        Replace session tags at runtime. 

        Args:
            tags (List[str]): The list of tags to set.
    """
    Client().set_tags(tags)


def get_api_key() -> str:
    return Client().api_key


def set_parent_key(parent_key):
    """
        Set the parent API key which has visibility to projects it is parent to.

        Args:
            parent_key (str): The API key of the parent organization to set.
    """
    Client().set_parent_key(parent_key)<|MERGE_RESOLUTION|>--- conflicted
+++ resolved
@@ -17,16 +17,11 @@
          max_wait_time: Optional[int] = None,
          max_queue_size: Optional[int] = None,
          tags: Optional[List[str]] = None,
-<<<<<<< HEAD
          override: Optional[bool] = None,  # Deprecated
          instrument_llm_calls=True,
-         auto_start_session=True):
-=======
-         override=True,
          auto_start_session=True,
          inherited_session_id: Optional[str] = None
          ):
->>>>>>> a7fec547
     """
         Initializes the AgentOps singleton pattern.
 
@@ -48,20 +43,7 @@
             auto_start_session (bool): Whether to start a session automatically when the client is created.
             inherited_session_id (optional, str): Init Agentops with an existing Session
         Attributes:
-<<<<<<< HEAD
     """
-
-    Client(api_key=api_key,
-           parent_key=parent_key,
-           endpoint=endpoint,
-           max_wait_time=max_wait_time,
-           max_queue_size=max_queue_size,
-           tags=tags,
-           override=override,
-           instrument_llm_calls=instrument_llm_calls,
-           auto_start_session=auto_start_session)
-=======
-        """
     set_logging_level_info()
     c = Client(api_key=api_key,
                parent_key=parent_key,
@@ -70,12 +52,12 @@
                max_queue_size=max_queue_size,
                tags=tags,
                override=override,
+               instrument_llm_calls=instrument_llm_calls,
                auto_start_session=auto_start_session,
                inherited_session_id=inherited_session_id
                )
-    
+
     return inherited_session_id or c.current_session_id
->>>>>>> a7fec547
 
 
 def end_session(end_state: str,
@@ -92,8 +74,7 @@
     Client().end_session(end_state, end_state_reason, video)
 
 
-<<<<<<< HEAD
-def start_session(tags: Optional[List[str]] = None, config: Optional[Configuration] = None):
+def start_session(tags: Optional[List[str]] = None, config: Optional[Configuration] = None, inherited_session_id: Optional[str] = None):
     """
         Start a new session for recording events.
 
@@ -102,11 +83,7 @@
                 e.g. ["test_run"].
             config: (Configuration, optional): Client configuration object
     """
-    Client().start_session(tags, config)
-=======
-def start_session(tags: Optional[List[str]] = None, config: Optional[Configuration] = None, inherited_session_id: Optional[str] = None):
     return Client().start_session(tags, config, inherited_session_id)
->>>>>>> a7fec547
 
 
 def record(event: Event | ErrorEvent):
