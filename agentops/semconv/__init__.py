--- conflicted
+++ resolved
@@ -12,11 +12,8 @@
 from .meters import Meters
 from .span_kinds import AgentOpsSpanKindValues
 from .resource import ResourceAttributes
-<<<<<<< HEAD
 from .message import MessageAttributes
-=======
 from .langchain import LangChainAttributes, LangChainAttributeValues
->>>>>>> f978c1af
 
 SUPPRESS_LANGUAGE_MODEL_INSTRUMENTATION_KEY = "suppress_language_model_instrumentation"
 __all__ = [
@@ -33,10 +30,7 @@
     "Meters",
     "AgentOpsSpanKindValues",
     "ResourceAttributes",
-<<<<<<< HEAD
     "MessageAttributes",
-=======
     "LangChainAttributes",
     "LangChainAttributeValues",
->>>>>>> f978c1af
 ]