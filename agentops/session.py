--- conflicted
+++ resolved
@@ -6,12 +6,7 @@
 import threading
 from datetime import datetime
 from decimal import ROUND_HALF_UP, Decimal
-<<<<<<< HEAD
 from typing import Any, Dict, List, Optional, Sequence, Union
-=======
-from termcolor import colored
-from typing import Any, Optional, List, Union
->>>>>>> 0ce29b3f
 from uuid import UUID, uuid4
 
 from opentelemetry import trace
@@ -28,7 +23,6 @@
 from .helpers import filter_unjsonable, get_ISO_time, safe_serialize
 from .http_client import HttpClient, Response
 from .log_config import logger
-<<<<<<< HEAD
 
 """
 OTEL Guidelines:
@@ -170,11 +164,6 @@
         """Handle shutdown gracefully"""
         self._shutdown = True
         # Don't call session.end_session() here to avoid circular dependencies
-=======
-from .config import Configuration
-from .helpers import get_ISO_time, filter_unjsonable, safe_serialize
-from .http_client import HttpClient, Response
->>>>>>> 0ce29b3f
 
 
 class Session:
@@ -226,15 +215,9 @@
         self.host_env = host_env
         self.config = config
         self.jwt = None
-<<<<<<< HEAD
         self._lock = threading.Lock()
         self._token_cost: Decimal = Decimal(0)
         self._session_url: str = ""
-=======
-        self.lock = threading.Lock()
-        self.queue: List[Any] = []
-        self.token_cost = Decimal(0)
->>>>>>> 0ce29b3f
         self.event_counts = {
             "llms": 0,
             "tools": 0,
@@ -313,7 +296,6 @@
         if video is not None:
             self.video = video
 
-<<<<<<< HEAD
         # 3. Mark session as not running
         self.is_running = False
 
@@ -329,12 +311,6 @@
         # 5. Final session update
         if not (analytics_stats := self.get_analytics()):
             return None
-=======
-        self.stop_flag.set()
-        self.thread.join(timeout=1)
-        self._flush_queue()
-        analytics_stats = self.get_analytics()
->>>>>>> 0ce29b3f
 
         analytics = (
             f"Session Stats - "
@@ -349,21 +325,12 @@
 
         logger.info(
             colored(
-<<<<<<< HEAD
                 f"\x1b[34mSession Replay: {self._session_url}\x1b[0m",
-=======
-                f"\x1b[34mSession Replay: {self.session_url}\x1b[0m",
->>>>>>> 0ce29b3f
                 "blue",
             )
         )
         active_sessions.remove(self)
-<<<<<<< HEAD
         return self._token_cost
-=======
-
-        return self.token_cost
->>>>>>> 0ce29b3f
 
     def add_tags(self, tags: List[str]) -> None:
         """
