import copy
import functools
import json
import threading
import time
from decimal import ROUND_HALF_UP, Decimal
from termcolor import colored
from typing import Optional, List, Union
from uuid import UUID, uuid4
from datetime import datetime

from .exceptions import ApiServerException
from .enums import EndState
from .event import ErrorEvent, Event
from .log_config import logger
from .config import Configuration
from .helpers import get_ISO_time, filter_unjsonable, safe_serialize
from .http_client import HttpClient


class Session:
    """
    Represents a session of events, with a start and end state.

    Args:
        session_id (UUID): The session id is used to record particular runs.
        tags (List[str], optional): Tags that can be used for grouping or sorting later. Examples could be ["GPT-4"].

    Attributes:
        init_timestamp (float): The timestamp for when the session started, represented as seconds since the epoch.
        end_timestamp (float, optional): The timestamp for when the session ended, represented as seconds since the epoch. This is only set after end_session is called.
        end_state (str, optional): The final state of the session. Suggested: "Success", "Fail", "Indeterminate". Defaults to "Indeterminate".
        end_state_reason (str, optional): The reason for ending the session.

    """

    def __init__(
        self,
        session_id: UUID,
        config: Configuration,
        tags: Optional[List[str]] = None,
        host_env: Optional[dict] = None,
    ):
        self.end_timestamp = None
        self.end_state: Optional[str] = "Indeterminate"
        self.session_id = session_id
        self.init_timestamp = get_ISO_time()
        self.tags: List[str] = tags or []
        self.video: Optional[str] = None
        self.end_state_reason: Optional[str] = None
        self.host_env = host_env
        self.config = config
        self.jwt = None
        self.lock = threading.Lock()
        self.queue = []
        self.event_counts = {
            "llms": 0,
            "tools": 0,
            "actions": 0,
            "errors": 0,
            "apis": 0,
        }

        self.stop_flag = threading.Event()
        self.thread = threading.Thread(target=self._run)
        self.thread.daemon = True
        self.thread.start()

        self.is_running = self._start_session()
        if self.is_running == False:
            self.stop_flag.set()
            self.thread.join(timeout=1)

    def set_video(self, video: str) -> None:
        """
        Sets a url to the video recording of the session.

        Args:
            video (str): The url of the video recording
        """
        self.video = video

    def end_session(
        self,
        end_state: str = "Indeterminate",
        end_state_reason: Optional[str] = None,
        video: Optional[str] = None,
    ) -> Union[Decimal, None]:

        if not self.is_running:
            return

        if not any(end_state == state.value for state in EndState):
            return logger.warning(
                "Invalid end_state. Please use one of the EndState enums"
            )

        self.end_timestamp = get_ISO_time()
        self.end_state = end_state
        self.end_state_reason = end_state_reason
        if video is not None:
            self.video = video

        self.stop_flag.set()
        self.thread.join(timeout=1)
        self._flush_queue()

        token_cost = self._get_token_cost()
        if token_cost == "unknown" or token_cost is None:
            token_cost_d = Decimal(0)
        else:
            token_cost_d = Decimal(token_cost)
<<<<<<< HEAD
        analytic_stats = self.get_analytics()
=======

        formatted_cost = (
            "{:.2f}".format(token_cost_d)
            if token_cost_d == 0
            else "{:.6f}".format(
                token_cost_d.quantize(Decimal("0.000001"), rounding=ROUND_HALF_UP)
            )
        )
>>>>>>> a0d85c5d

        analytics = (
            f"Session Stats - "
            f"{colored('Duration:', attrs=['bold'])} {analytic_stats['Duration']} | "
            f"{colored('Cost:', attrs=['bold'])} ${analytic_stats['Cost']} | "
            f"{colored('LLMs:', attrs=['bold'])} {analytic_stats['LLM calls']} | "
            f"{colored('Tools:', attrs=['bold'])} {analytic_stats['Tool calls']} | "
            f"{colored('Actions:', attrs=['bold'])} {analytic_stats['Actions']} | "
            f"{colored('Errors:', attrs=['bold'])} {analytic_stats['Errors']}"
        )
        logger.info(analytics)

        session_url = res.body.get(
            "session_url",
            f"https://app.agentops.ai/drilldown?session_id={self.session_id}",
        )

        logger.info(
            colored(
                f"\x1b[34mSession Replay: {session_url}\x1b[0m",
                "blue",
            )
        )

        active_sessions.remove(self)

        return token_cost_d

    def add_tags(self, tags: List[str]) -> None:
        """
        Append to session tags at runtime.

        Args:
            tags (List[str]): The list of tags to append.
        """
        if not self.is_running:
            return

        if not (isinstance(tags, list) and all(isinstance(item, str) for item in tags)):
            if isinstance(tags, str):
                tags = [tags]

        if self.tags is None:
            self.tags = tags
        else:
            for tag in tags:
                if tag not in self.tags:
                    self.tags.append(tag)

        self._update_session()

    def set_tags(self, tags):
        if not self.is_running:
            return

        if not (isinstance(tags, list) and all(isinstance(item, str) for item in tags)):
            if isinstance(tags, str):
                tags = [tags]

        self.tags = tags
        self._update_session()

    def record(self, event: Union[Event, ErrorEvent]):
        if not self.is_running:
            return
        if isinstance(event, Event):
            if not event.end_timestamp or event.init_timestamp == event.end_timestamp:
                event.end_timestamp = get_ISO_time()
        elif isinstance(event, ErrorEvent):
            if event.trigger_event:
                if (
                    not event.trigger_event.end_timestamp
                    or event.trigger_event.init_timestamp
                    == event.trigger_event.end_timestamp
                ):
                    event.trigger_event.end_timestamp = get_ISO_time()

                event.trigger_event_id = event.trigger_event.id
                event.trigger_event_type = event.trigger_event.event_type
                self._add_event(event.trigger_event.__dict__)
                event.trigger_event = None  # removes trigger_event from serialization

        self._add_event(event.__dict__)

    def _add_event(self, event: dict) -> None:
        with self.lock:
            self.queue.append(event)

            if len(self.queue) >= self.config.max_queue_size:
                self._flush_queue()

    def _reauthorize_jwt(self) -> Union[str, None]:
        with self.lock:
            payload = {"session_id": self.session_id}
            serialized_payload = json.dumps(filter_unjsonable(payload)).encode("utf-8")
            res = HttpClient.post(
                f"{self.config.endpoint}/v2/reauthorize_jwt",
                serialized_payload,
                self.config.api_key,
            )

            logger.debug(res.body)

            if res.code != 200:
                return None

            jwt = res.body.get("jwt", None)
            self.jwt = jwt
            return jwt

    def _start_session(self):
        self.queue = []
        with self.lock:
            payload = {"session": self.__dict__}
            serialized_payload = json.dumps(filter_unjsonable(payload)).encode("utf-8")

            try:
                res = HttpClient.post(
                    f"{self.config.endpoint}/v2/create_session",
                    serialized_payload,
                    self.config.api_key,
                    self.config.parent_key,
                )
            except ApiServerException as e:
                return logger.error(f"Could not start session - {e}")

            logger.debug(res.body)

            if res.code != 200:
                return False

            jwt = res.body.get("jwt", None)
            self.jwt = jwt
            if jwt is None:
                return False

            session_url = res.body.get(
                "session_url",
                f"https://app.agentops.ai/drilldown?session_id={self.session_id}",
            )

            logger.info(
                colored(
                    f"\x1b[34mSession Replay: {session_url}\x1b[0m",
                    "blue",
                )
            )

            return True

    def _update_session(self) -> None:
        if not self.is_running:
            return
        with self.lock:
            payload = {"session": self.__dict__}

            try:
                res = HttpClient.post(
                    f"{self.config.endpoint}/v2/update_session",
                    json.dumps(filter_unjsonable(payload)).encode("utf-8"),
                    jwt=self.jwt,
                )
            except ApiServerException as e:
                return logger.error(f"Could not update session - {e}")

    def _flush_queue(self) -> None:
        if not self.is_running:
            return
        with self.lock:
            queue_copy = self.queue[:]  # Copy the current items
            self.queue = []

            if len(queue_copy) > 0:
                payload = {
                    "events": queue_copy,
                }

                serialized_payload = safe_serialize(payload).encode("utf-8")
                try:
                    HttpClient.post(
                        f"{self.config.endpoint}/v2/create_events",
                        serialized_payload,
                        jwt=self.jwt,
                    )
                except ApiServerException as e:
                    return logger.error(f"Could not post events - {e}")

                logger.debug("\n<AGENTOPS_DEBUG_OUTPUT>")
                logger.debug(
                    f"Session request to {self.config.endpoint}/v2/create_events"
                )
                logger.debug(serialized_payload)
                logger.debug("</AGENTOPS_DEBUG_OUTPUT>\n")

                # Count total events created based on type
                events = payload["events"]
                for event in events:
                    event_type = event["event_type"]
                    if event_type == "llms":
                        self.event_counts["llms"] += 1
                    elif event_type == "tools":
                        self.event_counts["tools"] += 1
                    elif event_type == "actions":
                        self.event_counts["actions"] += 1
                    elif event_type == "errors":
                        self.event_counts["errors"] += 1
                    elif event_type == "apis":
                        self.event_counts["apis"] += 1

    def _run(self) -> None:
        while not self.stop_flag.is_set():
            time.sleep(self.config.max_wait_time / 1000)
            if self.queue:
                self._flush_queue()

    def create_agent(self, name, agent_id):
        if not self.is_running:
            return
        if agent_id is None:
            agent_id = str(uuid4())

        payload = {
            "id": agent_id,
            "name": name,
        }

        serialized_payload = safe_serialize(payload).encode("utf-8")
        try:
            HttpClient.post(
                f"{self.config.endpoint}/v2/create_agent",
                serialized_payload,
                jwt=self.jwt,
            )
        except ApiServerException as e:
            return logger.error(f"Could not create agent - {e}")

        return agent_id

    def patch(self, func):
        @functools.wraps(func)
        def wrapper(*args, **kwargs):
            kwargs["session"] = self
            return func(*args, **kwargs)

        return wrapper

    @staticmethod
    def _format_duration(start_time, end_time):
        start = datetime.fromisoformat(start_time.replace("Z", "+00:00"))
        end = datetime.fromisoformat(end_time.replace("Z", "+00:00"))
        duration = end - start

        hours, remainder = divmod(duration.total_seconds(), 3600)
        minutes, seconds = divmod(remainder, 60)

        parts = []
        if hours > 0:
            parts.append(f"{int(hours)}h")
        if minutes > 0:
            parts.append(f"{int(minutes)}m")
        parts.append(f"{seconds:.1f}s")

        return " ".join(parts)

    def _get_token_cost(self):
        with self.lock:
            payload = {"session": self.__dict__}
            try:
                res = HttpClient.post(
                    f"{self.config.endpoint}/v2/update_session",
                    json.dumps(filter_unjsonable(payload)).encode("utf-8"),
                    jwt=self.jwt,
                )
            except ApiServerException as e:
                return logger.error(f"Could not end session - {e}")

        logger.debug(res.body)
        return res.body.get("token_cost", "unknown")

    @staticmethod
    def _format_token_cost(token_cost_d):
        return (
            "{:.2f}".format(token_cost_d)
            if token_cost_d == 0
            else "{:.6f}".format(
                token_cost_d.quantize(Decimal("0.000001"), rounding=ROUND_HALF_UP)
            )
        )

    def get_analytics(self) -> dict[str, Union[Decimal, str]]:
        if not self.end_timestamp:
            self.end_timestamp = get_ISO_time()

        formatted_duration = self._format_duration(
            self.init_timestamp, self.end_timestamp
        )
        token_cost = self._get_token_cost()
        if token_cost == "unknown" or token_cost is None:
            token_cost_d = Decimal(0)
        else:
            token_cost_d = Decimal(token_cost)
        formatted_cost = self._format_token_cost(token_cost_d)

        return {
            "LLM calls": self.event_counts["llms"],
            "Tool calls": self.event_counts["tools"],
            "Actions": self.event_counts["actions"],
            "Errors": self.event_counts["errors"],
            "Duration": formatted_duration,
            "Cost": formatted_cost,
        }


active_sessions: List[Session] = []<|MERGE_RESOLUTION|>--- conflicted
+++ resolved
@@ -110,9 +110,6 @@
             token_cost_d = Decimal(0)
         else:
             token_cost_d = Decimal(token_cost)
-<<<<<<< HEAD
-        analytic_stats = self.get_analytics()
-=======
 
         formatted_cost = (
             "{:.2f}".format(token_cost_d)
@@ -121,7 +118,8 @@
                 token_cost_d.quantize(Decimal("0.000001"), rounding=ROUND_HALF_UP)
             )
         )
->>>>>>> a0d85c5d
+        
+        analytic_stats = self.get_analytics()
 
         analytics = (
             f"Session Stats - "
