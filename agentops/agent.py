--- conflicted
+++ resolved
@@ -13,12 +13,6 @@
             original_init = obj.__init__
 
             def new_init(self, *args, **kwargs):
-<<<<<<< HEAD
-                original_init(self, *args, **kwargs)
-                self.agent_ops_agent_id = uuid4()
-                ao_client = Client()
-                ao_client.create_agent(self.agent_ops_agent_id, self.agent_ops_agent_name)
-=======
                 try:
                     original_init(self, *args, **kwargs)
                     self.agent_ops_agent_id = uuid4()
@@ -27,18 +21,12 @@
                     logging.error("AgentOps failed to track an agent. This often happens if agentops.init() was not "
                                   "called before initializing an agent with the @track_agent decorator.")
                     raise e
->>>>>>> 1f7979ac
 
             obj.__init__ = new_init
 
         elif isfunction(obj):
             obj.agent_ops_agent_id = uuid4()
-<<<<<<< HEAD
-            ao_client = Client()
-            ao_client.create_agent(obj.agent_ops_agent_id, obj.agent_ops_agent_name)
-=======
             Client().create_agent(obj.agent_ops_agent_id, obj.agent_ops_agent_name)
->>>>>>> 1f7979ac
 
         else:
             raise Exception("Invalid input, 'obj' must be a class or a function")
