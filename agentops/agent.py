--- conflicted
+++ resolved
@@ -20,13 +20,8 @@
                     self.agent_ops_agent_id = str(uuid4())
                     Client().create_agent(name=self.agent_ops_agent_name, agent_id=self.agent_ops_agent_id)
                 except AttributeError as e:
-<<<<<<< HEAD
                     logger.warning("Failed to track an agent. This often happens if agentops.init() was not "
                                   "called before initializing an agent with the @track_agent decorator.")
-=======
-                    logger.warning("AgentOps failed to track an agent. This often happens if agentops.init() was not "
-                                   "called before initializing an agent with the @track_agent decorator.")
->>>>>>> ed9d7b3e
                     raise e
 
             obj.__init__ = new_init
