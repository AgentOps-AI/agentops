version = 1
revision = 1
requires-python = ">=3.9, <3.14"
resolution-markers = [
    "python_full_version >= '3.13' and platform_python_implementation == 'PyPy'",
    "python_full_version >= '3.13' and platform_python_implementation != 'PyPy'",
    "python_full_version >= '3.11' and python_full_version < '3.13' and platform_python_implementation == 'PyPy'",
    "python_full_version == '3.10.*' and platform_python_implementation == 'PyPy'",
    "python_full_version >= '3.11' and python_full_version < '3.13' and platform_python_implementation != 'PyPy'",
    "python_full_version == '3.10.*' and platform_python_implementation != 'PyPy'",
    "python_full_version < '3.10' and platform_python_implementation == 'PyPy'",
    "python_full_version < '3.10' and platform_python_implementation != 'PyPy'",
]

[manifest]
constraints = [
    { name = "pydantic", marker = "python_full_version >= '3.13'", specifier = ">=2.8.0" },
    { name = "typing-extensions", marker = "python_full_version >= '3.13'" },
]

[[package]]
name = "agentops"
<<<<<<< HEAD
version = "0.4.3"
=======
version = "0.4.4"
>>>>>>> c1a40153
source = { editable = "." }
dependencies = [
    { name = "opentelemetry-api", version = "1.29.0", source = { registry = "https://pypi.org/simple" }, marker = "python_full_version < '3.10'" },
    { name = "opentelemetry-api", version = "1.31.0", source = { registry = "https://pypi.org/simple" }, marker = "python_full_version >= '3.10'" },
    { name = "opentelemetry-exporter-otlp-proto-http", version = "1.29.0", source = { registry = "https://pypi.org/simple" }, marker = "python_full_version < '3.10'" },
    { name = "opentelemetry-exporter-otlp-proto-http", version = "1.31.0", source = { registry = "https://pypi.org/simple" }, marker = "python_full_version >= '3.10'" },
    { name = "opentelemetry-instrumentation", version = "0.50b0", source = { registry = "https://pypi.org/simple" }, marker = "python_full_version < '3.10'" },
    { name = "opentelemetry-instrumentation", version = "0.52b0", source = { registry = "https://pypi.org/simple" }, marker = "python_full_version >= '3.10'" },
    { name = "opentelemetry-sdk", version = "1.29.0", source = { registry = "https://pypi.org/simple" }, marker = "python_full_version < '3.10'" },
    { name = "opentelemetry-sdk", version = "1.31.0", source = { registry = "https://pypi.org/simple" }, marker = "python_full_version >= '3.10'" },
    { name = "opentelemetry-semantic-conventions", version = "0.50b0", source = { registry = "https://pypi.org/simple" }, marker = "python_full_version < '3.10'" },
    { name = "opentelemetry-semantic-conventions", version = "0.52b0", source = { registry = "https://pypi.org/simple" }, marker = "python_full_version >= '3.10'" },
    { name = "ordered-set" },
    { name = "packaging" },
    { name = "psutil" },
    { name = "pyyaml" },
    { name = "requests" },
    { name = "termcolor" },
    { name = "wrapt" },
]

[package.dev-dependencies]
dev = [
    { name = "ipython", version = "8.18.1", source = { registry = "https://pypi.org/simple" }, marker = "python_full_version < '3.10'" },
    { name = "ipython", version = "8.32.0", source = { registry = "https://pypi.org/simple" }, marker = "python_full_version >= '3.10'" },
    { name = "mypy" },
    { name = "pdbpp" },
    { name = "pyfakefs" },
    { name = "pytest" },
    { name = "pytest-asyncio" },
    { name = "pytest-depends" },
    { name = "pytest-mock" },
    { name = "pytest-recording" },
    { name = "pytest-sugar" },
    { name = "python-dotenv" },
    { name = "requests-mock" },
    { name = "ruff" },
    { name = "types-requests", version = "2.31.0.6", source = { registry = "https://pypi.org/simple" }, marker = "python_full_version < '3.10' or platform_python_implementation == 'PyPy'" },
    { name = "types-requests", version = "2.32.0.20241016", source = { registry = "https://pypi.org/simple" }, marker = "python_full_version >= '3.10' and platform_python_implementation != 'PyPy'" },
    { name = "vcrpy" },
]
test = [
    { name = "anthropic" },
    { name = "fastapi", extra = ["standard"] },
    { name = "openai" },
    { name = "pytest-cov" },
]

[package.metadata]
requires-dist = [
    { name = "opentelemetry-api", marker = "python_full_version < '3.10'", specifier = "==1.29.0" },
    { name = "opentelemetry-api", marker = "python_full_version >= '3.10'", specifier = ">1.29.0" },
    { name = "opentelemetry-exporter-otlp-proto-http", marker = "python_full_version < '3.10'", specifier = "==1.29.0" },
    { name = "opentelemetry-exporter-otlp-proto-http", marker = "python_full_version >= '3.10'", specifier = ">1.29.0" },
    { name = "opentelemetry-instrumentation", marker = "python_full_version < '3.10'", specifier = "==0.50b0" },
    { name = "opentelemetry-instrumentation", marker = "python_full_version >= '3.10'", specifier = ">0.50b0" },
    { name = "opentelemetry-sdk", marker = "python_full_version < '3.10'", specifier = "==1.29.0" },
    { name = "opentelemetry-sdk", marker = "python_full_version >= '3.10'", specifier = ">1.29.0" },
    { name = "opentelemetry-semantic-conventions", marker = "python_full_version < '3.10'", specifier = "==0.50b0" },
    { name = "opentelemetry-semantic-conventions", marker = "python_full_version >= '3.10'", specifier = ">0.50b0" },
    { name = "ordered-set", specifier = ">=4.0.0,<5.0.0" },
    { name = "packaging", specifier = ">=21.0,<25.0" },
    { name = "psutil", specifier = ">=5.9.8,<6.1.0" },
    { name = "pyyaml", specifier = ">=5.3,<7.0" },
    { name = "requests", specifier = ">=2.0.0,<3.0.0" },
    { name = "termcolor", specifier = ">=2.3.0,<2.5.0" },
    { name = "wrapt", specifier = ">=1.0.0,<2.0.0" },
]

[package.metadata.requires-dev]
dev = [
    { name = "ipython", specifier = ">=8.18.1" },
    { name = "mypy" },
    { name = "pdbpp", specifier = ">=0.10.3" },
    { name = "pyfakefs" },
    { name = "pytest", specifier = ">=8.0.0" },
    { name = "pytest-asyncio" },
    { name = "pytest-depends" },
    { name = "pytest-mock" },
    { name = "pytest-recording" },
    { name = "pytest-sugar", specifier = ">=1.0.0" },
    { name = "python-dotenv" },
    { name = "requests-mock", specifier = ">=1.11.0" },
    { name = "ruff" },
    { name = "types-requests" },
    { name = "vcrpy", specifier = ">=0.7.0" },
]
test = [
    { name = "anthropic" },
    { name = "fastapi", extras = ["standard"] },
    { name = "openai", specifier = ">=1.60.0" },
    { name = "pytest-cov" },
]

[[package]]
name = "annotated-types"
version = "0.7.0"
source = { registry = "https://pypi.org/simple" }
sdist = { url = "https://files.pythonhosted.org/packages/ee/67/531ea369ba64dcff5ec9c3402f9f51bf748cec26dde048a2f973a4eea7f5/annotated_types-0.7.0.tar.gz", hash = "sha256:aff07c09a53a08bc8cfccb9c85b05f1aa9a2a6f23728d790723543408344ce89", size = 16081 }
wheels = [
    { url = "https://files.pythonhosted.org/packages/78/b6/6307fbef88d9b5ee7421e68d78a9f162e0da4900bc5f5793f6d3d0e34fb8/annotated_types-0.7.0-py3-none-any.whl", hash = "sha256:1f02e8b43a8fbbc3f3e0d4f0f4bfc8131bcb4eebe8849b8e5c773f3a1c582a53", size = 13643 },
]

[[package]]
name = "anthropic"
version = "0.43.0"
source = { registry = "https://pypi.org/simple" }
dependencies = [
    { name = "anyio" },
    { name = "distro" },
    { name = "httpx" },
    { name = "jiter" },
    { name = "pydantic" },
    { name = "sniffio" },
    { name = "typing-extensions" },
]
sdist = { url = "https://files.pythonhosted.org/packages/e1/0a/973d2ac6c9f7d1be41829c7b878cbe399385b25cc2ebe80ad0eec9999b8c/anthropic-0.43.0.tar.gz", hash = "sha256:06801f01d317a431d883230024318d48981758058bf7e079f33fb11f64b5a5c1", size = 194826 }
wheels = [
    { url = "https://files.pythonhosted.org/packages/d7/88/ded3ba979a2218a448cbc1a1e762d998b92f30529452c5104b35b6cb71f8/anthropic-0.43.0-py3-none-any.whl", hash = "sha256:f748a703f77b3244975e1aace3a935840dc653a4714fb6bba644f97cc76847b4", size = 207867 },
]

[[package]]
name = "anyio"
version = "4.8.0"
source = { registry = "https://pypi.org/simple" }
dependencies = [
    { name = "exceptiongroup", marker = "python_full_version < '3.11'" },
    { name = "idna" },
    { name = "sniffio" },
    { name = "typing-extensions", marker = "python_full_version < '3.13'" },
]
sdist = { url = "https://files.pythonhosted.org/packages/a3/73/199a98fc2dae33535d6b8e8e6ec01f8c1d76c9adb096c6b7d64823038cde/anyio-4.8.0.tar.gz", hash = "sha256:1d9fe889df5212298c0c0723fa20479d1b94883a2df44bd3897aa91083316f7a", size = 181126 }
wheels = [
    { url = "https://files.pythonhosted.org/packages/46/eb/e7f063ad1fec6b3178a3cd82d1a3c4de82cccf283fc42746168188e1cdd5/anyio-4.8.0-py3-none-any.whl", hash = "sha256:b5011f270ab5eb0abf13385f851315585cc37ef330dd88e27ec3d34d651fd47a", size = 96041 },
]

[[package]]
name = "asttokens"
version = "3.0.0"
source = { registry = "https://pypi.org/simple" }
sdist = { url = "https://files.pythonhosted.org/packages/4a/e7/82da0a03e7ba5141f05cce0d302e6eed121ae055e0456ca228bf693984bc/asttokens-3.0.0.tar.gz", hash = "sha256:0dcd8baa8d62b0c1d118b399b2ddba3c4aff271d0d7a9e0d4c1681c79035bbc7", size = 61978 }
wheels = [
    { url = "https://files.pythonhosted.org/packages/25/8a/c46dcc25341b5bce5472c718902eb3d38600a903b14fa6aeecef3f21a46f/asttokens-3.0.0-py3-none-any.whl", hash = "sha256:e3078351a059199dd5138cb1c706e6430c05eff2ff136af5eb4790f9d28932e2", size = 26918 },
]

[[package]]
name = "attrs"
version = "24.3.0"
source = { registry = "https://pypi.org/simple" }
sdist = { url = "https://files.pythonhosted.org/packages/48/c8/6260f8ccc11f0917360fc0da435c5c9c7504e3db174d5a12a1494887b045/attrs-24.3.0.tar.gz", hash = "sha256:8f5c07333d543103541ba7be0e2ce16eeee8130cb0b3f9238ab904ce1e85baff", size = 805984 }
wheels = [
    { url = "https://files.pythonhosted.org/packages/89/aa/ab0f7891a01eeb2d2e338ae8fecbe57fcebea1a24dbb64d45801bfab481d/attrs-24.3.0-py3-none-any.whl", hash = "sha256:ac96cd038792094f438ad1f6ff80837353805ac950cd2aa0e0625ef19850c308", size = 63397 },
]

[[package]]
name = "certifi"
version = "2024.12.14"
source = { registry = "https://pypi.org/simple" }
sdist = { url = "https://files.pythonhosted.org/packages/0f/bd/1d41ee578ce09523c81a15426705dd20969f5abf006d1afe8aeff0dd776a/certifi-2024.12.14.tar.gz", hash = "sha256:b650d30f370c2b724812bee08008be0c4163b163ddaec3f2546c1caf65f191db", size = 166010 }
wheels = [
    { url = "https://files.pythonhosted.org/packages/a5/32/8f6669fc4798494966bf446c8c4a162e0b5d893dff088afddf76414f70e1/certifi-2024.12.14-py3-none-any.whl", hash = "sha256:1275f7a45be9464efc1173084eaa30f866fe2e47d389406136d332ed4967ec56", size = 164927 },
]

[[package]]
name = "charset-normalizer"
version = "3.4.1"
source = { registry = "https://pypi.org/simple" }
sdist = { url = "https://files.pythonhosted.org/packages/16/b0/572805e227f01586461c80e0fd25d65a2115599cc9dad142fee4b747c357/charset_normalizer-3.4.1.tar.gz", hash = "sha256:44251f18cd68a75b56585dd00dae26183e102cd5e0f9f1466e6df5da2ed64ea3", size = 123188 }
wheels = [
    { url = "https://files.pythonhosted.org/packages/0d/58/5580c1716040bc89206c77d8f74418caf82ce519aae06450393ca73475d1/charset_normalizer-3.4.1-cp310-cp310-macosx_10_9_universal2.whl", hash = "sha256:91b36a978b5ae0ee86c394f5a54d6ef44db1de0815eb43de826d41d21e4af3de", size = 198013 },
    { url = "https://files.pythonhosted.org/packages/d0/11/00341177ae71c6f5159a08168bcb98c6e6d196d372c94511f9f6c9afe0c6/charset_normalizer-3.4.1-cp310-cp310-manylinux_2_17_aarch64.manylinux2014_aarch64.whl", hash = "sha256:7461baadb4dc00fd9e0acbe254e3d7d2112e7f92ced2adc96e54ef6501c5f176", size = 141285 },
    { url = "https://files.pythonhosted.org/packages/01/09/11d684ea5819e5a8f5100fb0b38cf8d02b514746607934134d31233e02c8/charset_normalizer-3.4.1-cp310-cp310-manylinux_2_17_ppc64le.manylinux2014_ppc64le.whl", hash = "sha256:e218488cd232553829be0664c2292d3af2eeeb94b32bea483cf79ac6a694e037", size = 151449 },
    { url = "https://files.pythonhosted.org/packages/08/06/9f5a12939db324d905dc1f70591ae7d7898d030d7662f0d426e2286f68c9/charset_normalizer-3.4.1-cp310-cp310-manylinux_2_17_s390x.manylinux2014_s390x.whl", hash = "sha256:80ed5e856eb7f30115aaf94e4a08114ccc8813e6ed1b5efa74f9f82e8509858f", size = 143892 },
    { url = "https://files.pythonhosted.org/packages/93/62/5e89cdfe04584cb7f4d36003ffa2936681b03ecc0754f8e969c2becb7e24/charset_normalizer-3.4.1-cp310-cp310-manylinux_2_17_x86_64.manylinux2014_x86_64.whl", hash = "sha256:b010a7a4fd316c3c484d482922d13044979e78d1861f0e0650423144c616a46a", size = 146123 },
    { url = "https://files.pythonhosted.org/packages/a9/ac/ab729a15c516da2ab70a05f8722ecfccc3f04ed7a18e45c75bbbaa347d61/charset_normalizer-3.4.1-cp310-cp310-manylinux_2_5_i686.manylinux1_i686.manylinux_2_17_i686.manylinux2014_i686.whl", hash = "sha256:4532bff1b8421fd0a320463030c7520f56a79c9024a4e88f01c537316019005a", size = 147943 },
    { url = "https://files.pythonhosted.org/packages/03/d2/3f392f23f042615689456e9a274640c1d2e5dd1d52de36ab8f7955f8f050/charset_normalizer-3.4.1-cp310-cp310-musllinux_1_2_aarch64.whl", hash = "sha256:d973f03c0cb71c5ed99037b870f2be986c3c05e63622c017ea9816881d2dd247", size = 142063 },
    { url = "https://files.pythonhosted.org/packages/f2/e3/e20aae5e1039a2cd9b08d9205f52142329f887f8cf70da3650326670bddf/charset_normalizer-3.4.1-cp310-cp310-musllinux_1_2_i686.whl", hash = "sha256:3a3bd0dcd373514dcec91c411ddb9632c0d7d92aed7093b8c3bbb6d69ca74408", size = 150578 },
    { url = "https://files.pythonhosted.org/packages/8d/af/779ad72a4da0aed925e1139d458adc486e61076d7ecdcc09e610ea8678db/charset_normalizer-3.4.1-cp310-cp310-musllinux_1_2_ppc64le.whl", hash = "sha256:d9c3cdf5390dcd29aa8056d13e8e99526cda0305acc038b96b30352aff5ff2bb", size = 153629 },
    { url = "https://files.pythonhosted.org/packages/c2/b6/7aa450b278e7aa92cf7732140bfd8be21f5f29d5bf334ae987c945276639/charset_normalizer-3.4.1-cp310-cp310-musllinux_1_2_s390x.whl", hash = "sha256:2bdfe3ac2e1bbe5b59a1a63721eb3b95fc9b6817ae4a46debbb4e11f6232428d", size = 150778 },
    { url = "https://files.pythonhosted.org/packages/39/f4/d9f4f712d0951dcbfd42920d3db81b00dd23b6ab520419626f4023334056/charset_normalizer-3.4.1-cp310-cp310-musllinux_1_2_x86_64.whl", hash = "sha256:eab677309cdb30d047996b36d34caeda1dc91149e4fdca0b1a039b3f79d9a807", size = 146453 },
    { url = "https://files.pythonhosted.org/packages/49/2b/999d0314e4ee0cff3cb83e6bc9aeddd397eeed693edb4facb901eb8fbb69/charset_normalizer-3.4.1-cp310-cp310-win32.whl", hash = "sha256:c0429126cf75e16c4f0ad00ee0eae4242dc652290f940152ca8c75c3a4b6ee8f", size = 95479 },
    { url = "https://files.pythonhosted.org/packages/2d/ce/3cbed41cff67e455a386fb5e5dd8906cdda2ed92fbc6297921f2e4419309/charset_normalizer-3.4.1-cp310-cp310-win_amd64.whl", hash = "sha256:9f0b8b1c6d84c8034a44893aba5e767bf9c7a211e313a9605d9c617d7083829f", size = 102790 },
    { url = "https://files.pythonhosted.org/packages/72/80/41ef5d5a7935d2d3a773e3eaebf0a9350542f2cab4eac59a7a4741fbbbbe/charset_normalizer-3.4.1-cp311-cp311-macosx_10_9_universal2.whl", hash = "sha256:8bfa33f4f2672964266e940dd22a195989ba31669bd84629f05fab3ef4e2d125", size = 194995 },
    { url = "https://files.pythonhosted.org/packages/7a/28/0b9fefa7b8b080ec492110af6d88aa3dea91c464b17d53474b6e9ba5d2c5/charset_normalizer-3.4.1-cp311-cp311-manylinux_2_17_aarch64.manylinux2014_aarch64.whl", hash = "sha256:28bf57629c75e810b6ae989f03c0828d64d6b26a5e205535585f96093e405ed1", size = 139471 },
    { url = "https://files.pythonhosted.org/packages/71/64/d24ab1a997efb06402e3fc07317e94da358e2585165930d9d59ad45fcae2/charset_normalizer-3.4.1-cp311-cp311-manylinux_2_17_ppc64le.manylinux2014_ppc64le.whl", hash = "sha256:f08ff5e948271dc7e18a35641d2f11a4cd8dfd5634f55228b691e62b37125eb3", size = 149831 },
    { url = "https://files.pythonhosted.org/packages/37/ed/be39e5258e198655240db5e19e0b11379163ad7070962d6b0c87ed2c4d39/charset_normalizer-3.4.1-cp311-cp311-manylinux_2_17_s390x.manylinux2014_s390x.whl", hash = "sha256:234ac59ea147c59ee4da87a0c0f098e9c8d169f4dc2a159ef720f1a61bbe27cd", size = 142335 },
    { url = "https://files.pythonhosted.org/packages/88/83/489e9504711fa05d8dde1574996408026bdbdbd938f23be67deebb5eca92/charset_normalizer-3.4.1-cp311-cp311-manylinux_2_17_x86_64.manylinux2014_x86_64.whl", hash = "sha256:fd4ec41f914fa74ad1b8304bbc634b3de73d2a0889bd32076342a573e0779e00", size = 143862 },
    { url = "https://files.pythonhosted.org/packages/c6/c7/32da20821cf387b759ad24627a9aca289d2822de929b8a41b6241767b461/charset_normalizer-3.4.1-cp311-cp311-manylinux_2_5_i686.manylinux1_i686.manylinux_2_17_i686.manylinux2014_i686.whl", hash = "sha256:eea6ee1db730b3483adf394ea72f808b6e18cf3cb6454b4d86e04fa8c4327a12", size = 145673 },
    { url = "https://files.pythonhosted.org/packages/68/85/f4288e96039abdd5aeb5c546fa20a37b50da71b5cf01e75e87f16cd43304/charset_normalizer-3.4.1-cp311-cp311-musllinux_1_2_aarch64.whl", hash = "sha256:c96836c97b1238e9c9e3fe90844c947d5afbf4f4c92762679acfe19927d81d77", size = 140211 },
    { url = "https://files.pythonhosted.org/packages/28/a3/a42e70d03cbdabc18997baf4f0227c73591a08041c149e710045c281f97b/charset_normalizer-3.4.1-cp311-cp311-musllinux_1_2_i686.whl", hash = "sha256:4d86f7aff21ee58f26dcf5ae81a9addbd914115cdebcbb2217e4f0ed8982e146", size = 148039 },
    { url = "https://files.pythonhosted.org/packages/85/e4/65699e8ab3014ecbe6f5c71d1a55d810fb716bbfd74f6283d5c2aa87febf/charset_normalizer-3.4.1-cp311-cp311-musllinux_1_2_ppc64le.whl", hash = "sha256:09b5e6733cbd160dcc09589227187e242a30a49ca5cefa5a7edd3f9d19ed53fd", size = 151939 },
    { url = "https://files.pythonhosted.org/packages/b1/82/8e9fe624cc5374193de6860aba3ea8070f584c8565ee77c168ec13274bd2/charset_normalizer-3.4.1-cp311-cp311-musllinux_1_2_s390x.whl", hash = "sha256:5777ee0881f9499ed0f71cc82cf873d9a0ca8af166dfa0af8ec4e675b7df48e6", size = 149075 },
    { url = "https://files.pythonhosted.org/packages/3d/7b/82865ba54c765560c8433f65e8acb9217cb839a9e32b42af4aa8e945870f/charset_normalizer-3.4.1-cp311-cp311-musllinux_1_2_x86_64.whl", hash = "sha256:237bdbe6159cff53b4f24f397d43c6336c6b0b42affbe857970cefbb620911c8", size = 144340 },
    { url = "https://files.pythonhosted.org/packages/b5/b6/9674a4b7d4d99a0d2df9b215da766ee682718f88055751e1e5e753c82db0/charset_normalizer-3.4.1-cp311-cp311-win32.whl", hash = "sha256:8417cb1f36cc0bc7eaba8ccb0e04d55f0ee52df06df3ad55259b9a323555fc8b", size = 95205 },
    { url = "https://files.pythonhosted.org/packages/1e/ab/45b180e175de4402dcf7547e4fb617283bae54ce35c27930a6f35b6bef15/charset_normalizer-3.4.1-cp311-cp311-win_amd64.whl", hash = "sha256:d7f50a1f8c450f3925cb367d011448c39239bb3eb4117c36a6d354794de4ce76", size = 102441 },
    { url = "https://files.pythonhosted.org/packages/0a/9a/dd1e1cdceb841925b7798369a09279bd1cf183cef0f9ddf15a3a6502ee45/charset_normalizer-3.4.1-cp312-cp312-macosx_10_13_universal2.whl", hash = "sha256:73d94b58ec7fecbc7366247d3b0b10a21681004153238750bb67bd9012414545", size = 196105 },
    { url = "https://files.pythonhosted.org/packages/d3/8c/90bfabf8c4809ecb648f39794cf2a84ff2e7d2a6cf159fe68d9a26160467/charset_normalizer-3.4.1-cp312-cp312-manylinux_2_17_aarch64.manylinux2014_aarch64.whl", hash = "sha256:dad3e487649f498dd991eeb901125411559b22e8d7ab25d3aeb1af367df5efd7", size = 140404 },
    { url = "https://files.pythonhosted.org/packages/ad/8f/e410d57c721945ea3b4f1a04b74f70ce8fa800d393d72899f0a40526401f/charset_normalizer-3.4.1-cp312-cp312-manylinux_2_17_ppc64le.manylinux2014_ppc64le.whl", hash = "sha256:c30197aa96e8eed02200a83fba2657b4c3acd0f0aa4bdc9f6c1af8e8962e0757", size = 150423 },
    { url = "https://files.pythonhosted.org/packages/f0/b8/e6825e25deb691ff98cf5c9072ee0605dc2acfca98af70c2d1b1bc75190d/charset_normalizer-3.4.1-cp312-cp312-manylinux_2_17_s390x.manylinux2014_s390x.whl", hash = "sha256:2369eea1ee4a7610a860d88f268eb39b95cb588acd7235e02fd5a5601773d4fa", size = 143184 },
    { url = "https://files.pythonhosted.org/packages/3e/a2/513f6cbe752421f16d969e32f3583762bfd583848b763913ddab8d9bfd4f/charset_normalizer-3.4.1-cp312-cp312-manylinux_2_17_x86_64.manylinux2014_x86_64.whl", hash = "sha256:bc2722592d8998c870fa4e290c2eec2c1569b87fe58618e67d38b4665dfa680d", size = 145268 },
    { url = "https://files.pythonhosted.org/packages/74/94/8a5277664f27c3c438546f3eb53b33f5b19568eb7424736bdc440a88a31f/charset_normalizer-3.4.1-cp312-cp312-manylinux_2_5_i686.manylinux1_i686.manylinux_2_17_i686.manylinux2014_i686.whl", hash = "sha256:ffc9202a29ab3920fa812879e95a9e78b2465fd10be7fcbd042899695d75e616", size = 147601 },
    { url = "https://files.pythonhosted.org/packages/7c/5f/6d352c51ee763623a98e31194823518e09bfa48be2a7e8383cf691bbb3d0/charset_normalizer-3.4.1-cp312-cp312-musllinux_1_2_aarch64.whl", hash = "sha256:804a4d582ba6e5b747c625bf1255e6b1507465494a40a2130978bda7b932c90b", size = 141098 },
    { url = "https://files.pythonhosted.org/packages/78/d4/f5704cb629ba5ab16d1d3d741396aec6dc3ca2b67757c45b0599bb010478/charset_normalizer-3.4.1-cp312-cp312-musllinux_1_2_i686.whl", hash = "sha256:0f55e69f030f7163dffe9fd0752b32f070566451afe180f99dbeeb81f511ad8d", size = 149520 },
    { url = "https://files.pythonhosted.org/packages/c5/96/64120b1d02b81785f222b976c0fb79a35875457fa9bb40827678e54d1bc8/charset_normalizer-3.4.1-cp312-cp312-musllinux_1_2_ppc64le.whl", hash = "sha256:c4c3e6da02df6fa1410a7680bd3f63d4f710232d3139089536310d027950696a", size = 152852 },
    { url = "https://files.pythonhosted.org/packages/84/c9/98e3732278a99f47d487fd3468bc60b882920cef29d1fa6ca460a1fdf4e6/charset_normalizer-3.4.1-cp312-cp312-musllinux_1_2_s390x.whl", hash = "sha256:5df196eb874dae23dcfb968c83d4f8fdccb333330fe1fc278ac5ceeb101003a9", size = 150488 },
    { url = "https://files.pythonhosted.org/packages/13/0e/9c8d4cb99c98c1007cc11eda969ebfe837bbbd0acdb4736d228ccaabcd22/charset_normalizer-3.4.1-cp312-cp312-musllinux_1_2_x86_64.whl", hash = "sha256:e358e64305fe12299a08e08978f51fc21fac060dcfcddd95453eabe5b93ed0e1", size = 146192 },
    { url = "https://files.pythonhosted.org/packages/b2/21/2b6b5b860781a0b49427309cb8670785aa543fb2178de875b87b9cc97746/charset_normalizer-3.4.1-cp312-cp312-win32.whl", hash = "sha256:9b23ca7ef998bc739bf6ffc077c2116917eabcc901f88da1b9856b210ef63f35", size = 95550 },
    { url = "https://files.pythonhosted.org/packages/21/5b/1b390b03b1d16c7e382b561c5329f83cc06623916aab983e8ab9239c7d5c/charset_normalizer-3.4.1-cp312-cp312-win_amd64.whl", hash = "sha256:6ff8a4a60c227ad87030d76e99cd1698345d4491638dfa6673027c48b3cd395f", size = 102785 },
    { url = "https://files.pythonhosted.org/packages/38/94/ce8e6f63d18049672c76d07d119304e1e2d7c6098f0841b51c666e9f44a0/charset_normalizer-3.4.1-cp313-cp313-macosx_10_13_universal2.whl", hash = "sha256:aabfa34badd18f1da5ec1bc2715cadc8dca465868a4e73a0173466b688f29dda", size = 195698 },
    { url = "https://files.pythonhosted.org/packages/24/2e/dfdd9770664aae179a96561cc6952ff08f9a8cd09a908f259a9dfa063568/charset_normalizer-3.4.1-cp313-cp313-manylinux_2_17_aarch64.manylinux2014_aarch64.whl", hash = "sha256:22e14b5d70560b8dd51ec22863f370d1e595ac3d024cb8ad7d308b4cd95f8313", size = 140162 },
    { url = "https://files.pythonhosted.org/packages/24/4e/f646b9093cff8fc86f2d60af2de4dc17c759de9d554f130b140ea4738ca6/charset_normalizer-3.4.1-cp313-cp313-manylinux_2_17_ppc64le.manylinux2014_ppc64le.whl", hash = "sha256:8436c508b408b82d87dc5f62496973a1805cd46727c34440b0d29d8a2f50a6c9", size = 150263 },
    { url = "https://files.pythonhosted.org/packages/5e/67/2937f8d548c3ef6e2f9aab0f6e21001056f692d43282b165e7c56023e6dd/charset_normalizer-3.4.1-cp313-cp313-manylinux_2_17_s390x.manylinux2014_s390x.whl", hash = "sha256:2d074908e1aecee37a7635990b2c6d504cd4766c7bc9fc86d63f9c09af3fa11b", size = 142966 },
    { url = "https://files.pythonhosted.org/packages/52/ed/b7f4f07de100bdb95c1756d3a4d17b90c1a3c53715c1a476f8738058e0fa/charset_normalizer-3.4.1-cp313-cp313-manylinux_2_17_x86_64.manylinux2014_x86_64.whl", hash = "sha256:955f8851919303c92343d2f66165294848d57e9bba6cf6e3625485a70a038d11", size = 144992 },
    { url = "https://files.pythonhosted.org/packages/96/2c/d49710a6dbcd3776265f4c923bb73ebe83933dfbaa841c5da850fe0fd20b/charset_normalizer-3.4.1-cp313-cp313-manylinux_2_5_i686.manylinux1_i686.manylinux_2_17_i686.manylinux2014_i686.whl", hash = "sha256:44ecbf16649486d4aebafeaa7ec4c9fed8b88101f4dd612dcaf65d5e815f837f", size = 147162 },
    { url = "https://files.pythonhosted.org/packages/b4/41/35ff1f9a6bd380303dea55e44c4933b4cc3c4850988927d4082ada230273/charset_normalizer-3.4.1-cp313-cp313-musllinux_1_2_aarch64.whl", hash = "sha256:0924e81d3d5e70f8126529951dac65c1010cdf117bb75eb02dd12339b57749dd", size = 140972 },
    { url = "https://files.pythonhosted.org/packages/fb/43/c6a0b685fe6910d08ba971f62cd9c3e862a85770395ba5d9cad4fede33ab/charset_normalizer-3.4.1-cp313-cp313-musllinux_1_2_i686.whl", hash = "sha256:2967f74ad52c3b98de4c3b32e1a44e32975e008a9cd2a8cc8966d6a5218c5cb2", size = 149095 },
    { url = "https://files.pythonhosted.org/packages/4c/ff/a9a504662452e2d2878512115638966e75633519ec11f25fca3d2049a94a/charset_normalizer-3.4.1-cp313-cp313-musllinux_1_2_ppc64le.whl", hash = "sha256:c75cb2a3e389853835e84a2d8fb2b81a10645b503eca9bcb98df6b5a43eb8886", size = 152668 },
    { url = "https://files.pythonhosted.org/packages/6c/71/189996b6d9a4b932564701628af5cee6716733e9165af1d5e1b285c530ed/charset_normalizer-3.4.1-cp313-cp313-musllinux_1_2_s390x.whl", hash = "sha256:09b26ae6b1abf0d27570633b2b078a2a20419c99d66fb2823173d73f188ce601", size = 150073 },
    { url = "https://files.pythonhosted.org/packages/e4/93/946a86ce20790e11312c87c75ba68d5f6ad2208cfb52b2d6a2c32840d922/charset_normalizer-3.4.1-cp313-cp313-musllinux_1_2_x86_64.whl", hash = "sha256:fa88b843d6e211393a37219e6a1c1df99d35e8fd90446f1118f4216e307e48cd", size = 145732 },
    { url = "https://files.pythonhosted.org/packages/cd/e5/131d2fb1b0dddafc37be4f3a2fa79aa4c037368be9423061dccadfd90091/charset_normalizer-3.4.1-cp313-cp313-win32.whl", hash = "sha256:eb8178fe3dba6450a3e024e95ac49ed3400e506fd4e9e5c32d30adda88cbd407", size = 95391 },
    { url = "https://files.pythonhosted.org/packages/27/f2/4f9a69cc7712b9b5ad8fdb87039fd89abba997ad5cbe690d1835d40405b0/charset_normalizer-3.4.1-cp313-cp313-win_amd64.whl", hash = "sha256:b1ac5992a838106edb89654e0aebfc24f5848ae2547d22c2c3f66454daa11971", size = 102702 },
    { url = "https://files.pythonhosted.org/packages/7f/c0/b913f8f02836ed9ab32ea643c6fe4d3325c3d8627cf6e78098671cafff86/charset_normalizer-3.4.1-cp39-cp39-macosx_10_9_universal2.whl", hash = "sha256:b97e690a2118911e39b4042088092771b4ae3fc3aa86518f84b8cf6888dbdb41", size = 197867 },
    { url = "https://files.pythonhosted.org/packages/0f/6c/2bee440303d705b6fb1e2ec789543edec83d32d258299b16eed28aad48e0/charset_normalizer-3.4.1-cp39-cp39-manylinux_2_17_aarch64.manylinux2014_aarch64.whl", hash = "sha256:78baa6d91634dfb69ec52a463534bc0df05dbd546209b79a3880a34487f4b84f", size = 141385 },
    { url = "https://files.pythonhosted.org/packages/3d/04/cb42585f07f6f9fd3219ffb6f37d5a39b4fd2db2355b23683060029c35f7/charset_normalizer-3.4.1-cp39-cp39-manylinux_2_17_ppc64le.manylinux2014_ppc64le.whl", hash = "sha256:1a2bc9f351a75ef49d664206d51f8e5ede9da246602dc2d2726837620ea034b2", size = 151367 },
    { url = "https://files.pythonhosted.org/packages/54/54/2412a5b093acb17f0222de007cc129ec0e0df198b5ad2ce5699355269dfe/charset_normalizer-3.4.1-cp39-cp39-manylinux_2_17_s390x.manylinux2014_s390x.whl", hash = "sha256:75832c08354f595c760a804588b9357d34ec00ba1c940c15e31e96d902093770", size = 143928 },
    { url = "https://files.pythonhosted.org/packages/5a/6d/e2773862b043dcf8a221342954f375392bb2ce6487bcd9f2c1b34e1d6781/charset_normalizer-3.4.1-cp39-cp39-manylinux_2_17_x86_64.manylinux2014_x86_64.whl", hash = "sha256:0af291f4fe114be0280cdd29d533696a77b5b49cfde5467176ecab32353395c4", size = 146203 },
    { url = "https://files.pythonhosted.org/packages/b9/f8/ca440ef60d8f8916022859885f231abb07ada3c347c03d63f283bec32ef5/charset_normalizer-3.4.1-cp39-cp39-manylinux_2_5_i686.manylinux1_i686.manylinux_2_17_i686.manylinux2014_i686.whl", hash = "sha256:0167ddc8ab6508fe81860a57dd472b2ef4060e8d378f0cc555707126830f2537", size = 148082 },
    { url = "https://files.pythonhosted.org/packages/04/d2/42fd330901aaa4b805a1097856c2edf5095e260a597f65def493f4b8c833/charset_normalizer-3.4.1-cp39-cp39-musllinux_1_2_aarch64.whl", hash = "sha256:2a75d49014d118e4198bcee5ee0a6f25856b29b12dbf7cd012791f8a6cc5c496", size = 142053 },
    { url = "https://files.pythonhosted.org/packages/9e/af/3a97a4fa3c53586f1910dadfc916e9c4f35eeada36de4108f5096cb7215f/charset_normalizer-3.4.1-cp39-cp39-musllinux_1_2_i686.whl", hash = "sha256:363e2f92b0f0174b2f8238240a1a30142e3db7b957a5dd5689b0e75fb717cc78", size = 150625 },
    { url = "https://files.pythonhosted.org/packages/26/ae/23d6041322a3556e4da139663d02fb1b3c59a23ab2e2b56432bd2ad63ded/charset_normalizer-3.4.1-cp39-cp39-musllinux_1_2_ppc64le.whl", hash = "sha256:ab36c8eb7e454e34e60eb55ca5d241a5d18b2c6244f6827a30e451c42410b5f7", size = 153549 },
    { url = "https://files.pythonhosted.org/packages/94/22/b8f2081c6a77cb20d97e57e0b385b481887aa08019d2459dc2858ed64871/charset_normalizer-3.4.1-cp39-cp39-musllinux_1_2_s390x.whl", hash = "sha256:4c0907b1928a36d5a998d72d64d8eaa7244989f7aaaf947500d3a800c83a3fd6", size = 150945 },
    { url = "https://files.pythonhosted.org/packages/c7/0b/c5ec5092747f801b8b093cdf5610e732b809d6cb11f4c51e35fc28d1d389/charset_normalizer-3.4.1-cp39-cp39-musllinux_1_2_x86_64.whl", hash = "sha256:04432ad9479fa40ec0f387795ddad4437a2b50417c69fa275e212933519ff294", size = 146595 },
    { url = "https://files.pythonhosted.org/packages/0c/5a/0b59704c38470df6768aa154cc87b1ac7c9bb687990a1559dc8765e8627e/charset_normalizer-3.4.1-cp39-cp39-win32.whl", hash = "sha256:3bed14e9c89dcb10e8f3a29f9ccac4955aebe93c71ae803af79265c9ca5644c5", size = 95453 },
    { url = "https://files.pythonhosted.org/packages/85/2d/a9790237cb4d01a6d57afadc8573c8b73c609ade20b80f4cda30802009ee/charset_normalizer-3.4.1-cp39-cp39-win_amd64.whl", hash = "sha256:49402233c892a461407c512a19435d1ce275543138294f7ef013f0b63d5d3765", size = 102811 },
    { url = "https://files.pythonhosted.org/packages/0e/f6/65ecc6878a89bb1c23a086ea335ad4bf21a588990c3f535a227b9eea9108/charset_normalizer-3.4.1-py3-none-any.whl", hash = "sha256:d98b1668f06378c6dbefec3b92299716b931cd4e6061f3c875a71ced1780ab85", size = 49767 },
]

[[package]]
name = "click"
version = "8.1.8"
source = { registry = "https://pypi.org/simple" }
dependencies = [
    { name = "colorama", marker = "sys_platform == 'win32'" },
]
sdist = { url = "https://files.pythonhosted.org/packages/b9/2e/0090cbf739cee7d23781ad4b89a9894a41538e4fcf4c31dcdd705b78eb8b/click-8.1.8.tar.gz", hash = "sha256:ed53c9d8990d83c2a27deae68e4ee337473f6330c040a31d4225c9574d16096a", size = 226593 }
wheels = [
    { url = "https://files.pythonhosted.org/packages/7e/d4/7ebdbd03970677812aac39c869717059dbb71a4cfc033ca6e5221787892c/click-8.1.8-py3-none-any.whl", hash = "sha256:63c132bbbed01578a06712a2d1f497bb62d9c1c0d329b7903a866228027263b2", size = 98188 },
]

[[package]]
name = "colorama"
version = "0.4.6"
source = { registry = "https://pypi.org/simple" }
sdist = { url = "https://files.pythonhosted.org/packages/d8/53/6f443c9a4a8358a93a6792e2acffb9d9d5cb0a5cfd8802644b7b1c9a02e4/colorama-0.4.6.tar.gz", hash = "sha256:08695f5cb7ed6e0531a20572697297273c47b8cae5a63ffc6d6ed5c201be6e44", size = 27697 }
wheels = [
    { url = "https://files.pythonhosted.org/packages/d1/d6/3965ed04c63042e047cb6a3e6ed1a63a35087b6a609aa3a15ed8ac56c221/colorama-0.4.6-py2.py3-none-any.whl", hash = "sha256:4f1d9991f5acc0ca119f9d443620b77f9d6b33703e51011c16baf57afb285fc6", size = 25335 },
]

[[package]]
name = "coverage"
version = "7.6.10"
source = { registry = "https://pypi.org/simple" }
sdist = { url = "https://files.pythonhosted.org/packages/84/ba/ac14d281f80aab516275012e8875991bb06203957aa1e19950139238d658/coverage-7.6.10.tar.gz", hash = "sha256:7fb105327c8f8f0682e29843e2ff96af9dcbe5bab8eeb4b398c6a33a16d80a23", size = 803868 }
wheels = [
    { url = "https://files.pythonhosted.org/packages/c5/12/2a2a923edf4ddabdffed7ad6da50d96a5c126dae7b80a33df7310e329a1e/coverage-7.6.10-cp310-cp310-macosx_10_9_x86_64.whl", hash = "sha256:5c912978f7fbf47ef99cec50c4401340436d200d41d714c7a4766f377c5b7b78", size = 207982 },
    { url = "https://files.pythonhosted.org/packages/ca/49/6985dbca9c7be3f3cb62a2e6e492a0c88b65bf40579e16c71ae9c33c6b23/coverage-7.6.10-cp310-cp310-macosx_11_0_arm64.whl", hash = "sha256:a01ec4af7dfeb96ff0078ad9a48810bb0cc8abcb0115180c6013a6b26237626c", size = 208414 },
    { url = "https://files.pythonhosted.org/packages/35/93/287e8f1d1ed2646f4e0b2605d14616c9a8a2697d0d1b453815eb5c6cebdb/coverage-7.6.10-cp310-cp310-manylinux_2_17_aarch64.manylinux2014_aarch64.whl", hash = "sha256:a3b204c11e2b2d883946fe1d97f89403aa1811df28ce0447439178cc7463448a", size = 236860 },
    { url = "https://files.pythonhosted.org/packages/de/e1/cfdb5627a03567a10031acc629b75d45a4ca1616e54f7133ca1fa366050a/coverage-7.6.10-cp310-cp310-manylinux_2_5_i686.manylinux1_i686.manylinux_2_17_i686.manylinux2014_i686.whl", hash = "sha256:32ee6d8491fcfc82652a37109f69dee9a830e9379166cb73c16d8dc5c2915165", size = 234758 },
    { url = "https://files.pythonhosted.org/packages/6d/85/fc0de2bcda3f97c2ee9fe8568f7d48f7279e91068958e5b2cc19e0e5f600/coverage-7.6.10-cp310-cp310-manylinux_2_5_x86_64.manylinux1_x86_64.manylinux_2_17_x86_64.manylinux2014_x86_64.whl", hash = "sha256:675cefc4c06e3b4c876b85bfb7c59c5e2218167bbd4da5075cbe3b5790a28988", size = 235920 },
    { url = "https://files.pythonhosted.org/packages/79/73/ef4ea0105531506a6f4cf4ba571a214b14a884630b567ed65b3d9c1975e1/coverage-7.6.10-cp310-cp310-musllinux_1_2_aarch64.whl", hash = "sha256:f4f620668dbc6f5e909a0946a877310fb3d57aea8198bde792aae369ee1c23b5", size = 234986 },
    { url = "https://files.pythonhosted.org/packages/c6/4d/75afcfe4432e2ad0405c6f27adeb109ff8976c5e636af8604f94f29fa3fc/coverage-7.6.10-cp310-cp310-musllinux_1_2_i686.whl", hash = "sha256:4eea95ef275de7abaef630c9b2c002ffbc01918b726a39f5a4353916ec72d2f3", size = 233446 },
    { url = "https://files.pythonhosted.org/packages/86/5b/efee56a89c16171288cafff022e8af44f8f94075c2d8da563c3935212871/coverage-7.6.10-cp310-cp310-musllinux_1_2_x86_64.whl", hash = "sha256:e2f0280519e42b0a17550072861e0bc8a80a0870de260f9796157d3fca2733c5", size = 234566 },
    { url = "https://files.pythonhosted.org/packages/f2/db/67770cceb4a64d3198bf2aa49946f411b85ec6b0a9b489e61c8467a4253b/coverage-7.6.10-cp310-cp310-win32.whl", hash = "sha256:bc67deb76bc3717f22e765ab3e07ee9c7a5e26b9019ca19a3b063d9f4b874244", size = 210675 },
    { url = "https://files.pythonhosted.org/packages/8d/27/e8bfc43f5345ec2c27bc8a1fa77cdc5ce9dcf954445e11f14bb70b889d14/coverage-7.6.10-cp310-cp310-win_amd64.whl", hash = "sha256:0f460286cb94036455e703c66988851d970fdfd8acc2a1122ab7f4f904e4029e", size = 211518 },
    { url = "https://files.pythonhosted.org/packages/85/d2/5e175fcf6766cf7501a8541d81778fd2f52f4870100e791f5327fd23270b/coverage-7.6.10-cp311-cp311-macosx_10_9_x86_64.whl", hash = "sha256:ea3c8f04b3e4af80e17bab607c386a830ffc2fb88a5484e1df756478cf70d1d3", size = 208088 },
    { url = "https://files.pythonhosted.org/packages/4b/6f/06db4dc8fca33c13b673986e20e466fd936235a6ec1f0045c3853ac1b593/coverage-7.6.10-cp311-cp311-macosx_11_0_arm64.whl", hash = "sha256:507a20fc863cae1d5720797761b42d2d87a04b3e5aeb682ef3b7332e90598f43", size = 208536 },
    { url = "https://files.pythonhosted.org/packages/0d/62/c6a0cf80318c1c1af376d52df444da3608eafc913b82c84a4600d8349472/coverage-7.6.10-cp311-cp311-manylinux_2_17_aarch64.manylinux2014_aarch64.whl", hash = "sha256:d37a84878285b903c0fe21ac8794c6dab58150e9359f1aaebbeddd6412d53132", size = 240474 },
    { url = "https://files.pythonhosted.org/packages/a3/59/750adafc2e57786d2e8739a46b680d4fb0fbc2d57fbcb161290a9f1ecf23/coverage-7.6.10-cp311-cp311-manylinux_2_5_i686.manylinux1_i686.manylinux_2_17_i686.manylinux2014_i686.whl", hash = "sha256:a534738b47b0de1995f85f582d983d94031dffb48ab86c95bdf88dc62212142f", size = 237880 },
    { url = "https://files.pythonhosted.org/packages/2c/f8/ef009b3b98e9f7033c19deb40d629354aab1d8b2d7f9cfec284dbedf5096/coverage-7.6.10-cp311-cp311-manylinux_2_5_x86_64.manylinux1_x86_64.manylinux_2_17_x86_64.manylinux2014_x86_64.whl", hash = "sha256:0d7a2bf79378d8fb8afaa994f91bfd8215134f8631d27eba3e0e2c13546ce994", size = 239750 },
    { url = "https://files.pythonhosted.org/packages/a6/e2/6622f3b70f5f5b59f705e680dae6db64421af05a5d1e389afd24dae62e5b/coverage-7.6.10-cp311-cp311-musllinux_1_2_aarch64.whl", hash = "sha256:6713ba4b4ebc330f3def51df1d5d38fad60b66720948112f114968feb52d3f99", size = 238642 },
    { url = "https://files.pythonhosted.org/packages/2d/10/57ac3f191a3c95c67844099514ff44e6e19b2915cd1c22269fb27f9b17b6/coverage-7.6.10-cp311-cp311-musllinux_1_2_i686.whl", hash = "sha256:ab32947f481f7e8c763fa2c92fd9f44eeb143e7610c4ca9ecd6a36adab4081bd", size = 237266 },
    { url = "https://files.pythonhosted.org/packages/ee/2d/7016f4ad9d553cabcb7333ed78ff9d27248ec4eba8dd21fa488254dff894/coverage-7.6.10-cp311-cp311-musllinux_1_2_x86_64.whl", hash = "sha256:7bbd8c8f1b115b892e34ba66a097b915d3871db7ce0e6b9901f462ff3a975377", size = 238045 },
    { url = "https://files.pythonhosted.org/packages/a7/fe/45af5c82389a71e0cae4546413266d2195c3744849669b0bab4b5f2c75da/coverage-7.6.10-cp311-cp311-win32.whl", hash = "sha256:299e91b274c5c9cdb64cbdf1b3e4a8fe538a7a86acdd08fae52301b28ba297f8", size = 210647 },
    { url = "https://files.pythonhosted.org/packages/db/11/3f8e803a43b79bc534c6a506674da9d614e990e37118b4506faf70d46ed6/coverage-7.6.10-cp311-cp311-win_amd64.whl", hash = "sha256:489a01f94aa581dbd961f306e37d75d4ba16104bbfa2b0edb21d29b73be83609", size = 211508 },
    { url = "https://files.pythonhosted.org/packages/86/77/19d09ea06f92fdf0487499283b1b7af06bc422ea94534c8fe3a4cd023641/coverage-7.6.10-cp312-cp312-macosx_10_13_x86_64.whl", hash = "sha256:27c6e64726b307782fa5cbe531e7647aee385a29b2107cd87ba7c0105a5d3853", size = 208281 },
    { url = "https://files.pythonhosted.org/packages/b6/67/5479b9f2f99fcfb49c0d5cf61912a5255ef80b6e80a3cddba39c38146cf4/coverage-7.6.10-cp312-cp312-macosx_11_0_arm64.whl", hash = "sha256:c56e097019e72c373bae32d946ecf9858fda841e48d82df7e81c63ac25554078", size = 208514 },
    { url = "https://files.pythonhosted.org/packages/15/d1/febf59030ce1c83b7331c3546d7317e5120c5966471727aa7ac157729c4b/coverage-7.6.10-cp312-cp312-manylinux_2_17_aarch64.manylinux2014_aarch64.whl", hash = "sha256:c7827a5bc7bdb197b9e066cdf650b2887597ad124dd99777332776f7b7c7d0d0", size = 241537 },
    { url = "https://files.pythonhosted.org/packages/4b/7e/5ac4c90192130e7cf8b63153fe620c8bfd9068f89a6d9b5f26f1550f7a26/coverage-7.6.10-cp312-cp312-manylinux_2_5_i686.manylinux1_i686.manylinux_2_17_i686.manylinux2014_i686.whl", hash = "sha256:204a8238afe787323a8b47d8be4df89772d5c1e4651b9ffa808552bdf20e1d50", size = 238572 },
    { url = "https://files.pythonhosted.org/packages/dc/03/0334a79b26ecf59958f2fe9dd1f5ab3e2f88db876f5071933de39af09647/coverage-7.6.10-cp312-cp312-manylinux_2_5_x86_64.manylinux1_x86_64.manylinux_2_17_x86_64.manylinux2014_x86_64.whl", hash = "sha256:e67926f51821b8e9deb6426ff3164870976fe414d033ad90ea75e7ed0c2e5022", size = 240639 },
    { url = "https://files.pythonhosted.org/packages/d7/45/8a707f23c202208d7b286d78ad6233f50dcf929319b664b6cc18a03c1aae/coverage-7.6.10-cp312-cp312-musllinux_1_2_aarch64.whl", hash = "sha256:e78b270eadb5702938c3dbe9367f878249b5ef9a2fcc5360ac7bff694310d17b", size = 240072 },
    { url = "https://files.pythonhosted.org/packages/66/02/603ce0ac2d02bc7b393279ef618940b4a0535b0868ee791140bda9ecfa40/coverage-7.6.10-cp312-cp312-musllinux_1_2_i686.whl", hash = "sha256:714f942b9c15c3a7a5fe6876ce30af831c2ad4ce902410b7466b662358c852c0", size = 238386 },
    { url = "https://files.pythonhosted.org/packages/04/62/4e6887e9be060f5d18f1dd58c2838b2d9646faf353232dec4e2d4b1c8644/coverage-7.6.10-cp312-cp312-musllinux_1_2_x86_64.whl", hash = "sha256:abb02e2f5a3187b2ac4cd46b8ced85a0858230b577ccb2c62c81482ca7d18852", size = 240054 },
    { url = "https://files.pythonhosted.org/packages/5c/74/83ae4151c170d8bd071924f212add22a0e62a7fe2b149edf016aeecad17c/coverage-7.6.10-cp312-cp312-win32.whl", hash = "sha256:55b201b97286cf61f5e76063f9e2a1d8d2972fc2fcfd2c1272530172fd28c359", size = 210904 },
    { url = "https://files.pythonhosted.org/packages/c3/54/de0893186a221478f5880283119fc40483bc460b27c4c71d1b8bba3474b9/coverage-7.6.10-cp312-cp312-win_amd64.whl", hash = "sha256:e4ae5ac5e0d1e4edfc9b4b57b4cbecd5bc266a6915c500f358817a8496739247", size = 211692 },
    { url = "https://files.pythonhosted.org/packages/25/6d/31883d78865529257bf847df5789e2ae80e99de8a460c3453dbfbe0db069/coverage-7.6.10-cp313-cp313-macosx_10_13_x86_64.whl", hash = "sha256:05fca8ba6a87aabdd2d30d0b6c838b50510b56cdcfc604d40760dae7153b73d9", size = 208308 },
    { url = "https://files.pythonhosted.org/packages/70/22/3f2b129cc08de00c83b0ad6252e034320946abfc3e4235c009e57cfeee05/coverage-7.6.10-cp313-cp313-macosx_11_0_arm64.whl", hash = "sha256:9e80eba8801c386f72e0712a0453431259c45c3249f0009aff537a517b52942b", size = 208565 },
    { url = "https://files.pythonhosted.org/packages/97/0a/d89bc2d1cc61d3a8dfe9e9d75217b2be85f6c73ebf1b9e3c2f4e797f4531/coverage-7.6.10-cp313-cp313-manylinux_2_17_aarch64.manylinux2014_aarch64.whl", hash = "sha256:a372c89c939d57abe09e08c0578c1d212e7a678135d53aa16eec4430adc5e690", size = 241083 },
    { url = "https://files.pythonhosted.org/packages/4c/81/6d64b88a00c7a7aaed3a657b8eaa0931f37a6395fcef61e53ff742b49c97/coverage-7.6.10-cp313-cp313-manylinux_2_5_i686.manylinux1_i686.manylinux_2_17_i686.manylinux2014_i686.whl", hash = "sha256:ec22b5e7fe7a0fa8509181c4aac1db48f3dd4d3a566131b313d1efc102892c18", size = 238235 },
    { url = "https://files.pythonhosted.org/packages/9a/0b/7797d4193f5adb4b837207ed87fecf5fc38f7cc612b369a8e8e12d9fa114/coverage-7.6.10-cp313-cp313-manylinux_2_5_x86_64.manylinux1_x86_64.manylinux_2_17_x86_64.manylinux2014_x86_64.whl", hash = "sha256:26bcf5c4df41cad1b19c84af71c22cbc9ea9a547fc973f1f2cc9a290002c8b3c", size = 240220 },
    { url = "https://files.pythonhosted.org/packages/65/4d/6f83ca1bddcf8e51bf8ff71572f39a1c73c34cf50e752a952c34f24d0a60/coverage-7.6.10-cp313-cp313-musllinux_1_2_aarch64.whl", hash = "sha256:4e4630c26b6084c9b3cb53b15bd488f30ceb50b73c35c5ad7871b869cb7365fd", size = 239847 },
    { url = "https://files.pythonhosted.org/packages/30/9d/2470df6aa146aff4c65fee0f87f58d2164a67533c771c9cc12ffcdb865d5/coverage-7.6.10-cp313-cp313-musllinux_1_2_i686.whl", hash = "sha256:2396e8116db77789f819d2bc8a7e200232b7a282c66e0ae2d2cd84581a89757e", size = 237922 },
    { url = "https://files.pythonhosted.org/packages/08/dd/723fef5d901e6a89f2507094db66c091449c8ba03272861eaefa773ad95c/coverage-7.6.10-cp313-cp313-musllinux_1_2_x86_64.whl", hash = "sha256:79109c70cc0882e4d2d002fe69a24aa504dec0cc17169b3c7f41a1d341a73694", size = 239783 },
    { url = "https://files.pythonhosted.org/packages/3d/f7/64d3298b2baf261cb35466000628706ce20a82d42faf9b771af447cd2b76/coverage-7.6.10-cp313-cp313-win32.whl", hash = "sha256:9e1747bab246d6ff2c4f28b4d186b205adced9f7bd9dc362051cc37c4a0c7bd6", size = 210965 },
    { url = "https://files.pythonhosted.org/packages/d5/58/ec43499a7fc681212fe7742fe90b2bc361cdb72e3181ace1604247a5b24d/coverage-7.6.10-cp313-cp313-win_amd64.whl", hash = "sha256:254f1a3b1eef5f7ed23ef265eaa89c65c8c5b6b257327c149db1ca9d4a35f25e", size = 211719 },
    { url = "https://files.pythonhosted.org/packages/ab/c9/f2857a135bcff4330c1e90e7d03446b036b2363d4ad37eb5e3a47bbac8a6/coverage-7.6.10-cp313-cp313t-macosx_10_13_x86_64.whl", hash = "sha256:2ccf240eb719789cedbb9fd1338055de2761088202a9a0b73032857e53f612fe", size = 209050 },
    { url = "https://files.pythonhosted.org/packages/aa/b3/f840e5bd777d8433caa9e4a1eb20503495709f697341ac1a8ee6a3c906ad/coverage-7.6.10-cp313-cp313t-macosx_11_0_arm64.whl", hash = "sha256:0c807ca74d5a5e64427c8805de15b9ca140bba13572d6d74e262f46f50b13273", size = 209321 },
    { url = "https://files.pythonhosted.org/packages/85/7d/125a5362180fcc1c03d91850fc020f3831d5cda09319522bcfa6b2b70be7/coverage-7.6.10-cp313-cp313t-manylinux_2_17_aarch64.manylinux2014_aarch64.whl", hash = "sha256:2bcfa46d7709b5a7ffe089075799b902020b62e7ee56ebaed2f4bdac04c508d8", size = 252039 },
    { url = "https://files.pythonhosted.org/packages/a9/9c/4358bf3c74baf1f9bddd2baf3756b54c07f2cfd2535f0a47f1e7757e54b3/coverage-7.6.10-cp313-cp313t-manylinux_2_5_i686.manylinux1_i686.manylinux_2_17_i686.manylinux2014_i686.whl", hash = "sha256:4e0de1e902669dccbf80b0415fb6b43d27edca2fbd48c74da378923b05316098", size = 247758 },
    { url = "https://files.pythonhosted.org/packages/cf/c7/de3eb6fc5263b26fab5cda3de7a0f80e317597a4bad4781859f72885f300/coverage-7.6.10-cp313-cp313t-manylinux_2_5_x86_64.manylinux1_x86_64.manylinux_2_17_x86_64.manylinux2014_x86_64.whl", hash = "sha256:3f7b444c42bbc533aaae6b5a2166fd1a797cdb5eb58ee51a92bee1eb94a1e1cb", size = 250119 },
    { url = "https://files.pythonhosted.org/packages/3e/e6/43de91f8ba2ec9140c6a4af1102141712949903dc732cf739167cfa7a3bc/coverage-7.6.10-cp313-cp313t-musllinux_1_2_aarch64.whl", hash = "sha256:b330368cb99ef72fcd2dc3ed260adf67b31499584dc8a20225e85bfe6f6cfed0", size = 249597 },
    { url = "https://files.pythonhosted.org/packages/08/40/61158b5499aa2adf9e37bc6d0117e8f6788625b283d51e7e0c53cf340530/coverage-7.6.10-cp313-cp313t-musllinux_1_2_i686.whl", hash = "sha256:9a7cfb50515f87f7ed30bc882f68812fd98bc2852957df69f3003d22a2aa0abf", size = 247473 },
    { url = "https://files.pythonhosted.org/packages/50/69/b3f2416725621e9f112e74e8470793d5b5995f146f596f133678a633b77e/coverage-7.6.10-cp313-cp313t-musllinux_1_2_x86_64.whl", hash = "sha256:6f93531882a5f68c28090f901b1d135de61b56331bba82028489bc51bdd818d2", size = 248737 },
    { url = "https://files.pythonhosted.org/packages/3c/6e/fe899fb937657db6df31cc3e61c6968cb56d36d7326361847440a430152e/coverage-7.6.10-cp313-cp313t-win32.whl", hash = "sha256:89d76815a26197c858f53c7f6a656686ec392b25991f9e409bcef020cd532312", size = 211611 },
    { url = "https://files.pythonhosted.org/packages/1c/55/52f5e66142a9d7bc93a15192eba7a78513d2abf6b3558d77b4ca32f5f424/coverage-7.6.10-cp313-cp313t-win_amd64.whl", hash = "sha256:54a5f0f43950a36312155dae55c505a76cd7f2b12d26abeebbe7a0b36dbc868d", size = 212781 },
    { url = "https://files.pythonhosted.org/packages/40/41/473617aadf9a1c15bc2d56be65d90d7c29bfa50a957a67ef96462f7ebf8e/coverage-7.6.10-cp39-cp39-macosx_10_9_x86_64.whl", hash = "sha256:656c82b8a0ead8bba147de9a89bda95064874c91a3ed43a00e687f23cc19d53a", size = 207978 },
    { url = "https://files.pythonhosted.org/packages/10/f6/480586607768b39a30e6910a3c4522139094ac0f1677028e1f4823688957/coverage-7.6.10-cp39-cp39-macosx_11_0_arm64.whl", hash = "sha256:ccc2b70a7ed475c68ceb548bf69cec1e27305c1c2606a5eb7c3afff56a1b3b27", size = 208415 },
    { url = "https://files.pythonhosted.org/packages/f1/af/439bb760f817deff6f4d38fe7da08d9dd7874a560241f1945bc3b4446550/coverage-7.6.10-cp39-cp39-manylinux_2_17_aarch64.manylinux2014_aarch64.whl", hash = "sha256:a5e37dc41d57ceba70956fa2fc5b63c26dba863c946ace9705f8eca99daecdc4", size = 236452 },
    { url = "https://files.pythonhosted.org/packages/d0/13/481f4ceffcabe29ee2332e60efb52e4694f54a402f3ada2bcec10bb32e43/coverage-7.6.10-cp39-cp39-manylinux_2_5_i686.manylinux1_i686.manylinux_2_17_i686.manylinux2014_i686.whl", hash = "sha256:0aa9692b4fdd83a4647eeb7db46410ea1322b5ed94cd1715ef09d1d5922ba87f", size = 234374 },
    { url = "https://files.pythonhosted.org/packages/c5/59/4607ea9d6b1b73e905c7656da08d0b00cdf6e59f2293ec259e8914160025/coverage-7.6.10-cp39-cp39-manylinux_2_5_x86_64.manylinux1_x86_64.manylinux_2_17_x86_64.manylinux2014_x86_64.whl", hash = "sha256:aa744da1820678b475e4ba3dfd994c321c5b13381d1041fe9c608620e6676e25", size = 235505 },
    { url = "https://files.pythonhosted.org/packages/85/60/d66365723b9b7f29464b11d024248ed3523ce5aab958e4ad8c43f3f4148b/coverage-7.6.10-cp39-cp39-musllinux_1_2_aarch64.whl", hash = "sha256:c0b1818063dc9e9d838c09e3a473c1422f517889436dd980f5d721899e66f315", size = 234616 },
    { url = "https://files.pythonhosted.org/packages/74/f8/2cf7a38e7d81b266f47dfcf137fecd8fa66c7bdbd4228d611628d8ca3437/coverage-7.6.10-cp39-cp39-musllinux_1_2_i686.whl", hash = "sha256:59af35558ba08b758aec4d56182b222976330ef8d2feacbb93964f576a7e7a90", size = 233099 },
    { url = "https://files.pythonhosted.org/packages/50/2b/bff6c1c6b63c4396ea7ecdbf8db1788b46046c681b8fcc6ec77db9f4ea49/coverage-7.6.10-cp39-cp39-musllinux_1_2_x86_64.whl", hash = "sha256:7ed2f37cfce1ce101e6dffdfd1c99e729dd2ffc291d02d3e2d0af8b53d13840d", size = 234089 },
    { url = "https://files.pythonhosted.org/packages/bf/b5/baace1c754d546a67779358341aa8d2f7118baf58cac235db457e1001d1b/coverage-7.6.10-cp39-cp39-win32.whl", hash = "sha256:4bcc276261505d82f0ad426870c3b12cb177752834a633e737ec5ee79bbdff18", size = 210701 },
    { url = "https://files.pythonhosted.org/packages/b1/bf/9e1e95b8b20817398ecc5a1e8d3e05ff404e1b9fb2185cd71561698fe2a2/coverage-7.6.10-cp39-cp39-win_amd64.whl", hash = "sha256:457574f4599d2b00f7f637a0700a6422243b3565509457b2dbd3f50703e11f59", size = 211482 },
    { url = "https://files.pythonhosted.org/packages/a1/70/de81bfec9ed38a64fc44a77c7665e20ca507fc3265597c28b0d989e4082e/coverage-7.6.10-pp39.pp310-none-any.whl", hash = "sha256:fd34e7b3405f0cc7ab03d54a334c17a9e802897580d964bd8c2001f4b9fd488f", size = 200223 },
]

[package.optional-dependencies]
toml = [
    { name = "tomli", marker = "python_full_version <= '3.11'" },
]

[[package]]
name = "decorator"
version = "5.1.1"
source = { registry = "https://pypi.org/simple" }
sdist = { url = "https://files.pythonhosted.org/packages/66/0c/8d907af351aa16b42caae42f9d6aa37b900c67308052d10fdce809f8d952/decorator-5.1.1.tar.gz", hash = "sha256:637996211036b6385ef91435e4fae22989472f9d571faba8927ba8253acbc330", size = 35016 }
wheels = [
    { url = "https://files.pythonhosted.org/packages/d5/50/83c593b07763e1161326b3b8c6686f0f4b0f24d5526546bee538c89837d6/decorator-5.1.1-py3-none-any.whl", hash = "sha256:b8c3f85900b9dc423225913c5aace94729fe1fa9763b38939a95226f02d37186", size = 9073 },
]

[[package]]
name = "deprecated"
version = "1.2.15"
source = { registry = "https://pypi.org/simple" }
dependencies = [
    { name = "wrapt" },
]
sdist = { url = "https://files.pythonhosted.org/packages/2e/a3/53e7d78a6850ffdd394d7048a31a6f14e44900adedf190f9a165f6b69439/deprecated-1.2.15.tar.gz", hash = "sha256:683e561a90de76239796e6b6feac66b99030d2dd3fcf61ef996330f14bbb9b0d", size = 2977612 }
wheels = [
    { url = "https://files.pythonhosted.org/packages/1d/8f/c7f227eb42cfeaddce3eb0c96c60cbca37797fa7b34f8e1aeadf6c5c0983/Deprecated-1.2.15-py2.py3-none-any.whl", hash = "sha256:353bc4a8ac4bfc96800ddab349d89c25dec1079f65fd53acdcc1e0b975b21320", size = 9941 },
]

[[package]]
name = "distro"
version = "1.9.0"
source = { registry = "https://pypi.org/simple" }
sdist = { url = "https://files.pythonhosted.org/packages/fc/f8/98eea607f65de6527f8a2e8885fc8015d3e6f5775df186e443e0964a11c3/distro-1.9.0.tar.gz", hash = "sha256:2fa77c6fd8940f116ee1d6b94a2f90b13b5ea8d019b98bc8bafdcabcdd9bdbed", size = 60722 }
wheels = [
    { url = "https://files.pythonhosted.org/packages/12/b3/231ffd4ab1fc9d679809f356cebee130ac7daa00d6d6f3206dd4fd137e9e/distro-1.9.0-py3-none-any.whl", hash = "sha256:7bffd925d65168f85027d8da9af6bddab658135b840670a223589bc0c8ef02b2", size = 20277 },
]

[[package]]
name = "dnspython"
version = "2.7.0"
source = { registry = "https://pypi.org/simple" }
sdist = { url = "https://files.pythonhosted.org/packages/b5/4a/263763cb2ba3816dd94b08ad3a33d5fdae34ecb856678773cc40a3605829/dnspython-2.7.0.tar.gz", hash = "sha256:ce9c432eda0dc91cf618a5cedf1a4e142651196bbcd2c80e89ed5a907e5cfaf1", size = 345197 }
wheels = [
    { url = "https://files.pythonhosted.org/packages/68/1b/e0a87d256e40e8c888847551b20a017a6b98139178505dc7ffb96f04e954/dnspython-2.7.0-py3-none-any.whl", hash = "sha256:b4c34b7d10b51bcc3a5071e7b8dee77939f1e878477eeecc965e9835f63c6c86", size = 313632 },
]

[[package]]
name = "email-validator"
version = "2.2.0"
source = { registry = "https://pypi.org/simple" }
dependencies = [
    { name = "dnspython" },
    { name = "idna" },
]
sdist = { url = "https://files.pythonhosted.org/packages/48/ce/13508a1ec3f8bb981ae4ca79ea40384becc868bfae97fd1c942bb3a001b1/email_validator-2.2.0.tar.gz", hash = "sha256:cb690f344c617a714f22e66ae771445a1ceb46821152df8e165c5f9a364582b7", size = 48967 }
wheels = [
    { url = "https://files.pythonhosted.org/packages/d7/ee/bf0adb559ad3c786f12bcbc9296b3f5675f529199bef03e2df281fa1fadb/email_validator-2.2.0-py3-none-any.whl", hash = "sha256:561977c2d73ce3611850a06fa56b414621e0c8faa9d66f2611407d87465da631", size = 33521 },
]

[[package]]
name = "exceptiongroup"
version = "1.2.2"
source = { registry = "https://pypi.org/simple" }
sdist = { url = "https://files.pythonhosted.org/packages/09/35/2495c4ac46b980e4ca1f6ad6db102322ef3ad2410b79fdde159a4b0f3b92/exceptiongroup-1.2.2.tar.gz", hash = "sha256:47c2edf7c6738fafb49fd34290706d1a1a2f4d1c6df275526b62cbb4aa5393cc", size = 28883 }
wheels = [
    { url = "https://files.pythonhosted.org/packages/02/cc/b7e31358aac6ed1ef2bb790a9746ac2c69bcb3c8588b41616914eb106eaf/exceptiongroup-1.2.2-py3-none-any.whl", hash = "sha256:3111b9d131c238bec2f8f516e123e14ba243563fb135d3fe885990585aa7795b", size = 16453 },
]

[[package]]
name = "executing"
version = "2.2.0"
source = { registry = "https://pypi.org/simple" }
sdist = { url = "https://files.pythonhosted.org/packages/91/50/a9d80c47ff289c611ff12e63f7c5d13942c65d68125160cefd768c73e6e4/executing-2.2.0.tar.gz", hash = "sha256:5d108c028108fe2551d1a7b2e8b713341e2cb4fc0aa7dcf966fa4327a5226755", size = 978693 }
wheels = [
    { url = "https://files.pythonhosted.org/packages/7b/8f/c4d9bafc34ad7ad5d8dc16dd1347ee0e507a52c3adb6bfa8887e1c6a26ba/executing-2.2.0-py2.py3-none-any.whl", hash = "sha256:11387150cad388d62750327a53d3339fad4888b39a6fe233c3afbb54ecffd3aa", size = 26702 },
]

[[package]]
name = "fancycompleter"
version = "0.9.1"
source = { registry = "https://pypi.org/simple" }
dependencies = [
    { name = "pyreadline", marker = "sys_platform == 'win32'" },
    { name = "pyrepl" },
]
sdist = { url = "https://files.pythonhosted.org/packages/a9/95/649d135442d8ecf8af5c7e235550c628056423c96c4bc6787348bdae9248/fancycompleter-0.9.1.tar.gz", hash = "sha256:09e0feb8ae242abdfd7ef2ba55069a46f011814a80fe5476be48f51b00247272", size = 10866 }
wheels = [
    { url = "https://files.pythonhosted.org/packages/38/ef/c08926112034d017633f693d3afc8343393a035134a29dfc12dcd71b0375/fancycompleter-0.9.1-py3-none-any.whl", hash = "sha256:dd076bca7d9d524cc7f25ec8f35ef95388ffef9ef46def4d3d25e9b044ad7080", size = 9681 },
]

[[package]]
name = "fastapi"
version = "0.115.6"
source = { registry = "https://pypi.org/simple" }
dependencies = [
    { name = "pydantic" },
    { name = "starlette" },
    { name = "typing-extensions" },
]
sdist = { url = "https://files.pythonhosted.org/packages/93/72/d83b98cd106541e8f5e5bfab8ef2974ab45a62e8a6c5b5e6940f26d2ed4b/fastapi-0.115.6.tar.gz", hash = "sha256:9ec46f7addc14ea472958a96aae5b5de65f39721a46aaf5705c480d9a8b76654", size = 301336 }
wheels = [
    { url = "https://files.pythonhosted.org/packages/52/b3/7e4df40e585df024fac2f80d1a2d579c854ac37109675db2b0cc22c0bb9e/fastapi-0.115.6-py3-none-any.whl", hash = "sha256:e9240b29e36fa8f4bb7290316988e90c381e5092e0cbe84e7818cc3713bcf305", size = 94843 },
]

[package.optional-dependencies]
standard = [
    { name = "email-validator" },
    { name = "fastapi-cli", extra = ["standard"] },
    { name = "httpx" },
    { name = "jinja2" },
    { name = "python-multipart" },
    { name = "uvicorn", extra = ["standard"] },
]

[[package]]
name = "fastapi-cli"
version = "0.0.7"
source = { registry = "https://pypi.org/simple" }
dependencies = [
    { name = "rich-toolkit" },
    { name = "typer" },
    { name = "uvicorn", extra = ["standard"] },
]
sdist = { url = "https://files.pythonhosted.org/packages/fe/73/82a5831fbbf8ed75905bacf5b2d9d3dfd6f04d6968b29fe6f72a5ae9ceb1/fastapi_cli-0.0.7.tar.gz", hash = "sha256:02b3b65956f526412515907a0793c9094abd4bfb5457b389f645b0ea6ba3605e", size = 16753 }
wheels = [
    { url = "https://files.pythonhosted.org/packages/a1/e6/5daefc851b514ce2287d8f5d358ae4341089185f78f3217a69d0ce3a390c/fastapi_cli-0.0.7-py3-none-any.whl", hash = "sha256:d549368ff584b2804336c61f192d86ddea080c11255f375959627911944804f4", size = 10705 },
]

[package.optional-dependencies]
standard = [
    { name = "uvicorn", extra = ["standard"] },
]

[[package]]
name = "future-fstrings"
version = "1.2.0"
source = { registry = "https://pypi.org/simple" }
sdist = { url = "https://files.pythonhosted.org/packages/5d/e2/3874574cce18a2e3608abfe5b4b5b3c9765653c464f5da18df8971cf501d/future_fstrings-1.2.0.tar.gz", hash = "sha256:6cf41cbe97c398ab5a81168ce0dbb8ad95862d3caf23c21e4430627b90844089", size = 5786 }
wheels = [
    { url = "https://files.pythonhosted.org/packages/ab/6d/ea1d52e9038558dd37f5d30647eb9f07888c164960a5d4daa5f970c6da25/future_fstrings-1.2.0-py2.py3-none-any.whl", hash = "sha256:90e49598b553d8746c4dc7d9442e0359d038c3039d802c91c0a55505da318c63", size = 6138 },
]

[[package]]
name = "googleapis-common-protos"
version = "1.66.0"
source = { registry = "https://pypi.org/simple" }
dependencies = [
    { name = "protobuf" },
]
sdist = { url = "https://files.pythonhosted.org/packages/ff/a7/8e9cccdb1c49870de6faea2a2764fa23f627dd290633103540209f03524c/googleapis_common_protos-1.66.0.tar.gz", hash = "sha256:c3e7b33d15fdca5374cc0a7346dd92ffa847425cc4ea941d970f13680052ec8c", size = 114376 }
wheels = [
    { url = "https://files.pythonhosted.org/packages/a0/0f/c0713fb2b3d28af4b2fded3291df1c4d4f79a00d15c2374a9e010870016c/googleapis_common_protos-1.66.0-py2.py3-none-any.whl", hash = "sha256:d7abcd75fabb2e0ec9f74466401f6c119a0b498e27370e9be4c94cb7e382b8ed", size = 221682 },
]

[[package]]
name = "h11"
version = "0.14.0"
source = { registry = "https://pypi.org/simple" }
sdist = { url = "https://files.pythonhosted.org/packages/f5/38/3af3d3633a34a3316095b39c8e8fb4853a28a536e55d347bd8d8e9a14b03/h11-0.14.0.tar.gz", hash = "sha256:8f19fbbe99e72420ff35c00b27a34cb9937e902a8b810e2c88300c6f0a3b699d", size = 100418 }
wheels = [
    { url = "https://files.pythonhosted.org/packages/95/04/ff642e65ad6b90db43e668d70ffb6736436c7ce41fcc549f4e9472234127/h11-0.14.0-py3-none-any.whl", hash = "sha256:e3fe4ac4b851c468cc8363d500db52c2ead036020723024a109d37346efaa761", size = 58259 },
]

[[package]]
name = "httpcore"
version = "1.0.7"
source = { registry = "https://pypi.org/simple" }
dependencies = [
    { name = "certifi" },
    { name = "h11" },
]
sdist = { url = "https://files.pythonhosted.org/packages/6a/41/d7d0a89eb493922c37d343b607bc1b5da7f5be7e383740b4753ad8943e90/httpcore-1.0.7.tar.gz", hash = "sha256:8551cb62a169ec7162ac7be8d4817d561f60e08eaa485234898414bb5a8a0b4c", size = 85196 }
wheels = [
    { url = "https://files.pythonhosted.org/packages/87/f5/72347bc88306acb359581ac4d52f23c0ef445b57157adedb9aee0cd689d2/httpcore-1.0.7-py3-none-any.whl", hash = "sha256:a3fff8f43dc260d5bd363d9f9cf1830fa3a458b332856f34282de498ed420edd", size = 78551 },
]

[[package]]
name = "httptools"
version = "0.6.4"
source = { registry = "https://pypi.org/simple" }
sdist = { url = "https://files.pythonhosted.org/packages/a7/9a/ce5e1f7e131522e6d3426e8e7a490b3a01f39a6696602e1c4f33f9e94277/httptools-0.6.4.tar.gz", hash = "sha256:4e93eee4add6493b59a5c514da98c939b244fce4a0d8879cd3f466562f4b7d5c", size = 240639 }
wheels = [
    { url = "https://files.pythonhosted.org/packages/3b/6f/972f8eb0ea7d98a1c6be436e2142d51ad2a64ee18e02b0e7ff1f62171ab1/httptools-0.6.4-cp310-cp310-macosx_10_9_universal2.whl", hash = "sha256:3c73ce323711a6ffb0d247dcd5a550b8babf0f757e86a52558fe5b86d6fefcc0", size = 198780 },
    { url = "https://files.pythonhosted.org/packages/6a/b0/17c672b4bc5c7ba7f201eada4e96c71d0a59fbc185e60e42580093a86f21/httptools-0.6.4-cp310-cp310-macosx_11_0_arm64.whl", hash = "sha256:345c288418f0944a6fe67be8e6afa9262b18c7626c3ef3c28adc5eabc06a68da", size = 103297 },
    { url = "https://files.pythonhosted.org/packages/92/5e/b4a826fe91971a0b68e8c2bd4e7db3e7519882f5a8ccdb1194be2b3ab98f/httptools-0.6.4-cp310-cp310-manylinux_2_17_aarch64.manylinux2014_aarch64.whl", hash = "sha256:deee0e3343f98ee8047e9f4c5bc7cedbf69f5734454a94c38ee829fb2d5fa3c1", size = 443130 },
    { url = "https://files.pythonhosted.org/packages/b0/51/ce61e531e40289a681a463e1258fa1e05e0be54540e40d91d065a264cd8f/httptools-0.6.4-cp310-cp310-manylinux_2_5_x86_64.manylinux1_x86_64.manylinux_2_17_x86_64.manylinux2014_x86_64.whl", hash = "sha256:ca80b7485c76f768a3bc83ea58373f8db7b015551117375e4918e2aa77ea9b50", size = 442148 },
    { url = "https://files.pythonhosted.org/packages/ea/9e/270b7d767849b0c96f275c695d27ca76c30671f8eb8cc1bab6ced5c5e1d0/httptools-0.6.4-cp310-cp310-musllinux_1_2_aarch64.whl", hash = "sha256:90d96a385fa941283ebd231464045187a31ad932ebfa541be8edf5b3c2328959", size = 415949 },
    { url = "https://files.pythonhosted.org/packages/81/86/ced96e3179c48c6f656354e106934e65c8963d48b69be78f355797f0e1b3/httptools-0.6.4-cp310-cp310-musllinux_1_2_x86_64.whl", hash = "sha256:59e724f8b332319e2875efd360e61ac07f33b492889284a3e05e6d13746876f4", size = 417591 },
    { url = "https://files.pythonhosted.org/packages/75/73/187a3f620ed3175364ddb56847d7a608a6fc42d551e133197098c0143eca/httptools-0.6.4-cp310-cp310-win_amd64.whl", hash = "sha256:c26f313951f6e26147833fc923f78f95604bbec812a43e5ee37f26dc9e5a686c", size = 88344 },
    { url = "https://files.pythonhosted.org/packages/7b/26/bb526d4d14c2774fe07113ca1db7255737ffbb119315839af2065abfdac3/httptools-0.6.4-cp311-cp311-macosx_10_9_universal2.whl", hash = "sha256:f47f8ed67cc0ff862b84a1189831d1d33c963fb3ce1ee0c65d3b0cbe7b711069", size = 199029 },
    { url = "https://files.pythonhosted.org/packages/a6/17/3e0d3e9b901c732987a45f4f94d4e2c62b89a041d93db89eafb262afd8d5/httptools-0.6.4-cp311-cp311-macosx_11_0_arm64.whl", hash = "sha256:0614154d5454c21b6410fdf5262b4a3ddb0f53f1e1721cfd59d55f32138c578a", size = 103492 },
    { url = "https://files.pythonhosted.org/packages/b7/24/0fe235d7b69c42423c7698d086d4db96475f9b50b6ad26a718ef27a0bce6/httptools-0.6.4-cp311-cp311-manylinux_2_17_aarch64.manylinux2014_aarch64.whl", hash = "sha256:f8787367fbdfccae38e35abf7641dafc5310310a5987b689f4c32cc8cc3ee975", size = 462891 },
    { url = "https://files.pythonhosted.org/packages/b1/2f/205d1f2a190b72da6ffb5f41a3736c26d6fa7871101212b15e9b5cd8f61d/httptools-0.6.4-cp311-cp311-manylinux_2_5_x86_64.manylinux1_x86_64.manylinux_2_17_x86_64.manylinux2014_x86_64.whl", hash = "sha256:40b0f7fe4fd38e6a507bdb751db0379df1e99120c65fbdc8ee6c1d044897a636", size = 459788 },
    { url = "https://files.pythonhosted.org/packages/6e/4c/d09ce0eff09057a206a74575ae8f1e1e2f0364d20e2442224f9e6612c8b9/httptools-0.6.4-cp311-cp311-musllinux_1_2_aarch64.whl", hash = "sha256:40a5ec98d3f49904b9fe36827dcf1aadfef3b89e2bd05b0e35e94f97c2b14721", size = 433214 },
    { url = "https://files.pythonhosted.org/packages/3e/d2/84c9e23edbccc4a4c6f96a1b8d99dfd2350289e94f00e9ccc7aadde26fb5/httptools-0.6.4-cp311-cp311-musllinux_1_2_x86_64.whl", hash = "sha256:dacdd3d10ea1b4ca9df97a0a303cbacafc04b5cd375fa98732678151643d4988", size = 434120 },
    { url = "https://files.pythonhosted.org/packages/d0/46/4d8e7ba9581416de1c425b8264e2cadd201eb709ec1584c381f3e98f51c1/httptools-0.6.4-cp311-cp311-win_amd64.whl", hash = "sha256:288cd628406cc53f9a541cfaf06041b4c71d751856bab45e3702191f931ccd17", size = 88565 },
    { url = "https://files.pythonhosted.org/packages/bb/0e/d0b71465c66b9185f90a091ab36389a7352985fe857e352801c39d6127c8/httptools-0.6.4-cp312-cp312-macosx_10_13_universal2.whl", hash = "sha256:df017d6c780287d5c80601dafa31f17bddb170232d85c066604d8558683711a2", size = 200683 },
    { url = "https://files.pythonhosted.org/packages/e2/b8/412a9bb28d0a8988de3296e01efa0bd62068b33856cdda47fe1b5e890954/httptools-0.6.4-cp312-cp312-macosx_11_0_arm64.whl", hash = "sha256:85071a1e8c2d051b507161f6c3e26155b5c790e4e28d7f236422dbacc2a9cc44", size = 104337 },
    { url = "https://files.pythonhosted.org/packages/9b/01/6fb20be3196ffdc8eeec4e653bc2a275eca7f36634c86302242c4fbb2760/httptools-0.6.4-cp312-cp312-manylinux_2_17_aarch64.manylinux2014_aarch64.whl", hash = "sha256:69422b7f458c5af875922cdb5bd586cc1f1033295aa9ff63ee196a87519ac8e1", size = 508796 },
    { url = "https://files.pythonhosted.org/packages/f7/d8/b644c44acc1368938317d76ac991c9bba1166311880bcc0ac297cb9d6bd7/httptools-0.6.4-cp312-cp312-manylinux_2_5_x86_64.manylinux1_x86_64.manylinux_2_17_x86_64.manylinux2014_x86_64.whl", hash = "sha256:16e603a3bff50db08cd578d54f07032ca1631450ceb972c2f834c2b860c28ea2", size = 510837 },
    { url = "https://files.pythonhosted.org/packages/52/d8/254d16a31d543073a0e57f1c329ca7378d8924e7e292eda72d0064987486/httptools-0.6.4-cp312-cp312-musllinux_1_2_aarch64.whl", hash = "sha256:ec4f178901fa1834d4a060320d2f3abc5c9e39766953d038f1458cb885f47e81", size = 485289 },
    { url = "https://files.pythonhosted.org/packages/5f/3c/4aee161b4b7a971660b8be71a92c24d6c64372c1ab3ae7f366b3680df20f/httptools-0.6.4-cp312-cp312-musllinux_1_2_x86_64.whl", hash = "sha256:f9eb89ecf8b290f2e293325c646a211ff1c2493222798bb80a530c5e7502494f", size = 489779 },
    { url = "https://files.pythonhosted.org/packages/12/b7/5cae71a8868e555f3f67a50ee7f673ce36eac970f029c0c5e9d584352961/httptools-0.6.4-cp312-cp312-win_amd64.whl", hash = "sha256:db78cb9ca56b59b016e64b6031eda5653be0589dba2b1b43453f6e8b405a0970", size = 88634 },
    { url = "https://files.pythonhosted.org/packages/94/a3/9fe9ad23fd35f7de6b91eeb60848986058bd8b5a5c1e256f5860a160cc3e/httptools-0.6.4-cp313-cp313-macosx_10_13_universal2.whl", hash = "sha256:ade273d7e767d5fae13fa637f4d53b6e961fb7fd93c7797562663f0171c26660", size = 197214 },
    { url = "https://files.pythonhosted.org/packages/ea/d9/82d5e68bab783b632023f2fa31db20bebb4e89dfc4d2293945fd68484ee4/httptools-0.6.4-cp313-cp313-macosx_11_0_arm64.whl", hash = "sha256:856f4bc0478ae143bad54a4242fccb1f3f86a6e1be5548fecfd4102061b3a083", size = 102431 },
    { url = "https://files.pythonhosted.org/packages/96/c1/cb499655cbdbfb57b577734fde02f6fa0bbc3fe9fb4d87b742b512908dff/httptools-0.6.4-cp313-cp313-manylinux_2_17_aarch64.manylinux2014_aarch64.whl", hash = "sha256:322d20ea9cdd1fa98bd6a74b77e2ec5b818abdc3d36695ab402a0de8ef2865a3", size = 473121 },
    { url = "https://files.pythonhosted.org/packages/af/71/ee32fd358f8a3bb199b03261f10921716990808a675d8160b5383487a317/httptools-0.6.4-cp313-cp313-manylinux_2_5_x86_64.manylinux1_x86_64.manylinux_2_17_x86_64.manylinux2014_x86_64.whl", hash = "sha256:4d87b29bd4486c0093fc64dea80231f7c7f7eb4dc70ae394d70a495ab8436071", size = 473805 },
    { url = "https://files.pythonhosted.org/packages/8a/0a/0d4df132bfca1507114198b766f1737d57580c9ad1cf93c1ff673e3387be/httptools-0.6.4-cp313-cp313-musllinux_1_2_aarch64.whl", hash = "sha256:342dd6946aa6bda4b8f18c734576106b8a31f2fe31492881a9a160ec84ff4bd5", size = 448858 },
    { url = "https://files.pythonhosted.org/packages/1e/6a/787004fdef2cabea27bad1073bf6a33f2437b4dbd3b6fb4a9d71172b1c7c/httptools-0.6.4-cp313-cp313-musllinux_1_2_x86_64.whl", hash = "sha256:4b36913ba52008249223042dca46e69967985fb4051951f94357ea681e1f5dc0", size = 452042 },
    { url = "https://files.pythonhosted.org/packages/4d/dc/7decab5c404d1d2cdc1bb330b1bf70e83d6af0396fd4fc76fc60c0d522bf/httptools-0.6.4-cp313-cp313-win_amd64.whl", hash = "sha256:28908df1b9bb8187393d5b5db91435ccc9c8e891657f9cbb42a2541b44c82fc8", size = 87682 },
    { url = "https://files.pythonhosted.org/packages/51/b1/4fc6f52afdf93b7c4304e21f6add9e981e4f857c2fa622a55dfe21b6059e/httptools-0.6.4-cp39-cp39-macosx_10_9_universal2.whl", hash = "sha256:85797e37e8eeaa5439d33e556662cc370e474445d5fab24dcadc65a8ffb04003", size = 201123 },
    { url = "https://files.pythonhosted.org/packages/c2/01/e6ecb40ac8fdfb76607c7d3b74a41b464458d5c8710534d8f163b0c15f29/httptools-0.6.4-cp39-cp39-macosx_11_0_arm64.whl", hash = "sha256:db353d22843cf1028f43c3651581e4bb49374d85692a85f95f7b9a130e1b2cab", size = 104507 },
    { url = "https://files.pythonhosted.org/packages/dc/24/c70c34119d209bf08199d938dc9c69164f585ed3029237b4bdb90f673cb9/httptools-0.6.4-cp39-cp39-manylinux_2_17_aarch64.manylinux2014_aarch64.whl", hash = "sha256:d1ffd262a73d7c28424252381a5b854c19d9de5f56f075445d33919a637e3547", size = 449615 },
    { url = "https://files.pythonhosted.org/packages/2b/62/e7f317fed3703bd81053840cacba4e40bcf424b870e4197f94bd1cf9fe7a/httptools-0.6.4-cp39-cp39-manylinux_2_5_x86_64.manylinux1_x86_64.manylinux_2_17_x86_64.manylinux2014_x86_64.whl", hash = "sha256:703c346571fa50d2e9856a37d7cd9435a25e7fd15e236c397bf224afaa355fe9", size = 448819 },
    { url = "https://files.pythonhosted.org/packages/2a/13/68337d3be6b023260139434c49d7aa466aaa98f9aee7ed29270ac7dde6a2/httptools-0.6.4-cp39-cp39-musllinux_1_2_aarch64.whl", hash = "sha256:aafe0f1918ed07b67c1e838f950b1c1fabc683030477e60b335649b8020e1076", size = 422093 },
    { url = "https://files.pythonhosted.org/packages/fc/b3/3a1bc45be03dda7a60c7858e55b6cd0489a81613c1908fb81cf21d34ae50/httptools-0.6.4-cp39-cp39-musllinux_1_2_x86_64.whl", hash = "sha256:0e563e54979e97b6d13f1bbc05a96109923e76b901f786a5eae36e99c01237bd", size = 423898 },
    { url = "https://files.pythonhosted.org/packages/05/72/2ddc2ae5f7ace986f7e68a326215b2e7c32e32fd40e6428fa8f1d8065c7e/httptools-0.6.4-cp39-cp39-win_amd64.whl", hash = "sha256:b799de31416ecc589ad79dd85a0b2657a8fe39327944998dea368c1d4c9e55e6", size = 89552 },
]

[[package]]
name = "httpx"
version = "0.27.2"
source = { registry = "https://pypi.org/simple" }
dependencies = [
    { name = "anyio" },
    { name = "certifi" },
    { name = "httpcore" },
    { name = "idna" },
    { name = "sniffio" },
]
sdist = { url = "https://files.pythonhosted.org/packages/78/82/08f8c936781f67d9e6b9eeb8a0c8b4e406136ea4c3d1f89a5db71d42e0e6/httpx-0.27.2.tar.gz", hash = "sha256:f7c2be1d2f3c3c3160d441802406b206c2b76f5947b11115e6df10c6c65e66c2", size = 144189 }
wheels = [
    { url = "https://files.pythonhosted.org/packages/56/95/9377bcb415797e44274b51d46e3249eba641711cf3348050f76ee7b15ffc/httpx-0.27.2-py3-none-any.whl", hash = "sha256:7bb2708e112d8fdd7829cd4243970f0c223274051cb35ee80c03301ee29a3df0", size = 76395 },
]

[[package]]
name = "idna"
version = "3.10"
source = { registry = "https://pypi.org/simple" }
sdist = { url = "https://files.pythonhosted.org/packages/f1/70/7703c29685631f5a7590aa73f1f1d3fa9a380e654b86af429e0934a32f7d/idna-3.10.tar.gz", hash = "sha256:12f65c9b470abda6dc35cf8e63cc574b1c52b11df2c86030af0ac09b01b13ea9", size = 190490 }
wheels = [
    { url = "https://files.pythonhosted.org/packages/76/c6/c88e154df9c4e1a2a66ccf0005a88dfb2650c1dffb6f5ce603dfbd452ce3/idna-3.10-py3-none-any.whl", hash = "sha256:946d195a0d259cbba61165e88e65941f16e9b36ea6ddb97f00452bae8b1287d3", size = 70442 },
]

[[package]]
name = "importlib-metadata"
version = "6.11.0"
source = { registry = "https://pypi.org/simple" }
resolution-markers = [
    "python_full_version < '3.10' and platform_python_implementation == 'PyPy'",
    "python_full_version < '3.10' and platform_python_implementation != 'PyPy'",
]
dependencies = [
    { name = "zipp", marker = "python_full_version < '3.10'" },
]
sdist = { url = "https://files.pythonhosted.org/packages/ee/eb/58c2ab27ee628ad801f56d4017fe62afab0293116f6d0b08f1d5bd46e06f/importlib_metadata-6.11.0.tar.gz", hash = "sha256:1231cf92d825c9e03cfc4da076a16de6422c863558229ea0b22b675657463443", size = 54593 }
wheels = [
    { url = "https://files.pythonhosted.org/packages/59/9b/ecce94952ab5ea74c31dcf9ccf78ccd484eebebef06019bf8cb579ab4519/importlib_metadata-6.11.0-py3-none-any.whl", hash = "sha256:f0afba6205ad8f8947c7d338b5342d5db2afbfd82f9cbef7879a9539cc12eb9b", size = 23427 },
]

[[package]]
name = "importlib-metadata"
version = "8.5.0"
source = { registry = "https://pypi.org/simple" }
resolution-markers = [
    "python_full_version >= '3.13' and platform_python_implementation == 'PyPy'",
    "python_full_version >= '3.13' and platform_python_implementation != 'PyPy'",
    "python_full_version >= '3.11' and python_full_version < '3.13' and platform_python_implementation == 'PyPy'",
    "python_full_version == '3.10.*' and platform_python_implementation == 'PyPy'",
    "python_full_version >= '3.11' and python_full_version < '3.13' and platform_python_implementation != 'PyPy'",
    "python_full_version == '3.10.*' and platform_python_implementation != 'PyPy'",
]
dependencies = [
    { name = "zipp", marker = "python_full_version >= '3.10'" },
]
sdist = { url = "https://files.pythonhosted.org/packages/cd/12/33e59336dca5be0c398a7482335911a33aa0e20776128f038019f1a95f1b/importlib_metadata-8.5.0.tar.gz", hash = "sha256:71522656f0abace1d072b9e5481a48f07c138e00f079c38c8f883823f9c26bd7", size = 55304 }
wheels = [
    { url = "https://files.pythonhosted.org/packages/a0/d9/a1e041c5e7caa9a05c925f4bdbdfb7f006d1f74996af53467bc394c97be7/importlib_metadata-8.5.0-py3-none-any.whl", hash = "sha256:45e54197d28b7a7f1559e60b95e7c567032b602131fbd588f1497f47880aa68b", size = 26514 },
]

[[package]]
name = "iniconfig"
version = "2.0.0"
source = { registry = "https://pypi.org/simple" }
sdist = { url = "https://files.pythonhosted.org/packages/d7/4b/cbd8e699e64a6f16ca3a8220661b5f83792b3017d0f79807cb8708d33913/iniconfig-2.0.0.tar.gz", hash = "sha256:2d91e135bf72d31a410b17c16da610a82cb55f6b0477d1a902134b24a455b8b3", size = 4646 }
wheels = [
    { url = "https://files.pythonhosted.org/packages/ef/a6/62565a6e1cf69e10f5727360368e451d4b7f58beeac6173dc9db836a5b46/iniconfig-2.0.0-py3-none-any.whl", hash = "sha256:b6a85871a79d2e3b22d2d1b94ac2824226a63c6b741c88f7ae975f18b6778374", size = 5892 },
]

[[package]]
name = "ipython"
version = "8.18.1"
source = { registry = "https://pypi.org/simple" }
resolution-markers = [
    "python_full_version < '3.10' and platform_python_implementation == 'PyPy'",
    "python_full_version < '3.10' and platform_python_implementation != 'PyPy'",
]
dependencies = [
    { name = "colorama", marker = "python_full_version < '3.10' and sys_platform == 'win32'" },
    { name = "decorator", marker = "python_full_version < '3.10'" },
    { name = "exceptiongroup", marker = "python_full_version < '3.10'" },
    { name = "jedi", marker = "python_full_version < '3.10'" },
    { name = "matplotlib-inline", marker = "python_full_version < '3.10'" },
    { name = "pexpect", marker = "python_full_version < '3.10' and sys_platform != 'win32'" },
    { name = "prompt-toolkit", marker = "python_full_version < '3.10'" },
    { name = "pygments", marker = "python_full_version < '3.10'" },
    { name = "stack-data", marker = "python_full_version < '3.10'" },
    { name = "traitlets", marker = "python_full_version < '3.10'" },
    { name = "typing-extensions", marker = "python_full_version < '3.10'" },
]
sdist = { url = "https://files.pythonhosted.org/packages/b1/b9/3ba6c45a6df813c09a48bac313c22ff83efa26cbb55011218d925a46e2ad/ipython-8.18.1.tar.gz", hash = "sha256:ca6f079bb33457c66e233e4580ebfc4128855b4cf6370dddd73842a9563e8a27", size = 5486330 }
wheels = [
    { url = "https://files.pythonhosted.org/packages/47/6b/d9fdcdef2eb6a23f391251fde8781c38d42acd82abe84d054cb74f7863b0/ipython-8.18.1-py3-none-any.whl", hash = "sha256:e8267419d72d81955ec1177f8a29aaa90ac80ad647499201119e2f05e99aa397", size = 808161 },
]

[[package]]
name = "ipython"
version = "8.32.0"
source = { registry = "https://pypi.org/simple" }
resolution-markers = [
    "python_full_version >= '3.13' and platform_python_implementation == 'PyPy'",
    "python_full_version >= '3.13' and platform_python_implementation != 'PyPy'",
    "python_full_version >= '3.11' and python_full_version < '3.13' and platform_python_implementation == 'PyPy'",
    "python_full_version == '3.10.*' and platform_python_implementation == 'PyPy'",
    "python_full_version >= '3.11' and python_full_version < '3.13' and platform_python_implementation != 'PyPy'",
    "python_full_version == '3.10.*' and platform_python_implementation != 'PyPy'",
]
dependencies = [
    { name = "colorama", marker = "python_full_version >= '3.10' and sys_platform == 'win32'" },
    { name = "decorator", marker = "python_full_version >= '3.10'" },
    { name = "exceptiongroup", marker = "python_full_version == '3.10.*'" },
    { name = "jedi", marker = "python_full_version >= '3.10'" },
    { name = "matplotlib-inline", marker = "python_full_version >= '3.10'" },
    { name = "pexpect", marker = "python_full_version >= '3.10' and sys_platform != 'emscripten' and sys_platform != 'win32'" },
    { name = "prompt-toolkit", marker = "python_full_version >= '3.10'" },
    { name = "pygments", marker = "python_full_version >= '3.10'" },
    { name = "stack-data", marker = "python_full_version >= '3.10'" },
    { name = "traitlets", marker = "python_full_version >= '3.10'" },
    { name = "typing-extensions", marker = "python_full_version >= '3.10' and python_full_version < '3.12'" },
]
sdist = { url = "https://files.pythonhosted.org/packages/36/80/4d2a072e0db7d250f134bc11676517299264ebe16d62a8619d49a78ced73/ipython-8.32.0.tar.gz", hash = "sha256:be2c91895b0b9ea7ba49d33b23e2040c352b33eb6a519cca7ce6e0c743444251", size = 5507441 }
wheels = [
    { url = "https://files.pythonhosted.org/packages/e7/e1/f4474a7ecdb7745a820f6f6039dc43c66add40f1bcc66485607d93571af6/ipython-8.32.0-py3-none-any.whl", hash = "sha256:cae85b0c61eff1fc48b0a8002de5958b6528fa9c8defb1894da63f42613708aa", size = 825524 },
]

[[package]]
name = "jedi"
version = "0.19.2"
source = { registry = "https://pypi.org/simple" }
dependencies = [
    { name = "parso" },
]
sdist = { url = "https://files.pythonhosted.org/packages/72/3a/79a912fbd4d8dd6fbb02bf69afd3bb72cf0c729bb3063c6f4498603db17a/jedi-0.19.2.tar.gz", hash = "sha256:4770dc3de41bde3966b02eb84fbcf557fb33cce26ad23da12c742fb50ecb11f0", size = 1231287 }
wheels = [
    { url = "https://files.pythonhosted.org/packages/c0/5a/9cac0c82afec3d09ccd97c8b6502d48f165f9124db81b4bcb90b4af974ee/jedi-0.19.2-py2.py3-none-any.whl", hash = "sha256:a8ef22bde8490f57fe5c7681a3c83cb58874daf72b4784de3cce5b6ef6edb5b9", size = 1572278 },
]

[[package]]
name = "jinja2"
version = "3.1.5"
source = { registry = "https://pypi.org/simple" }
dependencies = [
    { name = "markupsafe" },
]
sdist = { url = "https://files.pythonhosted.org/packages/af/92/b3130cbbf5591acf9ade8708c365f3238046ac7cb8ccba6e81abccb0ccff/jinja2-3.1.5.tar.gz", hash = "sha256:8fefff8dc3034e27bb80d67c671eb8a9bc424c0ef4c0826edbff304cceff43bb", size = 244674 }
wheels = [
    { url = "https://files.pythonhosted.org/packages/bd/0f/2ba5fbcd631e3e88689309dbe978c5769e883e4b84ebfe7da30b43275c5a/jinja2-3.1.5-py3-none-any.whl", hash = "sha256:aba0f4dc9ed8013c424088f68a5c226f7d6097ed89b246d7749c2ec4175c6adb", size = 134596 },
]

[[package]]
name = "jiter"
version = "0.8.2"
source = { registry = "https://pypi.org/simple" }
sdist = { url = "https://files.pythonhosted.org/packages/f8/70/90bc7bd3932e651486861df5c8ffea4ca7c77d28e8532ddefe2abc561a53/jiter-0.8.2.tar.gz", hash = "sha256:cd73d3e740666d0e639f678adb176fad25c1bcbdae88d8d7b857e1783bb4212d", size = 163007 }
wheels = [
    { url = "https://files.pythonhosted.org/packages/f2/f3/8c11e0e87bd5934c414f9b1cfae3cbfd4a938d4669d57cb427e1c4d11a7f/jiter-0.8.2-cp310-cp310-macosx_10_12_x86_64.whl", hash = "sha256:ca8577f6a413abe29b079bc30f907894d7eb07a865c4df69475e868d73e71c7b", size = 303381 },
    { url = "https://files.pythonhosted.org/packages/ea/28/4cd3f0bcbf40e946bc6a62a82c951afc386a25673d3d8d5ee461f1559bbe/jiter-0.8.2-cp310-cp310-macosx_11_0_arm64.whl", hash = "sha256:b25bd626bde7fb51534190c7e3cb97cee89ee76b76d7585580e22f34f5e3f393", size = 311718 },
    { url = "https://files.pythonhosted.org/packages/0d/17/57acab00507e60bd954eaec0837d9d7b119b4117ff49b8a62f2b646f32ed/jiter-0.8.2-cp310-cp310-manylinux_2_17_aarch64.manylinux2014_aarch64.whl", hash = "sha256:d5c826a221851a8dc028eb6d7d6429ba03184fa3c7e83ae01cd6d3bd1d4bd17d", size = 335465 },
    { url = "https://files.pythonhosted.org/packages/74/b9/1a3ddd2bc95ae17c815b021521020f40c60b32137730126bada962ef32b4/jiter-0.8.2-cp310-cp310-manylinux_2_17_armv7l.manylinux2014_armv7l.whl", hash = "sha256:d35c864c2dff13dfd79fb070fc4fc6235d7b9b359efe340e1261deb21b9fcb66", size = 355570 },
    { url = "https://files.pythonhosted.org/packages/78/69/6d29e2296a934199a7d0dde673ecccf98c9c8db44caf0248b3f2b65483cb/jiter-0.8.2-cp310-cp310-manylinux_2_17_ppc64le.manylinux2014_ppc64le.whl", hash = "sha256:f557c55bc2b7676e74d39d19bcb8775ca295c7a028246175d6a8b431e70835e5", size = 381383 },
    { url = "https://files.pythonhosted.org/packages/22/d7/fbc4c3fb1bf65f9be22a32759b539f88e897aeb13fe84ab0266e4423487a/jiter-0.8.2-cp310-cp310-manylinux_2_17_s390x.manylinux2014_s390x.whl", hash = "sha256:580ccf358539153db147e40751a0b41688a5ceb275e6f3e93d91c9467f42b2e3", size = 390454 },
    { url = "https://files.pythonhosted.org/packages/4d/a0/3993cda2e267fe679b45d0bcc2cef0b4504b0aa810659cdae9737d6bace9/jiter-0.8.2-cp310-cp310-manylinux_2_17_x86_64.manylinux2014_x86_64.whl", hash = "sha256:af102d3372e917cffce49b521e4c32c497515119dc7bd8a75665e90a718bbf08", size = 345039 },
    { url = "https://files.pythonhosted.org/packages/b9/ef/69c18562b4c09ce88fab5df1dcaf643f6b1a8b970b65216e7221169b81c4/jiter-0.8.2-cp310-cp310-manylinux_2_5_i686.manylinux1_i686.whl", hash = "sha256:cadcc978f82397d515bb2683fc0d50103acff2a180552654bb92d6045dec2c49", size = 376200 },
    { url = "https://files.pythonhosted.org/packages/4d/17/0b5a8de46a6ab4d836f70934036278b49b8530c292b29dde3483326d4555/jiter-0.8.2-cp310-cp310-musllinux_1_1_aarch64.whl", hash = "sha256:ba5bdf56969cad2019d4e8ffd3f879b5fdc792624129741d3d83fc832fef8c7d", size = 511158 },
    { url = "https://files.pythonhosted.org/packages/6c/b2/c401a0a2554b36c9e6d6e4876b43790d75139cf3936f0222e675cbc23451/jiter-0.8.2-cp310-cp310-musllinux_1_1_x86_64.whl", hash = "sha256:3b94a33a241bee9e34b8481cdcaa3d5c2116f575e0226e421bed3f7a6ea71cff", size = 503956 },
    { url = "https://files.pythonhosted.org/packages/d4/02/a0291ed7d72c0ac130f172354ee3cf0b2556b69584de391463a8ee534f40/jiter-0.8.2-cp310-cp310-win32.whl", hash = "sha256:6e5337bf454abddd91bd048ce0dca5134056fc99ca0205258766db35d0a2ea43", size = 202846 },
    { url = "https://files.pythonhosted.org/packages/ad/20/8c988831ae4bf437e29f1671e198fc99ba8fe49f2895f23789acad1d1811/jiter-0.8.2-cp310-cp310-win_amd64.whl", hash = "sha256:4a9220497ca0cb1fe94e3f334f65b9b5102a0b8147646118f020d8ce1de70105", size = 204414 },
    { url = "https://files.pythonhosted.org/packages/cb/b0/c1a7caa7f9dc5f1f6cfa08722867790fe2d3645d6e7170ca280e6e52d163/jiter-0.8.2-cp311-cp311-macosx_10_12_x86_64.whl", hash = "sha256:2dd61c5afc88a4fda7d8b2cf03ae5947c6ac7516d32b7a15bf4b49569a5c076b", size = 303666 },
    { url = "https://files.pythonhosted.org/packages/f5/97/0468bc9eeae43079aaa5feb9267964e496bf13133d469cfdc135498f8dd0/jiter-0.8.2-cp311-cp311-macosx_11_0_arm64.whl", hash = "sha256:a6c710d657c8d1d2adbbb5c0b0c6bfcec28fd35bd6b5f016395f9ac43e878a15", size = 311934 },
    { url = "https://files.pythonhosted.org/packages/e5/69/64058e18263d9a5f1e10f90c436853616d5f047d997c37c7b2df11b085ec/jiter-0.8.2-cp311-cp311-manylinux_2_17_aarch64.manylinux2014_aarch64.whl", hash = "sha256:a9584de0cd306072635fe4b89742bf26feae858a0683b399ad0c2509011b9dc0", size = 335506 },
    { url = "https://files.pythonhosted.org/packages/9d/14/b747f9a77b8c0542141d77ca1e2a7523e854754af2c339ac89a8b66527d6/jiter-0.8.2-cp311-cp311-manylinux_2_17_armv7l.manylinux2014_armv7l.whl", hash = "sha256:5a90a923338531b7970abb063cfc087eebae6ef8ec8139762007188f6bc69a9f", size = 355849 },
    { url = "https://files.pythonhosted.org/packages/53/e2/98a08161db7cc9d0e39bc385415890928ff09709034982f48eccfca40733/jiter-0.8.2-cp311-cp311-manylinux_2_17_ppc64le.manylinux2014_ppc64le.whl", hash = "sha256:d21974d246ed0181558087cd9f76e84e8321091ebfb3a93d4c341479a736f099", size = 381700 },
    { url = "https://files.pythonhosted.org/packages/7a/38/1674672954d35bce3b1c9af99d5849f9256ac8f5b672e020ac7821581206/jiter-0.8.2-cp311-cp311-manylinux_2_17_s390x.manylinux2014_s390x.whl", hash = "sha256:32475a42b2ea7b344069dc1e81445cfc00b9d0e3ca837f0523072432332e9f74", size = 389710 },
    { url = "https://files.pythonhosted.org/packages/f8/9b/92f9da9a9e107d019bcf883cd9125fa1690079f323f5a9d5c6986eeec3c0/jiter-0.8.2-cp311-cp311-manylinux_2_17_x86_64.manylinux2014_x86_64.whl", hash = "sha256:8b9931fd36ee513c26b5bf08c940b0ac875de175341cbdd4fa3be109f0492586", size = 345553 },
    { url = "https://files.pythonhosted.org/packages/44/a6/6d030003394e9659cd0d7136bbeabd82e869849ceccddc34d40abbbbb269/jiter-0.8.2-cp311-cp311-manylinux_2_5_i686.manylinux1_i686.whl", hash = "sha256:ce0820f4a3a59ddced7fce696d86a096d5cc48d32a4183483a17671a61edfddc", size = 376388 },
    { url = "https://files.pythonhosted.org/packages/ad/8d/87b09e648e4aca5f9af89e3ab3cfb93db2d1e633b2f2931ede8dabd9b19a/jiter-0.8.2-cp311-cp311-musllinux_1_1_aarch64.whl", hash = "sha256:8ffc86ae5e3e6a93765d49d1ab47b6075a9c978a2b3b80f0f32628f39caa0c88", size = 511226 },
    { url = "https://files.pythonhosted.org/packages/77/95/8008ebe4cdc82eac1c97864a8042ca7e383ed67e0ec17bfd03797045c727/jiter-0.8.2-cp311-cp311-musllinux_1_1_x86_64.whl", hash = "sha256:5127dc1abd809431172bc3fbe8168d6b90556a30bb10acd5ded41c3cfd6f43b6", size = 504134 },
    { url = "https://files.pythonhosted.org/packages/26/0d/3056a74de13e8b2562e4d526de6dac2f65d91ace63a8234deb9284a1d24d/jiter-0.8.2-cp311-cp311-win32.whl", hash = "sha256:66227a2c7b575720c1871c8800d3a0122bb8ee94edb43a5685aa9aceb2782d44", size = 203103 },
    { url = "https://files.pythonhosted.org/packages/4e/1e/7f96b798f356e531ffc0f53dd2f37185fac60fae4d6c612bbbd4639b90aa/jiter-0.8.2-cp311-cp311-win_amd64.whl", hash = "sha256:cde031d8413842a1e7501e9129b8e676e62a657f8ec8166e18a70d94d4682855", size = 206717 },
    { url = "https://files.pythonhosted.org/packages/a1/17/c8747af8ea4e045f57d6cfd6fc180752cab9bc3de0e8a0c9ca4e8af333b1/jiter-0.8.2-cp312-cp312-macosx_10_12_x86_64.whl", hash = "sha256:e6ec2be506e7d6f9527dae9ff4b7f54e68ea44a0ef6b098256ddf895218a2f8f", size = 302027 },
    { url = "https://files.pythonhosted.org/packages/3c/c1/6da849640cd35a41e91085723b76acc818d4b7d92b0b6e5111736ce1dd10/jiter-0.8.2-cp312-cp312-macosx_11_0_arm64.whl", hash = "sha256:76e324da7b5da060287c54f2fabd3db5f76468006c811831f051942bf68c9d44", size = 310326 },
    { url = "https://files.pythonhosted.org/packages/06/99/a2bf660d8ccffee9ad7ed46b4f860d2108a148d0ea36043fd16f4dc37e94/jiter-0.8.2-cp312-cp312-manylinux_2_17_aarch64.manylinux2014_aarch64.whl", hash = "sha256:180a8aea058f7535d1c84183c0362c710f4750bef66630c05f40c93c2b152a0f", size = 334242 },
    { url = "https://files.pythonhosted.org/packages/a7/5f/cea1c17864828731f11427b9d1ab7f24764dbd9aaf4648a7f851164d2718/jiter-0.8.2-cp312-cp312-manylinux_2_17_armv7l.manylinux2014_armv7l.whl", hash = "sha256:025337859077b41548bdcbabe38698bcd93cfe10b06ff66617a48ff92c9aec60", size = 356654 },
    { url = "https://files.pythonhosted.org/packages/e9/13/62774b7e5e7f5d5043efe1d0f94ead66e6d0f894ae010adb56b3f788de71/jiter-0.8.2-cp312-cp312-manylinux_2_17_ppc64le.manylinux2014_ppc64le.whl", hash = "sha256:ecff0dc14f409599bbcafa7e470c00b80f17abc14d1405d38ab02e4b42e55b57", size = 379967 },
    { url = "https://files.pythonhosted.org/packages/ec/fb/096b34c553bb0bd3f2289d5013dcad6074948b8d55212aa13a10d44c5326/jiter-0.8.2-cp312-cp312-manylinux_2_17_s390x.manylinux2014_s390x.whl", hash = "sha256:ffd9fee7d0775ebaba131f7ca2e2d83839a62ad65e8e02fe2bd8fc975cedeb9e", size = 389252 },
    { url = "https://files.pythonhosted.org/packages/17/61/beea645c0bf398ced8b199e377b61eb999d8e46e053bb285c91c3d3eaab0/jiter-0.8.2-cp312-cp312-manylinux_2_17_x86_64.manylinux2014_x86_64.whl", hash = "sha256:14601dcac4889e0a1c75ccf6a0e4baf70dbc75041e51bcf8d0e9274519df6887", size = 345490 },
    { url = "https://files.pythonhosted.org/packages/d5/df/834aa17ad5dcc3cf0118821da0a0cf1589ea7db9832589278553640366bc/jiter-0.8.2-cp312-cp312-manylinux_2_5_i686.manylinux1_i686.whl", hash = "sha256:92249669925bc1c54fcd2ec73f70f2c1d6a817928480ee1c65af5f6b81cdf12d", size = 376991 },
    { url = "https://files.pythonhosted.org/packages/67/80/87d140399d382fb4ea5b3d56e7ecaa4efdca17cd7411ff904c1517855314/jiter-0.8.2-cp312-cp312-musllinux_1_1_aarch64.whl", hash = "sha256:e725edd0929fa79f8349ab4ec7f81c714df51dc4e991539a578e5018fa4a7152", size = 510822 },
    { url = "https://files.pythonhosted.org/packages/5c/37/3394bb47bac1ad2cb0465601f86828a0518d07828a650722e55268cdb7e6/jiter-0.8.2-cp312-cp312-musllinux_1_1_x86_64.whl", hash = "sha256:bf55846c7b7a680eebaf9c3c48d630e1bf51bdf76c68a5f654b8524335b0ad29", size = 503730 },
    { url = "https://files.pythonhosted.org/packages/f9/e2/253fc1fa59103bb4e3aa0665d6ceb1818df1cd7bf3eb492c4dad229b1cd4/jiter-0.8.2-cp312-cp312-win32.whl", hash = "sha256:7efe4853ecd3d6110301665a5178b9856be7e2a9485f49d91aa4d737ad2ae49e", size = 203375 },
    { url = "https://files.pythonhosted.org/packages/41/69/6d4bbe66b3b3b4507e47aa1dd5d075919ad242b4b1115b3f80eecd443687/jiter-0.8.2-cp312-cp312-win_amd64.whl", hash = "sha256:83c0efd80b29695058d0fd2fa8a556490dbce9804eac3e281f373bbc99045f6c", size = 204740 },
    { url = "https://files.pythonhosted.org/packages/6c/b0/bfa1f6f2c956b948802ef5a021281978bf53b7a6ca54bb126fd88a5d014e/jiter-0.8.2-cp313-cp313-macosx_10_12_x86_64.whl", hash = "sha256:ca1f08b8e43dc3bd0594c992fb1fd2f7ce87f7bf0d44358198d6da8034afdf84", size = 301190 },
    { url = "https://files.pythonhosted.org/packages/a4/8f/396ddb4e292b5ea57e45ade5dc48229556b9044bad29a3b4b2dddeaedd52/jiter-0.8.2-cp313-cp313-macosx_11_0_arm64.whl", hash = "sha256:5672a86d55416ccd214c778efccf3266b84f87b89063b582167d803246354be4", size = 309334 },
    { url = "https://files.pythonhosted.org/packages/7f/68/805978f2f446fa6362ba0cc2e4489b945695940656edd844e110a61c98f8/jiter-0.8.2-cp313-cp313-manylinux_2_17_aarch64.manylinux2014_aarch64.whl", hash = "sha256:58dc9bc9767a1101f4e5e22db1b652161a225874d66f0e5cb8e2c7d1c438b587", size = 333918 },
    { url = "https://files.pythonhosted.org/packages/b3/99/0f71f7be667c33403fa9706e5b50583ae5106d96fab997fa7e2f38ee8347/jiter-0.8.2-cp313-cp313-manylinux_2_17_armv7l.manylinux2014_armv7l.whl", hash = "sha256:37b2998606d6dadbb5ccda959a33d6a5e853252d921fec1792fc902351bb4e2c", size = 356057 },
    { url = "https://files.pythonhosted.org/packages/8d/50/a82796e421a22b699ee4d2ce527e5bcb29471a2351cbdc931819d941a167/jiter-0.8.2-cp313-cp313-manylinux_2_17_ppc64le.manylinux2014_ppc64le.whl", hash = "sha256:4ab9a87f3784eb0e098f84a32670cfe4a79cb6512fd8f42ae3d0709f06405d18", size = 379790 },
    { url = "https://files.pythonhosted.org/packages/3c/31/10fb012b00f6d83342ca9e2c9618869ab449f1aa78c8f1b2193a6b49647c/jiter-0.8.2-cp313-cp313-manylinux_2_17_s390x.manylinux2014_s390x.whl", hash = "sha256:79aec8172b9e3c6d05fd4b219d5de1ac616bd8da934107325a6c0d0e866a21b6", size = 388285 },
    { url = "https://files.pythonhosted.org/packages/c8/81/f15ebf7de57be488aa22944bf4274962aca8092e4f7817f92ffa50d3ee46/jiter-0.8.2-cp313-cp313-manylinux_2_17_x86_64.manylinux2014_x86_64.whl", hash = "sha256:711e408732d4e9a0208008e5892c2966b485c783cd2d9a681f3eb147cf36c7ef", size = 344764 },
    { url = "https://files.pythonhosted.org/packages/b3/e8/0cae550d72b48829ba653eb348cdc25f3f06f8a62363723702ec18e7be9c/jiter-0.8.2-cp313-cp313-manylinux_2_5_i686.manylinux1_i686.whl", hash = "sha256:653cf462db4e8c41995e33d865965e79641ef45369d8a11f54cd30888b7e6ff1", size = 376620 },
    { url = "https://files.pythonhosted.org/packages/b8/50/e5478ff9d82534a944c03b63bc217c5f37019d4a34d288db0f079b13c10b/jiter-0.8.2-cp313-cp313-musllinux_1_1_aarch64.whl", hash = "sha256:9c63eaef32b7bebac8ebebf4dabebdbc6769a09c127294db6babee38e9f405b9", size = 510402 },
    { url = "https://files.pythonhosted.org/packages/8e/1e/3de48bbebbc8f7025bd454cedc8c62378c0e32dd483dece5f4a814a5cb55/jiter-0.8.2-cp313-cp313-musllinux_1_1_x86_64.whl", hash = "sha256:eb21aaa9a200d0a80dacc7a81038d2e476ffe473ffdd9c91eb745d623561de05", size = 503018 },
    { url = "https://files.pythonhosted.org/packages/d5/cd/d5a5501d72a11fe3e5fd65c78c884e5164eefe80077680533919be22d3a3/jiter-0.8.2-cp313-cp313-win32.whl", hash = "sha256:789361ed945d8d42850f919342a8665d2dc79e7e44ca1c97cc786966a21f627a", size = 203190 },
    { url = "https://files.pythonhosted.org/packages/51/bf/e5ca301245ba951447e3ad677a02a64a8845b185de2603dabd83e1e4b9c6/jiter-0.8.2-cp313-cp313-win_amd64.whl", hash = "sha256:ab7f43235d71e03b941c1630f4b6e3055d46b6cb8728a17663eaac9d8e83a865", size = 203551 },
    { url = "https://files.pythonhosted.org/packages/2f/3c/71a491952c37b87d127790dd7a0b1ebea0514c6b6ad30085b16bbe00aee6/jiter-0.8.2-cp313-cp313t-macosx_11_0_arm64.whl", hash = "sha256:b426f72cd77da3fec300ed3bc990895e2dd6b49e3bfe6c438592a3ba660e41ca", size = 308347 },
    { url = "https://files.pythonhosted.org/packages/a0/4c/c02408042e6a7605ec063daed138e07b982fdb98467deaaf1c90950cf2c6/jiter-0.8.2-cp313-cp313t-manylinux_2_17_x86_64.manylinux2014_x86_64.whl", hash = "sha256:b2dd880785088ff2ad21ffee205e58a8c1ddabc63612444ae41e5e4b321b39c0", size = 342875 },
    { url = "https://files.pythonhosted.org/packages/91/61/c80ef80ed8a0a21158e289ef70dac01e351d929a1c30cb0f49be60772547/jiter-0.8.2-cp313-cp313t-win_amd64.whl", hash = "sha256:3ac9f578c46f22405ff7f8b1f5848fb753cc4b8377fbec8470a7dc3997ca7566", size = 202374 },
    { url = "https://files.pythonhosted.org/packages/c9/b2/ed7fbabd21c3cf556d6ea849cee35c74f13a509e668baad8323091e2867e/jiter-0.8.2-cp39-cp39-macosx_10_12_x86_64.whl", hash = "sha256:e41e75344acef3fc59ba4765df29f107f309ca9e8eace5baacabd9217e52a5ee", size = 304502 },
    { url = "https://files.pythonhosted.org/packages/75/6e/1386857ac9165c1e9c71031566e7884d8a4f63724ce29ad1ace5bfe1351c/jiter-0.8.2-cp39-cp39-macosx_11_0_arm64.whl", hash = "sha256:7f22b16b35d5c1df9dfd58843ab2cd25e6bf15191f5a236bed177afade507bfc", size = 300982 },
    { url = "https://files.pythonhosted.org/packages/56/4c/b413977c20bbb359b4d6c91d04f7f36fc525af0b7778119815477fc97242/jiter-0.8.2-cp39-cp39-manylinux_2_17_aarch64.manylinux2014_aarch64.whl", hash = "sha256:f7200b8f7619d36aa51c803fd52020a2dfbea36ffec1b5e22cab11fd34d95a6d", size = 335344 },
    { url = "https://files.pythonhosted.org/packages/b0/59/51b080519938192edd33b4e8d48adb7e9bf9e0d699ec8b91119b9269fc75/jiter-0.8.2-cp39-cp39-manylinux_2_17_armv7l.manylinux2014_armv7l.whl", hash = "sha256:70bf4c43652cc294040dbb62256c83c8718370c8b93dd93d934b9a7bf6c4f53c", size = 356298 },
    { url = "https://files.pythonhosted.org/packages/72/bb/828db5ea406916d7b2232be31393f782b0f71bcb0b128750c4a028157565/jiter-0.8.2-cp39-cp39-manylinux_2_17_ppc64le.manylinux2014_ppc64le.whl", hash = "sha256:f9d471356dc16f84ed48768b8ee79f29514295c7295cb41e1133ec0b2b8d637d", size = 381703 },
    { url = "https://files.pythonhosted.org/packages/c0/88/45d33a8728733e161e9783c54d8ecca0fc4c1aa74b1cebea1d97917eddc3/jiter-0.8.2-cp39-cp39-manylinux_2_17_s390x.manylinux2014_s390x.whl", hash = "sha256:859e8eb3507894093d01929e12e267f83b1d5f6221099d3ec976f0c995cb6bd9", size = 391281 },
    { url = "https://files.pythonhosted.org/packages/45/3e/142712e0f45c28ad8a678dc8732a78294ce5a36fc694141f772bb827a8f2/jiter-0.8.2-cp39-cp39-manylinux_2_17_x86_64.manylinux2014_x86_64.whl", hash = "sha256:eaa58399c01db555346647a907b4ef6d4f584b123943be6ed5588c3f2359c9f4", size = 345553 },
    { url = "https://files.pythonhosted.org/packages/36/42/9b463b59fd22687b6da1afcad6c9adc870464a808208651de73f1dbeda09/jiter-0.8.2-cp39-cp39-manylinux_2_5_i686.manylinux1_i686.whl", hash = "sha256:8f2d5ed877f089862f4c7aacf3a542627c1496f972a34d0474ce85ee7d939c27", size = 377063 },
    { url = "https://files.pythonhosted.org/packages/83/b3/44b1f5cd2e4eb15757eec341b25399da4c90515bb881ef6636b50a8c08a5/jiter-0.8.2-cp39-cp39-musllinux_1_1_aarch64.whl", hash = "sha256:03c9df035d4f8d647f8c210ddc2ae0728387275340668fb30d2421e17d9a0841", size = 512543 },
    { url = "https://files.pythonhosted.org/packages/46/4e/c695c803aa2b668c057b2dea1cdd7a884d1a819ce610cec0be9666210bfd/jiter-0.8.2-cp39-cp39-musllinux_1_1_x86_64.whl", hash = "sha256:8bd2a824d08d8977bb2794ea2682f898ad3d8837932e3a74937e93d62ecbb637", size = 505141 },
    { url = "https://files.pythonhosted.org/packages/8e/51/e805b837db056f872db0b7a7a3610b7d764392be696dbe47afa0bea05bf2/jiter-0.8.2-cp39-cp39-win32.whl", hash = "sha256:ca29b6371ebc40e496995c94b988a101b9fbbed48a51190a4461fcb0a68b4a36", size = 203529 },
    { url = "https://files.pythonhosted.org/packages/32/b7/a3cde72c644fd1caf9da07fb38cf2c130f43484d8f91011940b7c4f42c8f/jiter-0.8.2-cp39-cp39-win_amd64.whl", hash = "sha256:1c0dfbd1be3cbefc7510102370d86e35d1d53e5a93d48519688b1bf0f761160a", size = 207527 },
]

[[package]]
name = "markdown-it-py"
version = "3.0.0"
source = { registry = "https://pypi.org/simple" }
dependencies = [
    { name = "mdurl" },
]
sdist = { url = "https://files.pythonhosted.org/packages/38/71/3b932df36c1a044d397a1f92d1cf91ee0a503d91e470cbd670aa66b07ed0/markdown-it-py-3.0.0.tar.gz", hash = "sha256:e3f60a94fa066dc52ec76661e37c851cb232d92f9886b15cb560aaada2df8feb", size = 74596 }
wheels = [
    { url = "https://files.pythonhosted.org/packages/42/d7/1ec15b46af6af88f19b8e5ffea08fa375d433c998b8a7639e76935c14f1f/markdown_it_py-3.0.0-py3-none-any.whl", hash = "sha256:355216845c60bd96232cd8d8c40e8f9765cc86f46880e43a8fd22dc1a1a8cab1", size = 87528 },
]

[[package]]
name = "markupsafe"
version = "3.0.2"
source = { registry = "https://pypi.org/simple" }
sdist = { url = "https://files.pythonhosted.org/packages/b2/97/5d42485e71dfc078108a86d6de8fa46db44a1a9295e89c5d6d4a06e23a62/markupsafe-3.0.2.tar.gz", hash = "sha256:ee55d3edf80167e48ea11a923c7386f4669df67d7994554387f84e7d8b0a2bf0", size = 20537 }
wheels = [
    { url = "https://files.pythonhosted.org/packages/04/90/d08277ce111dd22f77149fd1a5d4653eeb3b3eaacbdfcbae5afb2600eebd/MarkupSafe-3.0.2-cp310-cp310-macosx_10_9_universal2.whl", hash = "sha256:7e94c425039cde14257288fd61dcfb01963e658efbc0ff54f5306b06054700f8", size = 14357 },
    { url = "https://files.pythonhosted.org/packages/04/e1/6e2194baeae0bca1fae6629dc0cbbb968d4d941469cbab11a3872edff374/MarkupSafe-3.0.2-cp310-cp310-macosx_11_0_arm64.whl", hash = "sha256:9e2d922824181480953426608b81967de705c3cef4d1af983af849d7bd619158", size = 12393 },
    { url = "https://files.pythonhosted.org/packages/1d/69/35fa85a8ece0a437493dc61ce0bb6d459dcba482c34197e3efc829aa357f/MarkupSafe-3.0.2-cp310-cp310-manylinux_2_17_aarch64.manylinux2014_aarch64.whl", hash = "sha256:38a9ef736c01fccdd6600705b09dc574584b89bea478200c5fbf112a6b0d5579", size = 21732 },
    { url = "https://files.pythonhosted.org/packages/22/35/137da042dfb4720b638d2937c38a9c2df83fe32d20e8c8f3185dbfef05f7/MarkupSafe-3.0.2-cp310-cp310-manylinux_2_17_x86_64.manylinux2014_x86_64.whl", hash = "sha256:bbcb445fa71794da8f178f0f6d66789a28d7319071af7a496d4d507ed566270d", size = 20866 },
    { url = "https://files.pythonhosted.org/packages/29/28/6d029a903727a1b62edb51863232152fd335d602def598dade38996887f0/MarkupSafe-3.0.2-cp310-cp310-manylinux_2_5_i686.manylinux1_i686.manylinux_2_17_i686.manylinux2014_i686.whl", hash = "sha256:57cb5a3cf367aeb1d316576250f65edec5bb3be939e9247ae594b4bcbc317dfb", size = 20964 },
    { url = "https://files.pythonhosted.org/packages/cc/cd/07438f95f83e8bc028279909d9c9bd39e24149b0d60053a97b2bc4f8aa51/MarkupSafe-3.0.2-cp310-cp310-musllinux_1_2_aarch64.whl", hash = "sha256:3809ede931876f5b2ec92eef964286840ed3540dadf803dd570c3b7e13141a3b", size = 21977 },
    { url = "https://files.pythonhosted.org/packages/29/01/84b57395b4cc062f9c4c55ce0df7d3108ca32397299d9df00fedd9117d3d/MarkupSafe-3.0.2-cp310-cp310-musllinux_1_2_i686.whl", hash = "sha256:e07c3764494e3776c602c1e78e298937c3315ccc9043ead7e685b7f2b8d47b3c", size = 21366 },
    { url = "https://files.pythonhosted.org/packages/bd/6e/61ebf08d8940553afff20d1fb1ba7294b6f8d279df9fd0c0db911b4bbcfd/MarkupSafe-3.0.2-cp310-cp310-musllinux_1_2_x86_64.whl", hash = "sha256:b424c77b206d63d500bcb69fa55ed8d0e6a3774056bdc4839fc9298a7edca171", size = 21091 },
    { url = "https://files.pythonhosted.org/packages/11/23/ffbf53694e8c94ebd1e7e491de185124277964344733c45481f32ede2499/MarkupSafe-3.0.2-cp310-cp310-win32.whl", hash = "sha256:fcabf5ff6eea076f859677f5f0b6b5c1a51e70a376b0579e0eadef8db48c6b50", size = 15065 },
    { url = "https://files.pythonhosted.org/packages/44/06/e7175d06dd6e9172d4a69a72592cb3f7a996a9c396eee29082826449bbc3/MarkupSafe-3.0.2-cp310-cp310-win_amd64.whl", hash = "sha256:6af100e168aa82a50e186c82875a5893c5597a0c1ccdb0d8b40240b1f28b969a", size = 15514 },
    { url = "https://files.pythonhosted.org/packages/6b/28/bbf83e3f76936960b850435576dd5e67034e200469571be53f69174a2dfd/MarkupSafe-3.0.2-cp311-cp311-macosx_10_9_universal2.whl", hash = "sha256:9025b4018f3a1314059769c7bf15441064b2207cb3f065e6ea1e7359cb46db9d", size = 14353 },
    { url = "https://files.pythonhosted.org/packages/6c/30/316d194b093cde57d448a4c3209f22e3046c5bb2fb0820b118292b334be7/MarkupSafe-3.0.2-cp311-cp311-macosx_11_0_arm64.whl", hash = "sha256:93335ca3812df2f366e80509ae119189886b0f3c2b81325d39efdb84a1e2ae93", size = 12392 },
    { url = "https://files.pythonhosted.org/packages/f2/96/9cdafba8445d3a53cae530aaf83c38ec64c4d5427d975c974084af5bc5d2/MarkupSafe-3.0.2-cp311-cp311-manylinux_2_17_aarch64.manylinux2014_aarch64.whl", hash = "sha256:2cb8438c3cbb25e220c2ab33bb226559e7afb3baec11c4f218ffa7308603c832", size = 23984 },
    { url = "https://files.pythonhosted.org/packages/f1/a4/aefb044a2cd8d7334c8a47d3fb2c9f328ac48cb349468cc31c20b539305f/MarkupSafe-3.0.2-cp311-cp311-manylinux_2_17_x86_64.manylinux2014_x86_64.whl", hash = "sha256:a123e330ef0853c6e822384873bef7507557d8e4a082961e1defa947aa59ba84", size = 23120 },
    { url = "https://files.pythonhosted.org/packages/8d/21/5e4851379f88f3fad1de30361db501300d4f07bcad047d3cb0449fc51f8c/MarkupSafe-3.0.2-cp311-cp311-manylinux_2_5_i686.manylinux1_i686.manylinux_2_17_i686.manylinux2014_i686.whl", hash = "sha256:1e084f686b92e5b83186b07e8a17fc09e38fff551f3602b249881fec658d3eca", size = 23032 },
    { url = "https://files.pythonhosted.org/packages/00/7b/e92c64e079b2d0d7ddf69899c98842f3f9a60a1ae72657c89ce2655c999d/MarkupSafe-3.0.2-cp311-cp311-musllinux_1_2_aarch64.whl", hash = "sha256:d8213e09c917a951de9d09ecee036d5c7d36cb6cb7dbaece4c71a60d79fb9798", size = 24057 },
    { url = "https://files.pythonhosted.org/packages/f9/ac/46f960ca323037caa0a10662ef97d0a4728e890334fc156b9f9e52bcc4ca/MarkupSafe-3.0.2-cp311-cp311-musllinux_1_2_i686.whl", hash = "sha256:5b02fb34468b6aaa40dfc198d813a641e3a63b98c2b05a16b9f80b7ec314185e", size = 23359 },
    { url = "https://files.pythonhosted.org/packages/69/84/83439e16197337b8b14b6a5b9c2105fff81d42c2a7c5b58ac7b62ee2c3b1/MarkupSafe-3.0.2-cp311-cp311-musllinux_1_2_x86_64.whl", hash = "sha256:0bff5e0ae4ef2e1ae4fdf2dfd5b76c75e5c2fa4132d05fc1b0dabcd20c7e28c4", size = 23306 },
    { url = "https://files.pythonhosted.org/packages/9a/34/a15aa69f01e2181ed8d2b685c0d2f6655d5cca2c4db0ddea775e631918cd/MarkupSafe-3.0.2-cp311-cp311-win32.whl", hash = "sha256:6c89876f41da747c8d3677a2b540fb32ef5715f97b66eeb0c6b66f5e3ef6f59d", size = 15094 },
    { url = "https://files.pythonhosted.org/packages/da/b8/3a3bd761922d416f3dc5d00bfbed11f66b1ab89a0c2b6e887240a30b0f6b/MarkupSafe-3.0.2-cp311-cp311-win_amd64.whl", hash = "sha256:70a87b411535ccad5ef2f1df5136506a10775d267e197e4cf531ced10537bd6b", size = 15521 },
    { url = "https://files.pythonhosted.org/packages/22/09/d1f21434c97fc42f09d290cbb6350d44eb12f09cc62c9476effdb33a18aa/MarkupSafe-3.0.2-cp312-cp312-macosx_10_13_universal2.whl", hash = "sha256:9778bd8ab0a994ebf6f84c2b949e65736d5575320a17ae8984a77fab08db94cf", size = 14274 },
    { url = "https://files.pythonhosted.org/packages/6b/b0/18f76bba336fa5aecf79d45dcd6c806c280ec44538b3c13671d49099fdd0/MarkupSafe-3.0.2-cp312-cp312-macosx_11_0_arm64.whl", hash = "sha256:846ade7b71e3536c4e56b386c2a47adf5741d2d8b94ec9dc3e92e5e1ee1e2225", size = 12348 },
    { url = "https://files.pythonhosted.org/packages/e0/25/dd5c0f6ac1311e9b40f4af06c78efde0f3b5cbf02502f8ef9501294c425b/MarkupSafe-3.0.2-cp312-cp312-manylinux_2_17_aarch64.manylinux2014_aarch64.whl", hash = "sha256:1c99d261bd2d5f6b59325c92c73df481e05e57f19837bdca8413b9eac4bd8028", size = 24149 },
    { url = "https://files.pythonhosted.org/packages/f3/f0/89e7aadfb3749d0f52234a0c8c7867877876e0a20b60e2188e9850794c17/MarkupSafe-3.0.2-cp312-cp312-manylinux_2_17_x86_64.manylinux2014_x86_64.whl", hash = "sha256:e17c96c14e19278594aa4841ec148115f9c7615a47382ecb6b82bd8fea3ab0c8", size = 23118 },
    { url = "https://files.pythonhosted.org/packages/d5/da/f2eeb64c723f5e3777bc081da884b414671982008c47dcc1873d81f625b6/MarkupSafe-3.0.2-cp312-cp312-manylinux_2_5_i686.manylinux1_i686.manylinux_2_17_i686.manylinux2014_i686.whl", hash = "sha256:88416bd1e65dcea10bc7569faacb2c20ce071dd1f87539ca2ab364bf6231393c", size = 22993 },
    { url = "https://files.pythonhosted.org/packages/da/0e/1f32af846df486dce7c227fe0f2398dc7e2e51d4a370508281f3c1c5cddc/MarkupSafe-3.0.2-cp312-cp312-musllinux_1_2_aarch64.whl", hash = "sha256:2181e67807fc2fa785d0592dc2d6206c019b9502410671cc905d132a92866557", size = 24178 },
    { url = "https://files.pythonhosted.org/packages/c4/f6/bb3ca0532de8086cbff5f06d137064c8410d10779c4c127e0e47d17c0b71/MarkupSafe-3.0.2-cp312-cp312-musllinux_1_2_i686.whl", hash = "sha256:52305740fe773d09cffb16f8ed0427942901f00adedac82ec8b67752f58a1b22", size = 23319 },
    { url = "https://files.pythonhosted.org/packages/a2/82/8be4c96ffee03c5b4a034e60a31294daf481e12c7c43ab8e34a1453ee48b/MarkupSafe-3.0.2-cp312-cp312-musllinux_1_2_x86_64.whl", hash = "sha256:ad10d3ded218f1039f11a75f8091880239651b52e9bb592ca27de44eed242a48", size = 23352 },
    { url = "https://files.pythonhosted.org/packages/51/ae/97827349d3fcffee7e184bdf7f41cd6b88d9919c80f0263ba7acd1bbcb18/MarkupSafe-3.0.2-cp312-cp312-win32.whl", hash = "sha256:0f4ca02bea9a23221c0182836703cbf8930c5e9454bacce27e767509fa286a30", size = 15097 },
    { url = "https://files.pythonhosted.org/packages/c1/80/a61f99dc3a936413c3ee4e1eecac96c0da5ed07ad56fd975f1a9da5bc630/MarkupSafe-3.0.2-cp312-cp312-win_amd64.whl", hash = "sha256:8e06879fc22a25ca47312fbe7c8264eb0b662f6db27cb2d3bbbc74b1df4b9b87", size = 15601 },
    { url = "https://files.pythonhosted.org/packages/83/0e/67eb10a7ecc77a0c2bbe2b0235765b98d164d81600746914bebada795e97/MarkupSafe-3.0.2-cp313-cp313-macosx_10_13_universal2.whl", hash = "sha256:ba9527cdd4c926ed0760bc301f6728ef34d841f405abf9d4f959c478421e4efd", size = 14274 },
    { url = "https://files.pythonhosted.org/packages/2b/6d/9409f3684d3335375d04e5f05744dfe7e9f120062c9857df4ab490a1031a/MarkupSafe-3.0.2-cp313-cp313-macosx_11_0_arm64.whl", hash = "sha256:f8b3d067f2e40fe93e1ccdd6b2e1d16c43140e76f02fb1319a05cf2b79d99430", size = 12352 },
    { url = "https://files.pythonhosted.org/packages/d2/f5/6eadfcd3885ea85fe2a7c128315cc1bb7241e1987443d78c8fe712d03091/MarkupSafe-3.0.2-cp313-cp313-manylinux_2_17_aarch64.manylinux2014_aarch64.whl", hash = "sha256:569511d3b58c8791ab4c2e1285575265991e6d8f8700c7be0e88f86cb0672094", size = 24122 },
    { url = "https://files.pythonhosted.org/packages/0c/91/96cf928db8236f1bfab6ce15ad070dfdd02ed88261c2afafd4b43575e9e9/MarkupSafe-3.0.2-cp313-cp313-manylinux_2_17_x86_64.manylinux2014_x86_64.whl", hash = "sha256:15ab75ef81add55874e7ab7055e9c397312385bd9ced94920f2802310c930396", size = 23085 },
    { url = "https://files.pythonhosted.org/packages/c2/cf/c9d56af24d56ea04daae7ac0940232d31d5a8354f2b457c6d856b2057d69/MarkupSafe-3.0.2-cp313-cp313-manylinux_2_5_i686.manylinux1_i686.manylinux_2_17_i686.manylinux2014_i686.whl", hash = "sha256:f3818cb119498c0678015754eba762e0d61e5b52d34c8b13d770f0719f7b1d79", size = 22978 },
    { url = "https://files.pythonhosted.org/packages/2a/9f/8619835cd6a711d6272d62abb78c033bda638fdc54c4e7f4272cf1c0962b/MarkupSafe-3.0.2-cp313-cp313-musllinux_1_2_aarch64.whl", hash = "sha256:cdb82a876c47801bb54a690c5ae105a46b392ac6099881cdfb9f6e95e4014c6a", size = 24208 },
    { url = "https://files.pythonhosted.org/packages/f9/bf/176950a1792b2cd2102b8ffeb5133e1ed984547b75db47c25a67d3359f77/MarkupSafe-3.0.2-cp313-cp313-musllinux_1_2_i686.whl", hash = "sha256:cabc348d87e913db6ab4aa100f01b08f481097838bdddf7c7a84b7575b7309ca", size = 23357 },
    { url = "https://files.pythonhosted.org/packages/ce/4f/9a02c1d335caabe5c4efb90e1b6e8ee944aa245c1aaaab8e8a618987d816/MarkupSafe-3.0.2-cp313-cp313-musllinux_1_2_x86_64.whl", hash = "sha256:444dcda765c8a838eaae23112db52f1efaf750daddb2d9ca300bcae1039adc5c", size = 23344 },
    { url = "https://files.pythonhosted.org/packages/ee/55/c271b57db36f748f0e04a759ace9f8f759ccf22b4960c270c78a394f58be/MarkupSafe-3.0.2-cp313-cp313-win32.whl", hash = "sha256:bcf3e58998965654fdaff38e58584d8937aa3096ab5354d493c77d1fdd66d7a1", size = 15101 },
    { url = "https://files.pythonhosted.org/packages/29/88/07df22d2dd4df40aba9f3e402e6dc1b8ee86297dddbad4872bd5e7b0094f/MarkupSafe-3.0.2-cp313-cp313-win_amd64.whl", hash = "sha256:e6a2a455bd412959b57a172ce6328d2dd1f01cb2135efda2e4576e8a23fa3b0f", size = 15603 },
    { url = "https://files.pythonhosted.org/packages/62/6a/8b89d24db2d32d433dffcd6a8779159da109842434f1dd2f6e71f32f738c/MarkupSafe-3.0.2-cp313-cp313t-macosx_10_13_universal2.whl", hash = "sha256:b5a6b3ada725cea8a5e634536b1b01c30bcdcd7f9c6fff4151548d5bf6b3a36c", size = 14510 },
    { url = "https://files.pythonhosted.org/packages/7a/06/a10f955f70a2e5a9bf78d11a161029d278eeacbd35ef806c3fd17b13060d/MarkupSafe-3.0.2-cp313-cp313t-macosx_11_0_arm64.whl", hash = "sha256:a904af0a6162c73e3edcb969eeeb53a63ceeb5d8cf642fade7d39e7963a22ddb", size = 12486 },
    { url = "https://files.pythonhosted.org/packages/34/cf/65d4a571869a1a9078198ca28f39fba5fbb910f952f9dbc5220afff9f5e6/MarkupSafe-3.0.2-cp313-cp313t-manylinux_2_17_aarch64.manylinux2014_aarch64.whl", hash = "sha256:4aa4e5faecf353ed117801a068ebab7b7e09ffb6e1d5e412dc852e0da018126c", size = 25480 },
    { url = "https://files.pythonhosted.org/packages/0c/e3/90e9651924c430b885468b56b3d597cabf6d72be4b24a0acd1fa0e12af67/MarkupSafe-3.0.2-cp313-cp313t-manylinux_2_17_x86_64.manylinux2014_x86_64.whl", hash = "sha256:c0ef13eaeee5b615fb07c9a7dadb38eac06a0608b41570d8ade51c56539e509d", size = 23914 },
    { url = "https://files.pythonhosted.org/packages/66/8c/6c7cf61f95d63bb866db39085150df1f2a5bd3335298f14a66b48e92659c/MarkupSafe-3.0.2-cp313-cp313t-manylinux_2_5_i686.manylinux1_i686.manylinux_2_17_i686.manylinux2014_i686.whl", hash = "sha256:d16a81a06776313e817c951135cf7340a3e91e8c1ff2fac444cfd75fffa04afe", size = 23796 },
    { url = "https://files.pythonhosted.org/packages/bb/35/cbe9238ec3f47ac9a7c8b3df7a808e7cb50fe149dc7039f5f454b3fba218/MarkupSafe-3.0.2-cp313-cp313t-musllinux_1_2_aarch64.whl", hash = "sha256:6381026f158fdb7c72a168278597a5e3a5222e83ea18f543112b2662a9b699c5", size = 25473 },
    { url = "https://files.pythonhosted.org/packages/e6/32/7621a4382488aa283cc05e8984a9c219abad3bca087be9ec77e89939ded9/MarkupSafe-3.0.2-cp313-cp313t-musllinux_1_2_i686.whl", hash = "sha256:3d79d162e7be8f996986c064d1c7c817f6df3a77fe3d6859f6f9e7be4b8c213a", size = 24114 },
    { url = "https://files.pythonhosted.org/packages/0d/80/0985960e4b89922cb5a0bac0ed39c5b96cbc1a536a99f30e8c220a996ed9/MarkupSafe-3.0.2-cp313-cp313t-musllinux_1_2_x86_64.whl", hash = "sha256:131a3c7689c85f5ad20f9f6fb1b866f402c445b220c19fe4308c0b147ccd2ad9", size = 24098 },
    { url = "https://files.pythonhosted.org/packages/82/78/fedb03c7d5380df2427038ec8d973587e90561b2d90cd472ce9254cf348b/MarkupSafe-3.0.2-cp313-cp313t-win32.whl", hash = "sha256:ba8062ed2cf21c07a9e295d5b8a2a5ce678b913b45fdf68c32d95d6c1291e0b6", size = 15208 },
    { url = "https://files.pythonhosted.org/packages/4f/65/6079a46068dfceaeabb5dcad6d674f5f5c61a6fa5673746f42a9f4c233b3/MarkupSafe-3.0.2-cp313-cp313t-win_amd64.whl", hash = "sha256:e444a31f8db13eb18ada366ab3cf45fd4b31e4db1236a4448f68778c1d1a5a2f", size = 15739 },
    { url = "https://files.pythonhosted.org/packages/a7/ea/9b1530c3fdeeca613faeb0fb5cbcf2389d816072fab72a71b45749ef6062/MarkupSafe-3.0.2-cp39-cp39-macosx_10_9_universal2.whl", hash = "sha256:eaa0a10b7f72326f1372a713e73c3f739b524b3af41feb43e4921cb529f5929a", size = 14344 },
    { url = "https://files.pythonhosted.org/packages/4b/c2/fbdbfe48848e7112ab05e627e718e854d20192b674952d9042ebd8c9e5de/MarkupSafe-3.0.2-cp39-cp39-macosx_11_0_arm64.whl", hash = "sha256:48032821bbdf20f5799ff537c7ac3d1fba0ba032cfc06194faffa8cda8b560ff", size = 12389 },
    { url = "https://files.pythonhosted.org/packages/f0/25/7a7c6e4dbd4f867d95d94ca15449e91e52856f6ed1905d58ef1de5e211d0/MarkupSafe-3.0.2-cp39-cp39-manylinux_2_17_aarch64.manylinux2014_aarch64.whl", hash = "sha256:1a9d3f5f0901fdec14d8d2f66ef7d035f2157240a433441719ac9a3fba440b13", size = 21607 },
    { url = "https://files.pythonhosted.org/packages/53/8f/f339c98a178f3c1e545622206b40986a4c3307fe39f70ccd3d9df9a9e425/MarkupSafe-3.0.2-cp39-cp39-manylinux_2_17_x86_64.manylinux2014_x86_64.whl", hash = "sha256:88b49a3b9ff31e19998750c38e030fc7bb937398b1f78cfa599aaef92d693144", size = 20728 },
    { url = "https://files.pythonhosted.org/packages/1a/03/8496a1a78308456dbd50b23a385c69b41f2e9661c67ea1329849a598a8f9/MarkupSafe-3.0.2-cp39-cp39-manylinux_2_5_i686.manylinux1_i686.manylinux_2_17_i686.manylinux2014_i686.whl", hash = "sha256:cfad01eed2c2e0c01fd0ecd2ef42c492f7f93902e39a42fc9ee1692961443a29", size = 20826 },
    { url = "https://files.pythonhosted.org/packages/e6/cf/0a490a4bd363048c3022f2f475c8c05582179bb179defcee4766fb3dcc18/MarkupSafe-3.0.2-cp39-cp39-musllinux_1_2_aarch64.whl", hash = "sha256:1225beacc926f536dc82e45f8a4d68502949dc67eea90eab715dea3a21c1b5f0", size = 21843 },
    { url = "https://files.pythonhosted.org/packages/19/a3/34187a78613920dfd3cdf68ef6ce5e99c4f3417f035694074beb8848cd77/MarkupSafe-3.0.2-cp39-cp39-musllinux_1_2_i686.whl", hash = "sha256:3169b1eefae027567d1ce6ee7cae382c57fe26e82775f460f0b2778beaad66c0", size = 21219 },
    { url = "https://files.pythonhosted.org/packages/17/d8/5811082f85bb88410ad7e452263af048d685669bbbfb7b595e8689152498/MarkupSafe-3.0.2-cp39-cp39-musllinux_1_2_x86_64.whl", hash = "sha256:eb7972a85c54febfb25b5c4b4f3af4dcc731994c7da0d8a0b4a6eb0640e1d178", size = 20946 },
    { url = "https://files.pythonhosted.org/packages/7c/31/bd635fb5989440d9365c5e3c47556cfea121c7803f5034ac843e8f37c2f2/MarkupSafe-3.0.2-cp39-cp39-win32.whl", hash = "sha256:8c4e8c3ce11e1f92f6536ff07154f9d49677ebaaafc32db9db4620bc11ed480f", size = 15063 },
    { url = "https://files.pythonhosted.org/packages/b3/73/085399401383ce949f727afec55ec3abd76648d04b9f22e1c0e99cb4bec3/MarkupSafe-3.0.2-cp39-cp39-win_amd64.whl", hash = "sha256:6e296a513ca3d94054c2c881cc913116e90fd030ad1c656b3869762b754f5f8a", size = 15506 },
]

[[package]]
name = "matplotlib-inline"
version = "0.1.7"
source = { registry = "https://pypi.org/simple" }
dependencies = [
    { name = "traitlets" },
]
sdist = { url = "https://files.pythonhosted.org/packages/99/5b/a36a337438a14116b16480db471ad061c36c3694df7c2084a0da7ba538b7/matplotlib_inline-0.1.7.tar.gz", hash = "sha256:8423b23ec666be3d16e16b60bdd8ac4e86e840ebd1dd11a30b9f117f2fa0ab90", size = 8159 }
wheels = [
    { url = "https://files.pythonhosted.org/packages/8f/8e/9ad090d3553c280a8060fbf6e24dc1c0c29704ee7d1c372f0c174aa59285/matplotlib_inline-0.1.7-py3-none-any.whl", hash = "sha256:df192d39a4ff8f21b1895d72e6a13f5fcc5099f00fa84384e0ea28c2cc0653ca", size = 9899 },
]

[[package]]
name = "mdurl"
version = "0.1.2"
source = { registry = "https://pypi.org/simple" }
sdist = { url = "https://files.pythonhosted.org/packages/d6/54/cfe61301667036ec958cb99bd3efefba235e65cdeb9c84d24a8293ba1d90/mdurl-0.1.2.tar.gz", hash = "sha256:bb413d29f5eea38f31dd4754dd7377d4465116fb207585f97bf925588687c1ba", size = 8729 }
wheels = [
    { url = "https://files.pythonhosted.org/packages/b3/38/89ba8ad64ae25be8de66a6d463314cf1eb366222074cfda9ee839c56a4b4/mdurl-0.1.2-py3-none-any.whl", hash = "sha256:84008a41e51615a49fc9966191ff91509e3c40b939176e643fd50a5c2196b8f8", size = 9979 },
]

[[package]]
name = "multidict"
version = "6.1.0"
source = { registry = "https://pypi.org/simple" }
dependencies = [
    { name = "typing-extensions", marker = "python_full_version < '3.11'" },
]
sdist = { url = "https://files.pythonhosted.org/packages/d6/be/504b89a5e9ca731cd47487e91c469064f8ae5af93b7259758dcfc2b9c848/multidict-6.1.0.tar.gz", hash = "sha256:22ae2ebf9b0c69d206c003e2f6a914ea33f0a932d4aa16f236afc049d9958f4a", size = 64002 }
wheels = [
    { url = "https://files.pythonhosted.org/packages/29/68/259dee7fd14cf56a17c554125e534f6274c2860159692a414d0b402b9a6d/multidict-6.1.0-cp310-cp310-macosx_10_9_universal2.whl", hash = "sha256:3380252550e372e8511d49481bd836264c009adb826b23fefcc5dd3c69692f60", size = 48628 },
    { url = "https://files.pythonhosted.org/packages/50/79/53ba256069fe5386a4a9e80d4e12857ced9de295baf3e20c68cdda746e04/multidict-6.1.0-cp310-cp310-macosx_10_9_x86_64.whl", hash = "sha256:99f826cbf970077383d7de805c0681799491cb939c25450b9b5b3ced03ca99f1", size = 29327 },
    { url = "https://files.pythonhosted.org/packages/ff/10/71f1379b05b196dae749b5ac062e87273e3f11634f447ebac12a571d90ae/multidict-6.1.0-cp310-cp310-macosx_11_0_arm64.whl", hash = "sha256:a114d03b938376557927ab23f1e950827c3b893ccb94b62fd95d430fd0e5cf53", size = 29689 },
    { url = "https://files.pythonhosted.org/packages/71/45/70bac4f87438ded36ad4793793c0095de6572d433d98575a5752629ef549/multidict-6.1.0-cp310-cp310-manylinux_2_17_aarch64.manylinux2014_aarch64.whl", hash = "sha256:b1c416351ee6271b2f49b56ad7f308072f6f44b37118d69c2cad94f3fa8a40d5", size = 126639 },
    { url = "https://files.pythonhosted.org/packages/80/cf/17f35b3b9509b4959303c05379c4bfb0d7dd05c3306039fc79cf035bbac0/multidict-6.1.0-cp310-cp310-manylinux_2_17_ppc64le.manylinux2014_ppc64le.whl", hash = "sha256:6b5d83030255983181005e6cfbac1617ce9746b219bc2aad52201ad121226581", size = 134315 },
    { url = "https://files.pythonhosted.org/packages/ef/1f/652d70ab5effb33c031510a3503d4d6efc5ec93153562f1ee0acdc895a57/multidict-6.1.0-cp310-cp310-manylinux_2_17_s390x.manylinux2014_s390x.whl", hash = "sha256:3e97b5e938051226dc025ec80980c285b053ffb1e25a3db2a3aa3bc046bf7f56", size = 129471 },
    { url = "https://files.pythonhosted.org/packages/a6/64/2dd6c4c681688c0165dea3975a6a4eab4944ea30f35000f8b8af1df3148c/multidict-6.1.0-cp310-cp310-manylinux_2_17_x86_64.manylinux2014_x86_64.whl", hash = "sha256:d618649d4e70ac6efcbba75be98b26ef5078faad23592f9b51ca492953012429", size = 124585 },
    { url = "https://files.pythonhosted.org/packages/87/56/e6ee5459894c7e554b57ba88f7257dc3c3d2d379cb15baaa1e265b8c6165/multidict-6.1.0-cp310-cp310-manylinux_2_5_i686.manylinux1_i686.manylinux_2_17_i686.manylinux2014_i686.whl", hash = "sha256:10524ebd769727ac77ef2278390fb0068d83f3acb7773792a5080f2b0abf7748", size = 116957 },
    { url = "https://files.pythonhosted.org/packages/36/9e/616ce5e8d375c24b84f14fc263c7ef1d8d5e8ef529dbc0f1df8ce71bb5b8/multidict-6.1.0-cp310-cp310-musllinux_1_2_aarch64.whl", hash = "sha256:ff3827aef427c89a25cc96ded1759271a93603aba9fb977a6d264648ebf989db", size = 128609 },
    { url = "https://files.pythonhosted.org/packages/8c/4f/4783e48a38495d000f2124020dc96bacc806a4340345211b1ab6175a6cb4/multidict-6.1.0-cp310-cp310-musllinux_1_2_i686.whl", hash = "sha256:06809f4f0f7ab7ea2cabf9caca7d79c22c0758b58a71f9d32943ae13c7ace056", size = 123016 },
    { url = "https://files.pythonhosted.org/packages/3e/b3/4950551ab8fc39862ba5e9907dc821f896aa829b4524b4deefd3e12945ab/multidict-6.1.0-cp310-cp310-musllinux_1_2_ppc64le.whl", hash = "sha256:f179dee3b863ab1c59580ff60f9d99f632f34ccb38bf67a33ec6b3ecadd0fd76", size = 133542 },
    { url = "https://files.pythonhosted.org/packages/96/4d/f0ce6ac9914168a2a71df117935bb1f1781916acdecbb43285e225b484b8/multidict-6.1.0-cp310-cp310-musllinux_1_2_s390x.whl", hash = "sha256:aaed8b0562be4a0876ee3b6946f6869b7bcdb571a5d1496683505944e268b160", size = 130163 },
    { url = "https://files.pythonhosted.org/packages/be/72/17c9f67e7542a49dd252c5ae50248607dfb780bcc03035907dafefb067e3/multidict-6.1.0-cp310-cp310-musllinux_1_2_x86_64.whl", hash = "sha256:3c8b88a2ccf5493b6c8da9076fb151ba106960a2df90c2633f342f120751a9e7", size = 126832 },
    { url = "https://files.pythonhosted.org/packages/71/9f/72d719e248cbd755c8736c6d14780533a1606ffb3fbb0fbd77da9f0372da/multidict-6.1.0-cp310-cp310-win32.whl", hash = "sha256:4a9cb68166a34117d6646c0023c7b759bf197bee5ad4272f420a0141d7eb03a0", size = 26402 },
    { url = "https://files.pythonhosted.org/packages/04/5a/d88cd5d00a184e1ddffc82aa2e6e915164a6d2641ed3606e766b5d2f275a/multidict-6.1.0-cp310-cp310-win_amd64.whl", hash = "sha256:20b9b5fbe0b88d0bdef2012ef7dee867f874b72528cf1d08f1d59b0e3850129d", size = 28800 },
    { url = "https://files.pythonhosted.org/packages/93/13/df3505a46d0cd08428e4c8169a196131d1b0c4b515c3649829258843dde6/multidict-6.1.0-cp311-cp311-macosx_10_9_universal2.whl", hash = "sha256:3efe2c2cb5763f2f1b275ad2bf7a287d3f7ebbef35648a9726e3b69284a4f3d6", size = 48570 },
    { url = "https://files.pythonhosted.org/packages/f0/e1/a215908bfae1343cdb72f805366592bdd60487b4232d039c437fe8f5013d/multidict-6.1.0-cp311-cp311-macosx_10_9_x86_64.whl", hash = "sha256:c7053d3b0353a8b9de430a4f4b4268ac9a4fb3481af37dfe49825bf45ca24156", size = 29316 },
    { url = "https://files.pythonhosted.org/packages/70/0f/6dc70ddf5d442702ed74f298d69977f904960b82368532c88e854b79f72b/multidict-6.1.0-cp311-cp311-macosx_11_0_arm64.whl", hash = "sha256:27e5fc84ccef8dfaabb09d82b7d179c7cf1a3fbc8a966f8274fcb4ab2eb4cadb", size = 29640 },
    { url = "https://files.pythonhosted.org/packages/d8/6d/9c87b73a13d1cdea30b321ef4b3824449866bd7f7127eceed066ccb9b9ff/multidict-6.1.0-cp311-cp311-manylinux_2_17_aarch64.manylinux2014_aarch64.whl", hash = "sha256:0e2b90b43e696f25c62656389d32236e049568b39320e2735d51f08fd362761b", size = 131067 },
    { url = "https://files.pythonhosted.org/packages/cc/1e/1b34154fef373371fd6c65125b3d42ff5f56c7ccc6bfff91b9b3c60ae9e0/multidict-6.1.0-cp311-cp311-manylinux_2_17_ppc64le.manylinux2014_ppc64le.whl", hash = "sha256:d83a047959d38a7ff552ff94be767b7fd79b831ad1cd9920662db05fec24fe72", size = 138507 },
    { url = "https://files.pythonhosted.org/packages/fb/e0/0bc6b2bac6e461822b5f575eae85da6aae76d0e2a79b6665d6206b8e2e48/multidict-6.1.0-cp311-cp311-manylinux_2_17_s390x.manylinux2014_s390x.whl", hash = "sha256:d1a9dd711d0877a1ece3d2e4fea11a8e75741ca21954c919406b44e7cf971304", size = 133905 },
    { url = "https://files.pythonhosted.org/packages/ba/af/73d13b918071ff9b2205fcf773d316e0f8fefb4ec65354bbcf0b10908cc6/multidict-6.1.0-cp311-cp311-manylinux_2_17_x86_64.manylinux2014_x86_64.whl", hash = "sha256:ec2abea24d98246b94913b76a125e855eb5c434f7c46546046372fe60f666351", size = 129004 },
    { url = "https://files.pythonhosted.org/packages/74/21/23960627b00ed39643302d81bcda44c9444ebcdc04ee5bedd0757513f259/multidict-6.1.0-cp311-cp311-manylinux_2_5_i686.manylinux1_i686.manylinux_2_17_i686.manylinux2014_i686.whl", hash = "sha256:4867cafcbc6585e4b678876c489b9273b13e9fff9f6d6d66add5e15d11d926cb", size = 121308 },
    { url = "https://files.pythonhosted.org/packages/8b/5c/cf282263ffce4a596ed0bb2aa1a1dddfe1996d6a62d08842a8d4b33dca13/multidict-6.1.0-cp311-cp311-musllinux_1_2_aarch64.whl", hash = "sha256:5b48204e8d955c47c55b72779802b219a39acc3ee3d0116d5080c388970b76e3", size = 132608 },
    { url = "https://files.pythonhosted.org/packages/d7/3e/97e778c041c72063f42b290888daff008d3ab1427f5b09b714f5a8eff294/multidict-6.1.0-cp311-cp311-musllinux_1_2_i686.whl", hash = "sha256:d8fff389528cad1618fb4b26b95550327495462cd745d879a8c7c2115248e399", size = 127029 },
    { url = "https://files.pythonhosted.org/packages/47/ac/3efb7bfe2f3aefcf8d103e9a7162572f01936155ab2f7ebcc7c255a23212/multidict-6.1.0-cp311-cp311-musllinux_1_2_ppc64le.whl", hash = "sha256:a7a9541cd308eed5e30318430a9c74d2132e9a8cb46b901326272d780bf2d423", size = 137594 },
    { url = "https://files.pythonhosted.org/packages/42/9b/6c6e9e8dc4f915fc90a9b7798c44a30773dea2995fdcb619870e705afe2b/multidict-6.1.0-cp311-cp311-musllinux_1_2_s390x.whl", hash = "sha256:da1758c76f50c39a2efd5e9859ce7d776317eb1dd34317c8152ac9251fc574a3", size = 134556 },
    { url = "https://files.pythonhosted.org/packages/1d/10/8e881743b26aaf718379a14ac58572a240e8293a1c9d68e1418fb11c0f90/multidict-6.1.0-cp311-cp311-musllinux_1_2_x86_64.whl", hash = "sha256:c943a53e9186688b45b323602298ab727d8865d8c9ee0b17f8d62d14b56f0753", size = 130993 },
    { url = "https://files.pythonhosted.org/packages/45/84/3eb91b4b557442802d058a7579e864b329968c8d0ea57d907e7023c677f2/multidict-6.1.0-cp311-cp311-win32.whl", hash = "sha256:90f8717cb649eea3504091e640a1b8568faad18bd4b9fcd692853a04475a4b80", size = 26405 },
    { url = "https://files.pythonhosted.org/packages/9f/0b/ad879847ecbf6d27e90a6eabb7eff6b62c129eefe617ea45eae7c1f0aead/multidict-6.1.0-cp311-cp311-win_amd64.whl", hash = "sha256:82176036e65644a6cc5bd619f65f6f19781e8ec2e5330f51aa9ada7504cc1926", size = 28795 },
    { url = "https://files.pythonhosted.org/packages/fd/16/92057c74ba3b96d5e211b553895cd6dc7cc4d1e43d9ab8fafc727681ef71/multidict-6.1.0-cp312-cp312-macosx_10_9_universal2.whl", hash = "sha256:b04772ed465fa3cc947db808fa306d79b43e896beb677a56fb2347ca1a49c1fa", size = 48713 },
    { url = "https://files.pythonhosted.org/packages/94/3d/37d1b8893ae79716179540b89fc6a0ee56b4a65fcc0d63535c6f5d96f217/multidict-6.1.0-cp312-cp312-macosx_10_9_x86_64.whl", hash = "sha256:6180c0ae073bddeb5a97a38c03f30c233e0a4d39cd86166251617d1bbd0af436", size = 29516 },
    { url = "https://files.pythonhosted.org/packages/a2/12/adb6b3200c363062f805275b4c1e656be2b3681aada66c80129932ff0bae/multidict-6.1.0-cp312-cp312-macosx_11_0_arm64.whl", hash = "sha256:071120490b47aa997cca00666923a83f02c7fbb44f71cf7f136df753f7fa8761", size = 29557 },
    { url = "https://files.pythonhosted.org/packages/47/e9/604bb05e6e5bce1e6a5cf80a474e0f072e80d8ac105f1b994a53e0b28c42/multidict-6.1.0-cp312-cp312-manylinux_2_17_aarch64.manylinux2014_aarch64.whl", hash = "sha256:50b3a2710631848991d0bf7de077502e8994c804bb805aeb2925a981de58ec2e", size = 130170 },
    { url = "https://files.pythonhosted.org/packages/7e/13/9efa50801785eccbf7086b3c83b71a4fb501a4d43549c2f2f80b8787d69f/multidict-6.1.0-cp312-cp312-manylinux_2_17_ppc64le.manylinux2014_ppc64le.whl", hash = "sha256:b58c621844d55e71c1b7f7c498ce5aa6985d743a1a59034c57a905b3f153c1ef", size = 134836 },
    { url = "https://files.pythonhosted.org/packages/bf/0f/93808b765192780d117814a6dfcc2e75de6dcc610009ad408b8814dca3ba/multidict-6.1.0-cp312-cp312-manylinux_2_17_s390x.manylinux2014_s390x.whl", hash = "sha256:55b6d90641869892caa9ca42ff913f7ff1c5ece06474fbd32fb2cf6834726c95", size = 133475 },
    { url = "https://files.pythonhosted.org/packages/d3/c8/529101d7176fe7dfe1d99604e48d69c5dfdcadb4f06561f465c8ef12b4df/multidict-6.1.0-cp312-cp312-manylinux_2_17_x86_64.manylinux2014_x86_64.whl", hash = "sha256:4b820514bfc0b98a30e3d85462084779900347e4d49267f747ff54060cc33925", size = 131049 },
    { url = "https://files.pythonhosted.org/packages/ca/0c/fc85b439014d5a58063e19c3a158a889deec399d47b5269a0f3b6a2e28bc/multidict-6.1.0-cp312-cp312-manylinux_2_5_i686.manylinux1_i686.manylinux_2_17_i686.manylinux2014_i686.whl", hash = "sha256:10a9b09aba0c5b48c53761b7c720aaaf7cf236d5fe394cd399c7ba662d5f9966", size = 120370 },
    { url = "https://files.pythonhosted.org/packages/db/46/d4416eb20176492d2258fbd47b4abe729ff3b6e9c829ea4236f93c865089/multidict-6.1.0-cp312-cp312-musllinux_1_2_aarch64.whl", hash = "sha256:1e16bf3e5fc9f44632affb159d30a437bfe286ce9e02754759be5536b169b305", size = 125178 },
    { url = "https://files.pythonhosted.org/packages/5b/46/73697ad7ec521df7de5531a32780bbfd908ded0643cbe457f981a701457c/multidict-6.1.0-cp312-cp312-musllinux_1_2_i686.whl", hash = "sha256:76f364861c3bfc98cbbcbd402d83454ed9e01a5224bb3a28bf70002a230f73e2", size = 119567 },
    { url = "https://files.pythonhosted.org/packages/cd/ed/51f060e2cb0e7635329fa6ff930aa5cffa17f4c7f5c6c3ddc3500708e2f2/multidict-6.1.0-cp312-cp312-musllinux_1_2_ppc64le.whl", hash = "sha256:820c661588bd01a0aa62a1283f20d2be4281b086f80dad9e955e690c75fb54a2", size = 129822 },
    { url = "https://files.pythonhosted.org/packages/df/9e/ee7d1954b1331da3eddea0c4e08d9142da5f14b1321c7301f5014f49d492/multidict-6.1.0-cp312-cp312-musllinux_1_2_s390x.whl", hash = "sha256:0e5f362e895bc5b9e67fe6e4ded2492d8124bdf817827f33c5b46c2fe3ffaca6", size = 128656 },
    { url = "https://files.pythonhosted.org/packages/77/00/8538f11e3356b5d95fa4b024aa566cde7a38aa7a5f08f4912b32a037c5dc/multidict-6.1.0-cp312-cp312-musllinux_1_2_x86_64.whl", hash = "sha256:3ec660d19bbc671e3a6443325f07263be452c453ac9e512f5eb935e7d4ac28b3", size = 125360 },
    { url = "https://files.pythonhosted.org/packages/be/05/5d334c1f2462d43fec2363cd00b1c44c93a78c3925d952e9a71caf662e96/multidict-6.1.0-cp312-cp312-win32.whl", hash = "sha256:58130ecf8f7b8112cdb841486404f1282b9c86ccb30d3519faf301b2e5659133", size = 26382 },
    { url = "https://files.pythonhosted.org/packages/a3/bf/f332a13486b1ed0496d624bcc7e8357bb8053823e8cd4b9a18edc1d97e73/multidict-6.1.0-cp312-cp312-win_amd64.whl", hash = "sha256:188215fc0aafb8e03341995e7c4797860181562380f81ed0a87ff455b70bf1f1", size = 28529 },
    { url = "https://files.pythonhosted.org/packages/22/67/1c7c0f39fe069aa4e5d794f323be24bf4d33d62d2a348acdb7991f8f30db/multidict-6.1.0-cp313-cp313-macosx_10_13_universal2.whl", hash = "sha256:d569388c381b24671589335a3be6e1d45546c2988c2ebe30fdcada8457a31008", size = 48771 },
    { url = "https://files.pythonhosted.org/packages/3c/25/c186ee7b212bdf0df2519eacfb1981a017bda34392c67542c274651daf23/multidict-6.1.0-cp313-cp313-macosx_10_13_x86_64.whl", hash = "sha256:052e10d2d37810b99cc170b785945421141bf7bb7d2f8799d431e7db229c385f", size = 29533 },
    { url = "https://files.pythonhosted.org/packages/67/5e/04575fd837e0958e324ca035b339cea174554f6f641d3fb2b4f2e7ff44a2/multidict-6.1.0-cp313-cp313-macosx_11_0_arm64.whl", hash = "sha256:f90c822a402cb865e396a504f9fc8173ef34212a342d92e362ca498cad308e28", size = 29595 },
    { url = "https://files.pythonhosted.org/packages/d3/b2/e56388f86663810c07cfe4a3c3d87227f3811eeb2d08450b9e5d19d78876/multidict-6.1.0-cp313-cp313-manylinux_2_17_aarch64.manylinux2014_aarch64.whl", hash = "sha256:b225d95519a5bf73860323e633a664b0d85ad3d5bede6d30d95b35d4dfe8805b", size = 130094 },
    { url = "https://files.pythonhosted.org/packages/6c/ee/30ae9b4186a644d284543d55d491fbd4239b015d36b23fea43b4c94f7052/multidict-6.1.0-cp313-cp313-manylinux_2_17_ppc64le.manylinux2014_ppc64le.whl", hash = "sha256:23bfd518810af7de1116313ebd9092cb9aa629beb12f6ed631ad53356ed6b86c", size = 134876 },
    { url = "https://files.pythonhosted.org/packages/84/c7/70461c13ba8ce3c779503c70ec9d0345ae84de04521c1f45a04d5f48943d/multidict-6.1.0-cp313-cp313-manylinux_2_17_s390x.manylinux2014_s390x.whl", hash = "sha256:5c09fcfdccdd0b57867577b719c69e347a436b86cd83747f179dbf0cc0d4c1f3", size = 133500 },
    { url = "https://files.pythonhosted.org/packages/4a/9f/002af221253f10f99959561123fae676148dd730e2daa2cd053846a58507/multidict-6.1.0-cp313-cp313-manylinux_2_17_x86_64.manylinux2014_x86_64.whl", hash = "sha256:bf6bea52ec97e95560af5ae576bdac3aa3aae0b6758c6efa115236d9e07dae44", size = 131099 },
    { url = "https://files.pythonhosted.org/packages/82/42/d1c7a7301d52af79d88548a97e297f9d99c961ad76bbe6f67442bb77f097/multidict-6.1.0-cp313-cp313-manylinux_2_5_i686.manylinux1_i686.manylinux_2_17_i686.manylinux2014_i686.whl", hash = "sha256:57feec87371dbb3520da6192213c7d6fc892d5589a93db548331954de8248fd2", size = 120403 },
    { url = "https://files.pythonhosted.org/packages/68/f3/471985c2c7ac707547553e8f37cff5158030d36bdec4414cb825fbaa5327/multidict-6.1.0-cp313-cp313-musllinux_1_2_aarch64.whl", hash = "sha256:0c3f390dc53279cbc8ba976e5f8035eab997829066756d811616b652b00a23a3", size = 125348 },
    { url = "https://files.pythonhosted.org/packages/67/2c/e6df05c77e0e433c214ec1d21ddd203d9a4770a1f2866a8ca40a545869a0/multidict-6.1.0-cp313-cp313-musllinux_1_2_i686.whl", hash = "sha256:59bfeae4b25ec05b34f1956eaa1cb38032282cd4dfabc5056d0a1ec4d696d3aa", size = 119673 },
    { url = "https://files.pythonhosted.org/packages/c5/cd/bc8608fff06239c9fb333f9db7743a1b2eafe98c2666c9a196e867a3a0a4/multidict-6.1.0-cp313-cp313-musllinux_1_2_ppc64le.whl", hash = "sha256:b2f59caeaf7632cc633b5cf6fc449372b83bbdf0da4ae04d5be36118e46cc0aa", size = 129927 },
    { url = "https://files.pythonhosted.org/packages/44/8e/281b69b7bc84fc963a44dc6e0bbcc7150e517b91df368a27834299a526ac/multidict-6.1.0-cp313-cp313-musllinux_1_2_s390x.whl", hash = "sha256:37bb93b2178e02b7b618893990941900fd25b6b9ac0fa49931a40aecdf083fe4", size = 128711 },
    { url = "https://files.pythonhosted.org/packages/12/a4/63e7cd38ed29dd9f1881d5119f272c898ca92536cdb53ffe0843197f6c85/multidict-6.1.0-cp313-cp313-musllinux_1_2_x86_64.whl", hash = "sha256:4e9f48f58c2c523d5a06faea47866cd35b32655c46b443f163d08c6d0ddb17d6", size = 125519 },
    { url = "https://files.pythonhosted.org/packages/38/e0/4f5855037a72cd8a7a2f60a3952d9aa45feedb37ae7831642102604e8a37/multidict-6.1.0-cp313-cp313-win32.whl", hash = "sha256:3a37ffb35399029b45c6cc33640a92bef403c9fd388acce75cdc88f58bd19a81", size = 26426 },
    { url = "https://files.pythonhosted.org/packages/7e/a5/17ee3a4db1e310b7405f5d25834460073a8ccd86198ce044dfaf69eac073/multidict-6.1.0-cp313-cp313-win_amd64.whl", hash = "sha256:e9aa71e15d9d9beaad2c6b9319edcdc0a49a43ef5c0a4c8265ca9ee7d6c67774", size = 28531 },
    { url = "https://files.pythonhosted.org/packages/e7/c9/9e153a6572b38ac5ff4434113af38acf8d5e9957897cdb1f513b3d6614ed/multidict-6.1.0-cp39-cp39-macosx_10_9_universal2.whl", hash = "sha256:4e18b656c5e844539d506a0a06432274d7bd52a7487e6828c63a63d69185626c", size = 48550 },
    { url = "https://files.pythonhosted.org/packages/76/f5/79565ddb629eba6c7f704f09a09df085c8dc04643b12506f10f718cee37a/multidict-6.1.0-cp39-cp39-macosx_10_9_x86_64.whl", hash = "sha256:a185f876e69897a6f3325c3f19f26a297fa058c5e456bfcff8015e9a27e83ae1", size = 29298 },
    { url = "https://files.pythonhosted.org/packages/60/1b/9851878b704bc98e641a3e0bce49382ae9e05743dac6d97748feb5b7baba/multidict-6.1.0-cp39-cp39-macosx_11_0_arm64.whl", hash = "sha256:ab7c4ceb38d91570a650dba194e1ca87c2b543488fe9309b4212694174fd539c", size = 29641 },
    { url = "https://files.pythonhosted.org/packages/89/87/d451d45aab9e422cb0fb2f7720c31a4c1d3012c740483c37f642eba568fb/multidict-6.1.0-cp39-cp39-manylinux_2_17_aarch64.manylinux2014_aarch64.whl", hash = "sha256:e617fb6b0b6953fffd762669610c1c4ffd05632c138d61ac7e14ad187870669c", size = 126202 },
    { url = "https://files.pythonhosted.org/packages/fa/b4/27cbe9f3e2e469359887653f2e45470272eef7295139916cc21107c6b48c/multidict-6.1.0-cp39-cp39-manylinux_2_17_ppc64le.manylinux2014_ppc64le.whl", hash = "sha256:16e5f4bf4e603eb1fdd5d8180f1a25f30056f22e55ce51fb3d6ad4ab29f7d96f", size = 133925 },
    { url = "https://files.pythonhosted.org/packages/4d/a3/afc841899face8adfd004235ce759a37619f6ec99eafd959650c5ce4df57/multidict-6.1.0-cp39-cp39-manylinux_2_17_s390x.manylinux2014_s390x.whl", hash = "sha256:f4c035da3f544b1882bac24115f3e2e8760f10a0107614fc9839fd232200b875", size = 129039 },
    { url = "https://files.pythonhosted.org/packages/5e/41/0d0fb18c1ad574f807196f5f3d99164edf9de3e169a58c6dc2d6ed5742b9/multidict-6.1.0-cp39-cp39-manylinux_2_17_x86_64.manylinux2014_x86_64.whl", hash = "sha256:957cf8e4b6e123a9eea554fa7ebc85674674b713551de587eb318a2df3e00255", size = 124072 },
    { url = "https://files.pythonhosted.org/packages/00/22/defd7a2e71a44e6e5b9a5428f972e5b572e7fe28e404dfa6519bbf057c93/multidict-6.1.0-cp39-cp39-manylinux_2_5_i686.manylinux1_i686.manylinux_2_17_i686.manylinux2014_i686.whl", hash = "sha256:483a6aea59cb89904e1ceabd2b47368b5600fb7de78a6e4a2c2987b2d256cf30", size = 116532 },
    { url = "https://files.pythonhosted.org/packages/91/25/f7545102def0b1d456ab6449388eed2dfd822debba1d65af60194904a23a/multidict-6.1.0-cp39-cp39-musllinux_1_2_aarch64.whl", hash = "sha256:87701f25a2352e5bf7454caa64757642734da9f6b11384c1f9d1a8e699758057", size = 128173 },
    { url = "https://files.pythonhosted.org/packages/45/79/3dbe8d35fc99f5ea610813a72ab55f426cb9cf482f860fa8496e5409be11/multidict-6.1.0-cp39-cp39-musllinux_1_2_i686.whl", hash = "sha256:682b987361e5fd7a139ed565e30d81fd81e9629acc7d925a205366877d8c8657", size = 122654 },
    { url = "https://files.pythonhosted.org/packages/97/cb/209e735eeab96e1b160825b5d0b36c56d3862abff828fc43999bb957dcad/multidict-6.1.0-cp39-cp39-musllinux_1_2_ppc64le.whl", hash = "sha256:ce2186a7df133a9c895dea3331ddc5ddad42cdd0d1ea2f0a51e5d161e4762f28", size = 133197 },
    { url = "https://files.pythonhosted.org/packages/e4/3a/a13808a7ada62808afccea67837a79d00ad6581440015ef00f726d064c2d/multidict-6.1.0-cp39-cp39-musllinux_1_2_s390x.whl", hash = "sha256:9f636b730f7e8cb19feb87094949ba54ee5357440b9658b2a32a5ce4bce53972", size = 129754 },
    { url = "https://files.pythonhosted.org/packages/77/dd/8540e139eafb240079242da8f8ffdf9d3f4b4ad1aac5a786cd4050923783/multidict-6.1.0-cp39-cp39-musllinux_1_2_x86_64.whl", hash = "sha256:73eae06aa53af2ea5270cc066dcaf02cc60d2994bbb2c4ef5764949257d10f43", size = 126402 },
    { url = "https://files.pythonhosted.org/packages/86/99/e82e1a275d8b1ea16d3a251474262258dbbe41c05cce0c01bceda1fc8ea5/multidict-6.1.0-cp39-cp39-win32.whl", hash = "sha256:1ca0083e80e791cffc6efce7660ad24af66c8d4079d2a750b29001b53ff59ada", size = 26421 },
    { url = "https://files.pythonhosted.org/packages/86/1c/9fa630272355af7e4446a2c7550c259f11ee422ab2d30ff90a0a71cf3d9e/multidict-6.1.0-cp39-cp39-win_amd64.whl", hash = "sha256:aa466da5b15ccea564bdab9c89175c762bc12825f4659c11227f515cee76fa4a", size = 28791 },
    { url = "https://files.pythonhosted.org/packages/99/b7/b9e70fde2c0f0c9af4cc5277782a89b66d35948ea3369ec9f598358c3ac5/multidict-6.1.0-py3-none-any.whl", hash = "sha256:48e171e52d1c4d33888e529b999e5900356b9ae588c2f09a52dcefb158b27506", size = 10051 },
]

[[package]]
name = "mypy"
version = "1.14.1"
source = { registry = "https://pypi.org/simple" }
dependencies = [
    { name = "mypy-extensions" },
    { name = "tomli", marker = "python_full_version < '3.11'" },
    { name = "typing-extensions" },
]
sdist = { url = "https://files.pythonhosted.org/packages/b9/eb/2c92d8ea1e684440f54fa49ac5d9a5f19967b7b472a281f419e69a8d228e/mypy-1.14.1.tar.gz", hash = "sha256:7ec88144fe9b510e8475ec2f5f251992690fcf89ccb4500b214b4226abcd32d6", size = 3216051 }
wheels = [
    { url = "https://files.pythonhosted.org/packages/9b/7a/87ae2adb31d68402da6da1e5f30c07ea6063e9f09b5e7cfc9dfa44075e74/mypy-1.14.1-cp310-cp310-macosx_10_9_x86_64.whl", hash = "sha256:52686e37cf13d559f668aa398dd7ddf1f92c5d613e4f8cb262be2fb4fedb0fcb", size = 11211002 },
    { url = "https://files.pythonhosted.org/packages/e1/23/eada4c38608b444618a132be0d199b280049ded278b24cbb9d3fc59658e4/mypy-1.14.1-cp310-cp310-macosx_11_0_arm64.whl", hash = "sha256:1fb545ca340537d4b45d3eecdb3def05e913299ca72c290326be19b3804b39c0", size = 10358400 },
    { url = "https://files.pythonhosted.org/packages/43/c9/d6785c6f66241c62fd2992b05057f404237deaad1566545e9f144ced07f5/mypy-1.14.1-cp310-cp310-manylinux_2_17_aarch64.manylinux2014_aarch64.manylinux_2_28_aarch64.whl", hash = "sha256:90716d8b2d1f4cd503309788e51366f07c56635a3309b0f6a32547eaaa36a64d", size = 12095172 },
    { url = "https://files.pythonhosted.org/packages/c3/62/daa7e787770c83c52ce2aaf1a111eae5893de9e004743f51bfcad9e487ec/mypy-1.14.1-cp310-cp310-manylinux_2_17_x86_64.manylinux2014_x86_64.manylinux_2_28_x86_64.whl", hash = "sha256:2ae753f5c9fef278bcf12e1a564351764f2a6da579d4a81347e1d5a15819997b", size = 12828732 },
    { url = "https://files.pythonhosted.org/packages/1b/a2/5fb18318a3637f29f16f4e41340b795da14f4751ef4f51c99ff39ab62e52/mypy-1.14.1-cp310-cp310-musllinux_1_2_x86_64.whl", hash = "sha256:e0fe0f5feaafcb04505bcf439e991c6d8f1bf8b15f12b05feeed96e9e7bf1427", size = 13012197 },
    { url = "https://files.pythonhosted.org/packages/28/99/e153ce39105d164b5f02c06c35c7ba958aaff50a2babba7d080988b03fe7/mypy-1.14.1-cp310-cp310-win_amd64.whl", hash = "sha256:7d54bd85b925e501c555a3227f3ec0cfc54ee8b6930bd6141ec872d1c572f81f", size = 9780836 },
    { url = "https://files.pythonhosted.org/packages/da/11/a9422850fd506edbcdc7f6090682ecceaf1f87b9dd847f9df79942da8506/mypy-1.14.1-cp311-cp311-macosx_10_9_x86_64.whl", hash = "sha256:f995e511de847791c3b11ed90084a7a0aafdc074ab88c5a9711622fe4751138c", size = 11120432 },
    { url = "https://files.pythonhosted.org/packages/b6/9e/47e450fd39078d9c02d620545b2cb37993a8a8bdf7db3652ace2f80521ca/mypy-1.14.1-cp311-cp311-macosx_11_0_arm64.whl", hash = "sha256:d64169ec3b8461311f8ce2fd2eb5d33e2d0f2c7b49116259c51d0d96edee48d1", size = 10279515 },
    { url = "https://files.pythonhosted.org/packages/01/b5/6c8d33bd0f851a7692a8bfe4ee75eb82b6983a3cf39e5e32a5d2a723f0c1/mypy-1.14.1-cp311-cp311-manylinux_2_17_aarch64.manylinux2014_aarch64.manylinux_2_28_aarch64.whl", hash = "sha256:ba24549de7b89b6381b91fbc068d798192b1b5201987070319889e93038967a8", size = 12025791 },
    { url = "https://files.pythonhosted.org/packages/f0/4c/e10e2c46ea37cab5c471d0ddaaa9a434dc1d28650078ac1b56c2d7b9b2e4/mypy-1.14.1-cp311-cp311-manylinux_2_17_x86_64.manylinux2014_x86_64.manylinux_2_28_x86_64.whl", hash = "sha256:183cf0a45457d28ff9d758730cd0210419ac27d4d3f285beda038c9083363b1f", size = 12749203 },
    { url = "https://files.pythonhosted.org/packages/88/55/beacb0c69beab2153a0f57671ec07861d27d735a0faff135a494cd4f5020/mypy-1.14.1-cp311-cp311-musllinux_1_2_x86_64.whl", hash = "sha256:f2a0ecc86378f45347f586e4163d1769dd81c5a223d577fe351f26b179e148b1", size = 12885900 },
    { url = "https://files.pythonhosted.org/packages/a2/75/8c93ff7f315c4d086a2dfcde02f713004357d70a163eddb6c56a6a5eff40/mypy-1.14.1-cp311-cp311-win_amd64.whl", hash = "sha256:ad3301ebebec9e8ee7135d8e3109ca76c23752bac1e717bc84cd3836b4bf3eae", size = 9777869 },
    { url = "https://files.pythonhosted.org/packages/43/1b/b38c079609bb4627905b74fc6a49849835acf68547ac33d8ceb707de5f52/mypy-1.14.1-cp312-cp312-macosx_10_13_x86_64.whl", hash = "sha256:30ff5ef8519bbc2e18b3b54521ec319513a26f1bba19a7582e7b1f58a6e69f14", size = 11266668 },
    { url = "https://files.pythonhosted.org/packages/6b/75/2ed0d2964c1ffc9971c729f7a544e9cd34b2cdabbe2d11afd148d7838aa2/mypy-1.14.1-cp312-cp312-macosx_11_0_arm64.whl", hash = "sha256:cb9f255c18052343c70234907e2e532bc7e55a62565d64536dbc7706a20b78b9", size = 10254060 },
    { url = "https://files.pythonhosted.org/packages/a1/5f/7b8051552d4da3c51bbe8fcafffd76a6823779101a2b198d80886cd8f08e/mypy-1.14.1-cp312-cp312-manylinux_2_17_aarch64.manylinux2014_aarch64.manylinux_2_28_aarch64.whl", hash = "sha256:8b4e3413e0bddea671012b063e27591b953d653209e7a4fa5e48759cda77ca11", size = 11933167 },
    { url = "https://files.pythonhosted.org/packages/04/90/f53971d3ac39d8b68bbaab9a4c6c58c8caa4d5fd3d587d16f5927eeeabe1/mypy-1.14.1-cp312-cp312-manylinux_2_17_x86_64.manylinux2014_x86_64.manylinux_2_28_x86_64.whl", hash = "sha256:553c293b1fbdebb6c3c4030589dab9fafb6dfa768995a453d8a5d3b23784af2e", size = 12864341 },
    { url = "https://files.pythonhosted.org/packages/03/d2/8bc0aeaaf2e88c977db41583559319f1821c069e943ada2701e86d0430b7/mypy-1.14.1-cp312-cp312-musllinux_1_2_x86_64.whl", hash = "sha256:fad79bfe3b65fe6a1efaed97b445c3d37f7be9fdc348bdb2d7cac75579607c89", size = 12972991 },
    { url = "https://files.pythonhosted.org/packages/6f/17/07815114b903b49b0f2cf7499f1c130e5aa459411596668267535fe9243c/mypy-1.14.1-cp312-cp312-win_amd64.whl", hash = "sha256:8fa2220e54d2946e94ab6dbb3ba0a992795bd68b16dc852db33028df2b00191b", size = 9879016 },
    { url = "https://files.pythonhosted.org/packages/9e/15/bb6a686901f59222275ab228453de741185f9d54fecbaacec041679496c6/mypy-1.14.1-cp313-cp313-macosx_10_13_x86_64.whl", hash = "sha256:92c3ed5afb06c3a8e188cb5da4984cab9ec9a77ba956ee419c68a388b4595255", size = 11252097 },
    { url = "https://files.pythonhosted.org/packages/f8/b3/8b0f74dfd072c802b7fa368829defdf3ee1566ba74c32a2cb2403f68024c/mypy-1.14.1-cp313-cp313-macosx_11_0_arm64.whl", hash = "sha256:dbec574648b3e25f43d23577309b16534431db4ddc09fda50841f1e34e64ed34", size = 10239728 },
    { url = "https://files.pythonhosted.org/packages/c5/9b/4fd95ab20c52bb5b8c03cc49169be5905d931de17edfe4d9d2986800b52e/mypy-1.14.1-cp313-cp313-manylinux_2_17_aarch64.manylinux2014_aarch64.manylinux_2_28_aarch64.whl", hash = "sha256:8c6d94b16d62eb3e947281aa7347d78236688e21081f11de976376cf010eb31a", size = 11924965 },
    { url = "https://files.pythonhosted.org/packages/56/9d/4a236b9c57f5d8f08ed346914b3f091a62dd7e19336b2b2a0d85485f82ff/mypy-1.14.1-cp313-cp313-manylinux_2_17_x86_64.manylinux2014_x86_64.manylinux_2_28_x86_64.whl", hash = "sha256:d4b19b03fdf54f3c5b2fa474c56b4c13c9dbfb9a2db4370ede7ec11a2c5927d9", size = 12867660 },
    { url = "https://files.pythonhosted.org/packages/40/88/a61a5497e2f68d9027de2bb139c7bb9abaeb1be1584649fa9d807f80a338/mypy-1.14.1-cp313-cp313-musllinux_1_2_x86_64.whl", hash = "sha256:0c911fde686394753fff899c409fd4e16e9b294c24bfd5e1ea4675deae1ac6fd", size = 12969198 },
    { url = "https://files.pythonhosted.org/packages/54/da/3d6fc5d92d324701b0c23fb413c853892bfe0e1dbe06c9138037d459756b/mypy-1.14.1-cp313-cp313-win_amd64.whl", hash = "sha256:8b21525cb51671219f5307be85f7e646a153e5acc656e5cebf64bfa076c50107", size = 9885276 },
    { url = "https://files.pythonhosted.org/packages/ca/1f/186d133ae2514633f8558e78cd658070ba686c0e9275c5a5c24a1e1f0d67/mypy-1.14.1-cp39-cp39-macosx_10_9_x86_64.whl", hash = "sha256:3888a1816d69f7ab92092f785a462944b3ca16d7c470d564165fe703b0970c35", size = 11200493 },
    { url = "https://files.pythonhosted.org/packages/af/fc/4842485d034e38a4646cccd1369f6b1ccd7bc86989c52770d75d719a9941/mypy-1.14.1-cp39-cp39-macosx_11_0_arm64.whl", hash = "sha256:46c756a444117c43ee984bd055db99e498bc613a70bbbc120272bd13ca579fbc", size = 10357702 },
    { url = "https://files.pythonhosted.org/packages/b4/e6/457b83f2d701e23869cfec013a48a12638f75b9d37612a9ddf99072c1051/mypy-1.14.1-cp39-cp39-manylinux_2_17_aarch64.manylinux2014_aarch64.manylinux_2_28_aarch64.whl", hash = "sha256:27fc248022907e72abfd8e22ab1f10e903915ff69961174784a3900a8cba9ad9", size = 12091104 },
    { url = "https://files.pythonhosted.org/packages/f1/bf/76a569158db678fee59f4fd30b8e7a0d75bcbaeef49edd882a0d63af6d66/mypy-1.14.1-cp39-cp39-manylinux_2_17_x86_64.manylinux2014_x86_64.manylinux_2_28_x86_64.whl", hash = "sha256:499d6a72fb7e5de92218db961f1a66d5f11783f9ae549d214617edab5d4dbdbb", size = 12830167 },
    { url = "https://files.pythonhosted.org/packages/43/bc/0bc6b694b3103de9fed61867f1c8bd33336b913d16831431e7cb48ef1c92/mypy-1.14.1-cp39-cp39-musllinux_1_2_x86_64.whl", hash = "sha256:57961db9795eb566dc1d1b4e9139ebc4c6b0cb6e7254ecde69d1552bf7613f60", size = 13013834 },
    { url = "https://files.pythonhosted.org/packages/b0/79/5f5ec47849b6df1e6943d5fd8e6632fbfc04b4fd4acfa5a5a9535d11b4e2/mypy-1.14.1-cp39-cp39-win_amd64.whl", hash = "sha256:07ba89fdcc9451f2ebb02853deb6aaaa3d2239a236669a63ab3801bbf923ef5c", size = 9781231 },
    { url = "https://files.pythonhosted.org/packages/a0/b5/32dd67b69a16d088e533962e5044e51004176a9952419de0370cdaead0f8/mypy-1.14.1-py3-none-any.whl", hash = "sha256:b66a60cc4073aeb8ae00057f9c1f64d49e90f918fbcef9a977eb121da8b8f1d1", size = 2752905 },
]

[[package]]
name = "mypy-extensions"
version = "1.0.0"
source = { registry = "https://pypi.org/simple" }
sdist = { url = "https://files.pythonhosted.org/packages/98/a4/1ab47638b92648243faf97a5aeb6ea83059cc3624972ab6b8d2316078d3f/mypy_extensions-1.0.0.tar.gz", hash = "sha256:75dbf8955dc00442a438fc4d0666508a9a97b6bd41aa2f0ffe9d2f2725af0782", size = 4433 }
wheels = [
    { url = "https://files.pythonhosted.org/packages/2a/e2/5d3f6ada4297caebe1a2add3b126fe800c96f56dbe5d1988a2cbe0b267aa/mypy_extensions-1.0.0-py3-none-any.whl", hash = "sha256:4392f6c0eb8a5668a69e23d168ffa70f0be9ccfd32b5cc2d26a34ae5b844552d", size = 4695 },
]

[[package]]
name = "networkx"
version = "3.2.1"
source = { registry = "https://pypi.org/simple" }
resolution-markers = [
    "python_full_version < '3.10' and platform_python_implementation == 'PyPy'",
    "python_full_version < '3.10' and platform_python_implementation != 'PyPy'",
]
sdist = { url = "https://files.pythonhosted.org/packages/c4/80/a84676339aaae2f1cfdf9f418701dd634aef9cc76f708ef55c36ff39c3ca/networkx-3.2.1.tar.gz", hash = "sha256:9f1bb5cf3409bf324e0a722c20bdb4c20ee39bf1c30ce8ae499c8502b0b5e0c6", size = 2073928 }
wheels = [
    { url = "https://files.pythonhosted.org/packages/d5/f0/8fbc882ca80cf077f1b246c0e3c3465f7f415439bdea6b899f6b19f61f70/networkx-3.2.1-py3-none-any.whl", hash = "sha256:f18c69adc97877c42332c170849c96cefa91881c99a7cb3e95b7c659ebdc1ec2", size = 1647772 },
]

[[package]]
name = "networkx"
version = "3.4.2"
source = { registry = "https://pypi.org/simple" }
resolution-markers = [
    "python_full_version >= '3.13' and platform_python_implementation == 'PyPy'",
    "python_full_version >= '3.13' and platform_python_implementation != 'PyPy'",
    "python_full_version >= '3.11' and python_full_version < '3.13' and platform_python_implementation == 'PyPy'",
    "python_full_version == '3.10.*' and platform_python_implementation == 'PyPy'",
    "python_full_version >= '3.11' and python_full_version < '3.13' and platform_python_implementation != 'PyPy'",
    "python_full_version == '3.10.*' and platform_python_implementation != 'PyPy'",
]
sdist = { url = "https://files.pythonhosted.org/packages/fd/1d/06475e1cd5264c0b870ea2cc6fdb3e37177c1e565c43f56ff17a10e3937f/networkx-3.4.2.tar.gz", hash = "sha256:307c3669428c5362aab27c8a1260aa8f47c4e91d3891f48be0141738d8d053e1", size = 2151368 }
wheels = [
    { url = "https://files.pythonhosted.org/packages/b9/54/dd730b32ea14ea797530a4479b2ed46a6fb250f682a9cfb997e968bf0261/networkx-3.4.2-py3-none-any.whl", hash = "sha256:df5d4365b724cf81b8c6a7312509d0c22386097011ad1abe274afd5e9d3bbc5f", size = 1723263 },
]

[[package]]
name = "openai"
version = "1.66.3"
source = { registry = "https://pypi.org/simple" }
dependencies = [
    { name = "anyio" },
    { name = "distro" },
    { name = "httpx" },
    { name = "jiter" },
    { name = "pydantic" },
    { name = "sniffio" },
    { name = "tqdm" },
    { name = "typing-extensions" },
]
sdist = { url = "https://files.pythonhosted.org/packages/a3/77/5172104ca1df35ed2ed8fb26dbc787f721c39498fc51d666c4db07756a0c/openai-1.66.3.tar.gz", hash = "sha256:8dde3aebe2d081258d4159c4cb27bdc13b5bb3f7ea2201d9bd940b9a89faf0c9", size = 397244 }
wheels = [
    { url = "https://files.pythonhosted.org/packages/78/5a/e20182f7b6171642d759c548daa0ba20a1d3ac10d2bd0a13fd75704a9ac3/openai-1.66.3-py3-none-any.whl", hash = "sha256:a427c920f727711877ab17c11b95f1230b27767ba7a01e5b66102945141ceca9", size = 567400 },
]

[[package]]
name = "opentelemetry-api"
version = "1.29.0"
source = { registry = "https://pypi.org/simple" }
resolution-markers = [
    "python_full_version < '3.10' and platform_python_implementation == 'PyPy'",
    "python_full_version < '3.10' and platform_python_implementation != 'PyPy'",
]
dependencies = [
    { name = "deprecated", marker = "python_full_version < '3.10'" },
    { name = "importlib-metadata", version = "6.11.0", source = { registry = "https://pypi.org/simple" }, marker = "python_full_version < '3.10'" },
]
sdist = { url = "https://files.pythonhosted.org/packages/bc/8e/b886a5e9861afa188d1fe671fb96ff9a1d90a23d57799331e137cc95d573/opentelemetry_api-1.29.0.tar.gz", hash = "sha256:d04a6cf78aad09614f52964ecb38021e248f5714dc32c2e0d8fd99517b4d69cf", size = 62900 }
wheels = [
    { url = "https://files.pythonhosted.org/packages/43/53/5249ea860d417a26a3a6f1bdedfc0748c4f081a3adaec3d398bc0f7c6a71/opentelemetry_api-1.29.0-py3-none-any.whl", hash = "sha256:5fcd94c4141cc49c736271f3e1efb777bebe9cc535759c54c936cca4f1b312b8", size = 64304 },
]

[[package]]
name = "opentelemetry-api"
version = "1.31.0"
source = { registry = "https://pypi.org/simple" }
resolution-markers = [
    "python_full_version >= '3.13' and platform_python_implementation == 'PyPy'",
    "python_full_version >= '3.13' and platform_python_implementation != 'PyPy'",
    "python_full_version >= '3.11' and python_full_version < '3.13' and platform_python_implementation == 'PyPy'",
    "python_full_version == '3.10.*' and platform_python_implementation == 'PyPy'",
    "python_full_version >= '3.11' and python_full_version < '3.13' and platform_python_implementation != 'PyPy'",
    "python_full_version == '3.10.*' and platform_python_implementation != 'PyPy'",
]
dependencies = [
    { name = "deprecated", marker = "python_full_version >= '3.10'" },
    { name = "importlib-metadata", version = "8.5.0", source = { registry = "https://pypi.org/simple" }, marker = "python_full_version >= '3.10'" },
]
sdist = { url = "https://files.pythonhosted.org/packages/58/89/9d80fa1265a25306b5d9b2707ef09094a6dda9feeac2ee159d5a214f989c/opentelemetry_api-1.31.0.tar.gz", hash = "sha256:d8da59e83e8e3993b4726e4c1023cd46f57c4d5a73142e239247e7d814309de1", size = 63853 }
wheels = [
    { url = "https://files.pythonhosted.org/packages/a3/87/5413da9dd80d66ff86205bbd08a9cf69165642565c00cfce6590e0e82980/opentelemetry_api-1.31.0-py3-none-any.whl", hash = "sha256:145b72c6c16977c005c568ec32f4946054ab793d8474a17fd884b0397582c5f2", size = 65099 },
]

[[package]]
name = "opentelemetry-exporter-otlp-proto-common"
version = "1.29.0"
source = { registry = "https://pypi.org/simple" }
resolution-markers = [
    "python_full_version < '3.10' and platform_python_implementation == 'PyPy'",
    "python_full_version < '3.10' and platform_python_implementation != 'PyPy'",
]
dependencies = [
    { name = "opentelemetry-proto", version = "1.29.0", source = { registry = "https://pypi.org/simple" }, marker = "python_full_version < '3.10'" },
]
sdist = { url = "https://files.pythonhosted.org/packages/b1/58/f7fd7eaf592b2521999a4271ab3ce1c82fe37fe9b0dc25c348398d95d66a/opentelemetry_exporter_otlp_proto_common-1.29.0.tar.gz", hash = "sha256:e7c39b5dbd1b78fe199e40ddfe477e6983cb61aa74ba836df09c3869a3e3e163", size = 19133 }
wheels = [
    { url = "https://files.pythonhosted.org/packages/9e/75/7609bda3d72bf307839570b226180513e854c01443ebe265ed732a4980fc/opentelemetry_exporter_otlp_proto_common-1.29.0-py3-none-any.whl", hash = "sha256:a9d7376c06b4da9cf350677bcddb9618ed4b8255c3f6476975f5e38274ecd3aa", size = 18459 },
]

[[package]]
name = "opentelemetry-exporter-otlp-proto-common"
version = "1.31.0"
source = { registry = "https://pypi.org/simple" }
resolution-markers = [
    "python_full_version >= '3.13' and platform_python_implementation == 'PyPy'",
    "python_full_version >= '3.13' and platform_python_implementation != 'PyPy'",
    "python_full_version >= '3.11' and python_full_version < '3.13' and platform_python_implementation == 'PyPy'",
    "python_full_version == '3.10.*' and platform_python_implementation == 'PyPy'",
    "python_full_version >= '3.11' and python_full_version < '3.13' and platform_python_implementation != 'PyPy'",
    "python_full_version == '3.10.*' and platform_python_implementation != 'PyPy'",
]
dependencies = [
    { name = "opentelemetry-proto", version = "1.31.0", source = { registry = "https://pypi.org/simple" }, marker = "python_full_version >= '3.10'" },
]
sdist = { url = "https://files.pythonhosted.org/packages/de/a8/d9c27ba8c9b27fd776320d51942e33c4d6636bf8b109f16302b11b583053/opentelemetry_exporter_otlp_proto_common-1.31.0.tar.gz", hash = "sha256:e7fa0fe8cf2f87c190a59d820b6ba0821234178bc1227b5bd40ca057622d4ddc", size = 20623 }
wheels = [
    { url = "https://files.pythonhosted.org/packages/58/49/3441ab55fac1ba75f720eccd5a34640c7b451a10eaf34384e506250a8e01/opentelemetry_exporter_otlp_proto_common-1.31.0-py3-none-any.whl", hash = "sha256:42b402f2340c0612907799d91d13b928314f06c57c362dfa0c074e20b673f43d", size = 18824 },
]

[[package]]
name = "opentelemetry-exporter-otlp-proto-http"
version = "1.29.0"
source = { registry = "https://pypi.org/simple" }
resolution-markers = [
    "python_full_version < '3.10' and platform_python_implementation == 'PyPy'",
    "python_full_version < '3.10' and platform_python_implementation != 'PyPy'",
]
dependencies = [
    { name = "deprecated", marker = "python_full_version < '3.10'" },
    { name = "googleapis-common-protos", marker = "python_full_version < '3.10'" },
    { name = "opentelemetry-api", version = "1.29.0", source = { registry = "https://pypi.org/simple" }, marker = "python_full_version < '3.10'" },
    { name = "opentelemetry-exporter-otlp-proto-common", version = "1.29.0", source = { registry = "https://pypi.org/simple" }, marker = "python_full_version < '3.10'" },
    { name = "opentelemetry-proto", version = "1.29.0", source = { registry = "https://pypi.org/simple" }, marker = "python_full_version < '3.10'" },
    { name = "opentelemetry-sdk", version = "1.29.0", source = { registry = "https://pypi.org/simple" }, marker = "python_full_version < '3.10'" },
    { name = "requests", marker = "python_full_version < '3.10'" },
]
sdist = { url = "https://files.pythonhosted.org/packages/ab/88/e70a2e9fbb1bddb1ab7b6d74fb02c68601bff5948292ce33464c84ee082e/opentelemetry_exporter_otlp_proto_http-1.29.0.tar.gz", hash = "sha256:b10d174e3189716f49d386d66361fbcf6f2b9ad81e05404acdee3f65c8214204", size = 15041 }
wheels = [
    { url = "https://files.pythonhosted.org/packages/31/49/a1c3d24e8fe73b5f422e21b46c24aed3db7fd9427371c06442e7bdfe4d3b/opentelemetry_exporter_otlp_proto_http-1.29.0-py3-none-any.whl", hash = "sha256:b228bdc0f0cfab82eeea834a7f0ffdd2a258b26aa33d89fb426c29e8e934d9d0", size = 17217 },
]

[[package]]
name = "opentelemetry-exporter-otlp-proto-http"
version = "1.31.0"
source = { registry = "https://pypi.org/simple" }
resolution-markers = [
    "python_full_version >= '3.13' and platform_python_implementation == 'PyPy'",
    "python_full_version >= '3.13' and platform_python_implementation != 'PyPy'",
    "python_full_version >= '3.11' and python_full_version < '3.13' and platform_python_implementation == 'PyPy'",
    "python_full_version == '3.10.*' and platform_python_implementation == 'PyPy'",
    "python_full_version >= '3.11' and python_full_version < '3.13' and platform_python_implementation != 'PyPy'",
    "python_full_version == '3.10.*' and platform_python_implementation != 'PyPy'",
]
dependencies = [
    { name = "deprecated", marker = "python_full_version >= '3.10'" },
    { name = "googleapis-common-protos", marker = "python_full_version >= '3.10'" },
    { name = "opentelemetry-api", version = "1.31.0", source = { registry = "https://pypi.org/simple" }, marker = "python_full_version >= '3.10'" },
    { name = "opentelemetry-exporter-otlp-proto-common", version = "1.31.0", source = { registry = "https://pypi.org/simple" }, marker = "python_full_version >= '3.10'" },
    { name = "opentelemetry-proto", version = "1.31.0", source = { registry = "https://pypi.org/simple" }, marker = "python_full_version >= '3.10'" },
    { name = "opentelemetry-sdk", version = "1.31.0", source = { registry = "https://pypi.org/simple" }, marker = "python_full_version >= '3.10'" },
    { name = "requests", marker = "python_full_version >= '3.10'" },
]
sdist = { url = "https://files.pythonhosted.org/packages/3f/03/754b4fc0ae15d728dd69d65557c00b8dd559071ae9d8f7be19884387eb01/opentelemetry_exporter_otlp_proto_http-1.31.0.tar.gz", hash = "sha256:09cbe2f96a1996cae94a426fbc59cc2f5bbe9a246233f15832d295e750b407de", size = 15143 }
wheels = [
    { url = "https://files.pythonhosted.org/packages/3e/5f/7cf80009109bc1a7a08aa373caf0e98e0952d23835b3604caa41ae83ed70/opentelemetry_exporter_otlp_proto_http-1.31.0-py3-none-any.whl", hash = "sha256:d9f00fd0684324e8c2dc13cd9580f94d85b6e10040c5f89a533f611c7583f910", size = 17256 },
]

[[package]]
name = "opentelemetry-instrumentation"
version = "0.50b0"
source = { registry = "https://pypi.org/simple" }
resolution-markers = [
    "python_full_version < '3.10' and platform_python_implementation == 'PyPy'",
    "python_full_version < '3.10' and platform_python_implementation != 'PyPy'",
]
dependencies = [
    { name = "opentelemetry-api", version = "1.29.0", source = { registry = "https://pypi.org/simple" }, marker = "python_full_version < '3.10'" },
    { name = "opentelemetry-semantic-conventions", version = "0.50b0", source = { registry = "https://pypi.org/simple" }, marker = "python_full_version < '3.10'" },
    { name = "packaging", marker = "python_full_version < '3.10'" },
    { name = "wrapt", marker = "python_full_version < '3.10'" },
]
sdist = { url = "https://files.pythonhosted.org/packages/79/2e/2e59a7cb636dc394bd7cf1758ada5e8ed87590458ca6bb2f9c26e0243847/opentelemetry_instrumentation-0.50b0.tar.gz", hash = "sha256:7d98af72de8dec5323e5202e46122e5f908592b22c6d24733aad619f07d82979", size = 26539 }
wheels = [
    { url = "https://files.pythonhosted.org/packages/ff/b1/55a77152a83ec8998e520a3a575f44af1020cfe4bdc000b7538583293b85/opentelemetry_instrumentation-0.50b0-py3-none-any.whl", hash = "sha256:b8f9fc8812de36e1c6dffa5bfc6224df258841fb387b6dfe5df15099daa10630", size = 30728 },
]

[[package]]
name = "opentelemetry-instrumentation"
version = "0.52b0"
source = { registry = "https://pypi.org/simple" }
resolution-markers = [
    "python_full_version >= '3.13' and platform_python_implementation == 'PyPy'",
    "python_full_version >= '3.13' and platform_python_implementation != 'PyPy'",
    "python_full_version >= '3.11' and python_full_version < '3.13' and platform_python_implementation == 'PyPy'",
    "python_full_version == '3.10.*' and platform_python_implementation == 'PyPy'",
    "python_full_version >= '3.11' and python_full_version < '3.13' and platform_python_implementation != 'PyPy'",
    "python_full_version == '3.10.*' and platform_python_implementation != 'PyPy'",
]
dependencies = [
    { name = "opentelemetry-api", version = "1.31.0", source = { registry = "https://pypi.org/simple" }, marker = "python_full_version >= '3.10'" },
    { name = "opentelemetry-semantic-conventions", version = "0.52b0", source = { registry = "https://pypi.org/simple" }, marker = "python_full_version >= '3.10'" },
    { name = "packaging", marker = "python_full_version >= '3.10'" },
    { name = "wrapt", marker = "python_full_version >= '3.10'" },
]
sdist = { url = "https://files.pythonhosted.org/packages/61/6b/75c83ea59d8f9b15409cfe86eb36ca25dbf8168e53e41ecec1cd98003ba8/opentelemetry_instrumentation-0.52b0.tar.gz", hash = "sha256:da75d328f9dbd59c6e61af6adec29f4bb581f5cbf3ddfae348268f9c1edaceeb", size = 28406 }
wheels = [
    { url = "https://files.pythonhosted.org/packages/90/2d/b0ebda7db9dbb6546782df0bfa70994673a64777ccf3852f8648ebbe4e9c/opentelemetry_instrumentation-0.52b0-py3-none-any.whl", hash = "sha256:0c93ca9fa1d438e2b741f21d6aa870c991e0e3b0f1367c8626bb3981b12ad2fe", size = 31034 },
]

[[package]]
name = "opentelemetry-proto"
version = "1.29.0"
source = { registry = "https://pypi.org/simple" }
resolution-markers = [
    "python_full_version < '3.10' and platform_python_implementation == 'PyPy'",
    "python_full_version < '3.10' and platform_python_implementation != 'PyPy'",
]
dependencies = [
    { name = "protobuf", marker = "python_full_version < '3.10'" },
]
sdist = { url = "https://files.pythonhosted.org/packages/80/52/fd3b3d79e1b00ad2dcac92db6885e49bedbf7a6828647954e4952d653132/opentelemetry_proto-1.29.0.tar.gz", hash = "sha256:3c136aa293782e9b44978c738fff72877a4b78b5d21a64e879898db7b2d93e5d", size = 34320 }
wheels = [
    { url = "https://files.pythonhosted.org/packages/bd/66/a500e38ee322d89fce61c74bd7769c8ef3bebc6c2f43fda5f3fc3441286d/opentelemetry_proto-1.29.0-py3-none-any.whl", hash = "sha256:495069c6f5495cbf732501cdcd3b7f60fda2b9d3d4255706ca99b7ca8dec53ff", size = 55818 },
]

[[package]]
name = "opentelemetry-proto"
version = "1.31.0"
source = { registry = "https://pypi.org/simple" }
resolution-markers = [
    "python_full_version >= '3.13' and platform_python_implementation == 'PyPy'",
    "python_full_version >= '3.13' and platform_python_implementation != 'PyPy'",
    "python_full_version >= '3.11' and python_full_version < '3.13' and platform_python_implementation == 'PyPy'",
    "python_full_version == '3.10.*' and platform_python_implementation == 'PyPy'",
    "python_full_version >= '3.11' and python_full_version < '3.13' and platform_python_implementation != 'PyPy'",
    "python_full_version == '3.10.*' and platform_python_implementation != 'PyPy'",
]
dependencies = [
    { name = "protobuf", marker = "python_full_version >= '3.10'" },
]
sdist = { url = "https://files.pythonhosted.org/packages/f1/c9/f24d878bfcd050fc2f5d5b52d59ed4878390c30406db3f164aa99c6c60cc/opentelemetry_proto-1.31.0.tar.gz", hash = "sha256:5efe313788a8f4b739a94beb207749587a449a5e90c68b0b6a931567e8ca721d", size = 34361 }
wheels = [
    { url = "https://files.pythonhosted.org/packages/32/59/5c55b934a4dc6397aa64a2d2c5c84fce53db0531901567fa430ecc5f8070/opentelemetry_proto-1.31.0-py3-none-any.whl", hash = "sha256:ad4ded738e3d48d3280b37984eae75e63be01d8a0b04c83c743714aba960670d", size = 55855 },
]

[[package]]
name = "opentelemetry-sdk"
version = "1.29.0"
source = { registry = "https://pypi.org/simple" }
resolution-markers = [
    "python_full_version < '3.10' and platform_python_implementation == 'PyPy'",
    "python_full_version < '3.10' and platform_python_implementation != 'PyPy'",
]
dependencies = [
    { name = "opentelemetry-api", version = "1.29.0", source = { registry = "https://pypi.org/simple" }, marker = "python_full_version < '3.10'" },
    { name = "opentelemetry-semantic-conventions", version = "0.50b0", source = { registry = "https://pypi.org/simple" }, marker = "python_full_version < '3.10'" },
    { name = "typing-extensions", marker = "python_full_version < '3.10'" },
]
sdist = { url = "https://files.pythonhosted.org/packages/0c/5a/1ed4c3cf6c09f80565fc085f7e8efa0c222712fd2a9412d07424705dcf72/opentelemetry_sdk-1.29.0.tar.gz", hash = "sha256:b0787ce6aade6ab84315302e72bd7a7f2f014b0fb1b7c3295b88afe014ed0643", size = 157229 }
wheels = [
    { url = "https://files.pythonhosted.org/packages/d1/1d/512b86af21795fb463726665e2f61db77d384e8779fdcf4cb0ceec47866d/opentelemetry_sdk-1.29.0-py3-none-any.whl", hash = "sha256:173be3b5d3f8f7d671f20ea37056710217959e774e2749d984355d1f9391a30a", size = 118078 },
]

[[package]]
name = "opentelemetry-sdk"
version = "1.31.0"
source = { registry = "https://pypi.org/simple" }
resolution-markers = [
    "python_full_version >= '3.13' and platform_python_implementation == 'PyPy'",
    "python_full_version >= '3.13' and platform_python_implementation != 'PyPy'",
    "python_full_version >= '3.11' and python_full_version < '3.13' and platform_python_implementation == 'PyPy'",
    "python_full_version == '3.10.*' and platform_python_implementation == 'PyPy'",
    "python_full_version >= '3.11' and python_full_version < '3.13' and platform_python_implementation != 'PyPy'",
    "python_full_version == '3.10.*' and platform_python_implementation != 'PyPy'",
]
dependencies = [
    { name = "opentelemetry-api", version = "1.31.0", source = { registry = "https://pypi.org/simple" }, marker = "python_full_version >= '3.10'" },
    { name = "opentelemetry-semantic-conventions", version = "0.52b0", source = { registry = "https://pypi.org/simple" }, marker = "python_full_version >= '3.10'" },
    { name = "typing-extensions", marker = "python_full_version >= '3.10'" },
]
sdist = { url = "https://files.pythonhosted.org/packages/a8/cc/2f461097fa53e7db0e5aca8be93be94d658a551f047129a206c34cc19d8d/opentelemetry_sdk-1.31.0.tar.gz", hash = "sha256:452d7d5b3c1db2e5e4cb64abede0ddd20690cb244a559c73a59652fdf6726070", size = 159527 }
wheels = [
    { url = "https://files.pythonhosted.org/packages/0b/f1/7dcc1fa9a27f3b346e56e8a090ee2312e36c8ff1f6f9f345a8fc778f0c4d/opentelemetry_sdk-1.31.0-py3-none-any.whl", hash = "sha256:97c9a03865e69723725fb64fe04343a488c3e61e684eb804bd7d6da2215dfc60", size = 118866 },
]

[[package]]
name = "opentelemetry-semantic-conventions"
version = "0.50b0"
source = { registry = "https://pypi.org/simple" }
resolution-markers = [
    "python_full_version < '3.10' and platform_python_implementation == 'PyPy'",
    "python_full_version < '3.10' and platform_python_implementation != 'PyPy'",
]
dependencies = [
    { name = "deprecated", marker = "python_full_version < '3.10'" },
    { name = "opentelemetry-api", version = "1.29.0", source = { registry = "https://pypi.org/simple" }, marker = "python_full_version < '3.10'" },
]
sdist = { url = "https://files.pythonhosted.org/packages/e7/4e/d7c7c91ff47cd96fe4095dd7231701aec7347426fd66872ff320d6cd1fcc/opentelemetry_semantic_conventions-0.50b0.tar.gz", hash = "sha256:02dc6dbcb62f082de9b877ff19a3f1ffaa3c306300fa53bfac761c4567c83d38", size = 100459 }
wheels = [
    { url = "https://files.pythonhosted.org/packages/da/fb/dc15fad105450a015e913cfa4f5c27b6a5f1bea8fb649f8cae11e699c8af/opentelemetry_semantic_conventions-0.50b0-py3-none-any.whl", hash = "sha256:e87efba8fdb67fb38113efea6a349531e75ed7ffc01562f65b802fcecb5e115e", size = 166602 },
]

[[package]]
name = "opentelemetry-semantic-conventions"
version = "0.52b0"
source = { registry = "https://pypi.org/simple" }
resolution-markers = [
    "python_full_version >= '3.13' and platform_python_implementation == 'PyPy'",
    "python_full_version >= '3.13' and platform_python_implementation != 'PyPy'",
    "python_full_version >= '3.11' and python_full_version < '3.13' and platform_python_implementation == 'PyPy'",
    "python_full_version == '3.10.*' and platform_python_implementation == 'PyPy'",
    "python_full_version >= '3.11' and python_full_version < '3.13' and platform_python_implementation != 'PyPy'",
    "python_full_version == '3.10.*' and platform_python_implementation != 'PyPy'",
]
dependencies = [
    { name = "deprecated", marker = "python_full_version >= '3.10'" },
    { name = "opentelemetry-api", version = "1.31.0", source = { registry = "https://pypi.org/simple" }, marker = "python_full_version >= '3.10'" },
]
sdist = { url = "https://files.pythonhosted.org/packages/b1/0b/923171ff87ac44064b47bb798ac983917799458b7a5475d0badbf3f1e929/opentelemetry_semantic_conventions-0.52b0.tar.gz", hash = "sha256:f8bc8873a69d0a2f45746c31980baad2bb10ccee16b1816497ccf99417770386", size = 111274 }
wheels = [
    { url = "https://files.pythonhosted.org/packages/5d/ca/56319c0dba740d1f5cd7b6db0dbe5c760400e49120975e063596eba25cc6/opentelemetry_semantic_conventions-0.52b0-py3-none-any.whl", hash = "sha256:4d843652ae1f9f3c0d4d8df0bfef740627c90495ac043fc33f0a04bad3b606e2", size = 183409 },
]

[[package]]
name = "ordered-set"
version = "4.1.0"
source = { registry = "https://pypi.org/simple" }
sdist = { url = "https://files.pythonhosted.org/packages/4c/ca/bfac8bc689799bcca4157e0e0ced07e70ce125193fc2e166d2e685b7e2fe/ordered-set-4.1.0.tar.gz", hash = "sha256:694a8e44c87657c59292ede72891eb91d34131f6531463aab3009191c77364a8", size = 12826 }
wheels = [
    { url = "https://files.pythonhosted.org/packages/33/55/af02708f230eb77084a299d7b08175cff006dea4f2721074b92cdb0296c0/ordered_set-4.1.0-py3-none-any.whl", hash = "sha256:046e1132c71fcf3330438a539928932caf51ddbc582496833e23de611de14562", size = 7634 },
]

[[package]]
name = "packaging"
version = "24.2"
source = { registry = "https://pypi.org/simple" }
sdist = { url = "https://files.pythonhosted.org/packages/d0/63/68dbb6eb2de9cb10ee4c9c14a0148804425e13c4fb20d61cce69f53106da/packaging-24.2.tar.gz", hash = "sha256:c228a6dc5e932d346bc5739379109d49e8853dd8223571c7c5b55260edc0b97f", size = 163950 }
wheels = [
    { url = "https://files.pythonhosted.org/packages/88/ef/eb23f262cca3c0c4eb7ab1933c3b1f03d021f2c48f54763065b6f0e321be/packaging-24.2-py3-none-any.whl", hash = "sha256:09abb1bccd265c01f4a3aa3f7a7db064b36514d2cba19a2f694fe6150451a759", size = 65451 },
]

[[package]]
name = "parso"
version = "0.8.4"
source = { registry = "https://pypi.org/simple" }
sdist = { url = "https://files.pythonhosted.org/packages/66/94/68e2e17afaa9169cf6412ab0f28623903be73d1b32e208d9e8e541bb086d/parso-0.8.4.tar.gz", hash = "sha256:eb3a7b58240fb99099a345571deecc0f9540ea5f4dd2fe14c2a99d6b281ab92d", size = 400609 }
wheels = [
    { url = "https://files.pythonhosted.org/packages/c6/ac/dac4a63f978e4dcb3c6d3a78c4d8e0192a113d288502a1216950c41b1027/parso-0.8.4-py2.py3-none-any.whl", hash = "sha256:a418670a20291dacd2dddc80c377c5c3791378ee1e8d12bffc35420643d43f18", size = 103650 },
]

[[package]]
name = "pdbpp"
version = "0.10.3"
source = { registry = "https://pypi.org/simple" }
dependencies = [
    { name = "fancycompleter" },
    { name = "pygments" },
    { name = "wmctrl" },
]
sdist = { url = "https://files.pythonhosted.org/packages/1f/a3/c4bd048256fd4b7d28767ca669c505e156f24d16355505c62e6fce3314df/pdbpp-0.10.3.tar.gz", hash = "sha256:d9e43f4fda388eeb365f2887f4e7b66ac09dce9b6236b76f63616530e2f669f5", size = 68116 }
wheels = [
    { url = "https://files.pythonhosted.org/packages/93/ee/491e63a57fffa78b9de1c337b06c97d0cd0753e88c00571c7b011680332a/pdbpp-0.10.3-py2.py3-none-any.whl", hash = "sha256:79580568e33eb3d6f6b462b1187f53e10cd8e4538f7d31495c9181e2cf9665d1", size = 23961 },
]

[[package]]
name = "pexpect"
version = "4.9.0"
source = { registry = "https://pypi.org/simple" }
dependencies = [
    { name = "ptyprocess" },
]
sdist = { url = "https://files.pythonhosted.org/packages/42/92/cc564bf6381ff43ce1f4d06852fc19a2f11d180f23dc32d9588bee2f149d/pexpect-4.9.0.tar.gz", hash = "sha256:ee7d41123f3c9911050ea2c2dac107568dc43b2d3b0c7557a33212c398ead30f", size = 166450 }
wheels = [
    { url = "https://files.pythonhosted.org/packages/9e/c3/059298687310d527a58bb01f3b1965787ee3b40dce76752eda8b44e9a2c5/pexpect-4.9.0-py2.py3-none-any.whl", hash = "sha256:7236d1e080e4936be2dc3e326cec0af72acf9212a7e1d060210e70a47e253523", size = 63772 },
]

[[package]]
name = "pluggy"
version = "1.5.0"
source = { registry = "https://pypi.org/simple" }
sdist = { url = "https://files.pythonhosted.org/packages/96/2d/02d4312c973c6050a18b314a5ad0b3210edb65a906f868e31c111dede4a6/pluggy-1.5.0.tar.gz", hash = "sha256:2cffa88e94fdc978c4c574f15f9e59b7f4201d439195c3715ca9e2486f1d0cf1", size = 67955 }
wheels = [
    { url = "https://files.pythonhosted.org/packages/88/5f/e351af9a41f866ac3f1fac4ca0613908d9a41741cfcf2228f4ad853b697d/pluggy-1.5.0-py3-none-any.whl", hash = "sha256:44e1ad92c8ca002de6377e165f3e0f1be63266ab4d554740532335b9d75ea669", size = 20556 },
]

[[package]]
name = "prompt-toolkit"
version = "3.0.50"
source = { registry = "https://pypi.org/simple" }
dependencies = [
    { name = "wcwidth" },
]
sdist = { url = "https://files.pythonhosted.org/packages/a1/e1/bd15cb8ffdcfeeb2bdc215de3c3cffca11408d829e4b8416dcfe71ba8854/prompt_toolkit-3.0.50.tar.gz", hash = "sha256:544748f3860a2623ca5cd6d2795e7a14f3d0e1c3c9728359013f79877fc89bab", size = 429087 }
wheels = [
    { url = "https://files.pythonhosted.org/packages/e4/ea/d836f008d33151c7a1f62caf3d8dd782e4d15f6a43897f64480c2b8de2ad/prompt_toolkit-3.0.50-py3-none-any.whl", hash = "sha256:9b6427eb19e479d98acff65196a307c555eb567989e6d88ebbb1b509d9779198", size = 387816 },
]

[[package]]
name = "propcache"
version = "0.2.1"
source = { registry = "https://pypi.org/simple" }
sdist = { url = "https://files.pythonhosted.org/packages/20/c8/2a13f78d82211490855b2fb303b6721348d0787fdd9a12ac46d99d3acde1/propcache-0.2.1.tar.gz", hash = "sha256:3f77ce728b19cb537714499928fe800c3dda29e8d9428778fc7c186da4c09a64", size = 41735 }
wheels = [
    { url = "https://files.pythonhosted.org/packages/a7/a5/0ea64c9426959ef145a938e38c832fc551843481d356713ececa9a8a64e8/propcache-0.2.1-cp310-cp310-macosx_10_9_universal2.whl", hash = "sha256:6b3f39a85d671436ee3d12c017f8fdea38509e4f25b28eb25877293c98c243f6", size = 79296 },
    { url = "https://files.pythonhosted.org/packages/76/5a/916db1aba735f55e5eca4733eea4d1973845cf77dfe67c2381a2ca3ce52d/propcache-0.2.1-cp310-cp310-macosx_10_9_x86_64.whl", hash = "sha256:39d51fbe4285d5db5d92a929e3e21536ea3dd43732c5b177c7ef03f918dff9f2", size = 45622 },
    { url = "https://files.pythonhosted.org/packages/2d/62/685d3cf268b8401ec12b250b925b21d152b9d193b7bffa5fdc4815c392c2/propcache-0.2.1-cp310-cp310-macosx_11_0_arm64.whl", hash = "sha256:6445804cf4ec763dc70de65a3b0d9954e868609e83850a47ca4f0cb64bd79fea", size = 45133 },
    { url = "https://files.pythonhosted.org/packages/4d/3d/31c9c29ee7192defc05aa4d01624fd85a41cf98e5922aaed206017329944/propcache-0.2.1-cp310-cp310-manylinux_2_17_aarch64.manylinux2014_aarch64.whl", hash = "sha256:f9479aa06a793c5aeba49ce5c5692ffb51fcd9a7016e017d555d5e2b0045d212", size = 204809 },
    { url = "https://files.pythonhosted.org/packages/10/a1/e4050776f4797fc86140ac9a480d5dc069fbfa9d499fe5c5d2fa1ae71f07/propcache-0.2.1-cp310-cp310-manylinux_2_17_ppc64le.manylinux2014_ppc64le.whl", hash = "sha256:d9631c5e8b5b3a0fda99cb0d29c18133bca1e18aea9effe55adb3da1adef80d3", size = 219109 },
    { url = "https://files.pythonhosted.org/packages/c9/c0/e7ae0df76343d5e107d81e59acc085cea5fd36a48aa53ef09add7503e888/propcache-0.2.1-cp310-cp310-manylinux_2_17_s390x.manylinux2014_s390x.whl", hash = "sha256:3156628250f46a0895f1f36e1d4fbe062a1af8718ec3ebeb746f1d23f0c5dc4d", size = 217368 },
    { url = "https://files.pythonhosted.org/packages/fc/e1/e0a2ed6394b5772508868a977d3238f4afb2eebaf9976f0b44a8d347ad63/propcache-0.2.1-cp310-cp310-manylinux_2_17_x86_64.manylinux2014_x86_64.whl", hash = "sha256:6b6fb63ae352e13748289f04f37868099e69dba4c2b3e271c46061e82c745634", size = 205124 },
    { url = "https://files.pythonhosted.org/packages/50/c1/e388c232d15ca10f233c778bbdc1034ba53ede14c207a72008de45b2db2e/propcache-0.2.1-cp310-cp310-manylinux_2_5_i686.manylinux1_i686.manylinux_2_17_i686.manylinux2014_i686.whl", hash = "sha256:887d9b0a65404929641a9fabb6452b07fe4572b269d901d622d8a34a4e9043b2", size = 195463 },
    { url = "https://files.pythonhosted.org/packages/0a/fd/71b349b9def426cc73813dbd0f33e266de77305e337c8c12bfb0a2a82bfb/propcache-0.2.1-cp310-cp310-musllinux_1_2_aarch64.whl", hash = "sha256:a96dc1fa45bd8c407a0af03b2d5218392729e1822b0c32e62c5bf7eeb5fb3958", size = 198358 },
    { url = "https://files.pythonhosted.org/packages/02/f2/d7c497cd148ebfc5b0ae32808e6c1af5922215fe38c7a06e4e722fe937c8/propcache-0.2.1-cp310-cp310-musllinux_1_2_armv7l.whl", hash = "sha256:a7e65eb5c003a303b94aa2c3852ef130230ec79e349632d030e9571b87c4698c", size = 195560 },
    { url = "https://files.pythonhosted.org/packages/bb/57/f37041bbe5e0dfed80a3f6be2612a3a75b9cfe2652abf2c99bef3455bbad/propcache-0.2.1-cp310-cp310-musllinux_1_2_i686.whl", hash = "sha256:999779addc413181912e984b942fbcc951be1f5b3663cd80b2687758f434c583", size = 196895 },
    { url = "https://files.pythonhosted.org/packages/83/36/ae3cc3e4f310bff2f064e3d2ed5558935cc7778d6f827dce74dcfa125304/propcache-0.2.1-cp310-cp310-musllinux_1_2_ppc64le.whl", hash = "sha256:19a0f89a7bb9d8048d9c4370c9c543c396e894c76be5525f5e1ad287f1750ddf", size = 207124 },
    { url = "https://files.pythonhosted.org/packages/8c/c4/811b9f311f10ce9d31a32ff14ce58500458443627e4df4ae9c264defba7f/propcache-0.2.1-cp310-cp310-musllinux_1_2_s390x.whl", hash = "sha256:1ac2f5fe02fa75f56e1ad473f1175e11f475606ec9bd0be2e78e4734ad575034", size = 210442 },
    { url = "https://files.pythonhosted.org/packages/18/dd/a1670d483a61ecac0d7fc4305d91caaac7a8fc1b200ea3965a01cf03bced/propcache-0.2.1-cp310-cp310-musllinux_1_2_x86_64.whl", hash = "sha256:574faa3b79e8ebac7cb1d7930f51184ba1ccf69adfdec53a12f319a06030a68b", size = 203219 },
    { url = "https://files.pythonhosted.org/packages/f9/2d/30ced5afde41b099b2dc0c6573b66b45d16d73090e85655f1a30c5a24e07/propcache-0.2.1-cp310-cp310-win32.whl", hash = "sha256:03ff9d3f665769b2a85e6157ac8b439644f2d7fd17615a82fa55739bc97863f4", size = 40313 },
    { url = "https://files.pythonhosted.org/packages/23/84/bd9b207ac80da237af77aa6e153b08ffa83264b1c7882495984fcbfcf85c/propcache-0.2.1-cp310-cp310-win_amd64.whl", hash = "sha256:2d3af2e79991102678f53e0dbf4c35de99b6b8b58f29a27ca0325816364caaba", size = 44428 },
    { url = "https://files.pythonhosted.org/packages/bc/0f/2913b6791ebefb2b25b4efd4bb2299c985e09786b9f5b19184a88e5778dd/propcache-0.2.1-cp311-cp311-macosx_10_9_universal2.whl", hash = "sha256:1ffc3cca89bb438fb9c95c13fc874012f7b9466b89328c3c8b1aa93cdcfadd16", size = 79297 },
    { url = "https://files.pythonhosted.org/packages/cf/73/af2053aeccd40b05d6e19058419ac77674daecdd32478088b79375b9ab54/propcache-0.2.1-cp311-cp311-macosx_10_9_x86_64.whl", hash = "sha256:f174bbd484294ed9fdf09437f889f95807e5f229d5d93588d34e92106fbf6717", size = 45611 },
    { url = "https://files.pythonhosted.org/packages/3c/09/8386115ba7775ea3b9537730e8cf718d83bbf95bffe30757ccf37ec4e5da/propcache-0.2.1-cp311-cp311-macosx_11_0_arm64.whl", hash = "sha256:70693319e0b8fd35dd863e3e29513875eb15c51945bf32519ef52927ca883bc3", size = 45146 },
    { url = "https://files.pythonhosted.org/packages/03/7a/793aa12f0537b2e520bf09f4c6833706b63170a211ad042ca71cbf79d9cb/propcache-0.2.1-cp311-cp311-manylinux_2_17_aarch64.manylinux2014_aarch64.whl", hash = "sha256:b480c6a4e1138e1aa137c0079b9b6305ec6dcc1098a8ca5196283e8a49df95a9", size = 232136 },
    { url = "https://files.pythonhosted.org/packages/f1/38/b921b3168d72111769f648314100558c2ea1d52eb3d1ba7ea5c4aa6f9848/propcache-0.2.1-cp311-cp311-manylinux_2_17_ppc64le.manylinux2014_ppc64le.whl", hash = "sha256:d27b84d5880f6d8aa9ae3edb253c59d9f6642ffbb2c889b78b60361eed449787", size = 239706 },
    { url = "https://files.pythonhosted.org/packages/14/29/4636f500c69b5edea7786db3c34eb6166f3384b905665ce312a6e42c720c/propcache-0.2.1-cp311-cp311-manylinux_2_17_s390x.manylinux2014_s390x.whl", hash = "sha256:857112b22acd417c40fa4595db2fe28ab900c8c5fe4670c7989b1c0230955465", size = 238531 },
    { url = "https://files.pythonhosted.org/packages/85/14/01fe53580a8e1734ebb704a3482b7829a0ef4ea68d356141cf0994d9659b/propcache-0.2.1-cp311-cp311-manylinux_2_17_x86_64.manylinux2014_x86_64.whl", hash = "sha256:cf6c4150f8c0e32d241436526f3c3f9cbd34429492abddbada2ffcff506c51af", size = 231063 },
    { url = "https://files.pythonhosted.org/packages/33/5c/1d961299f3c3b8438301ccfbff0143b69afcc30c05fa28673cface692305/propcache-0.2.1-cp311-cp311-manylinux_2_5_i686.manylinux1_i686.manylinux_2_17_i686.manylinux2014_i686.whl", hash = "sha256:66d4cfda1d8ed687daa4bc0274fcfd5267873db9a5bc0418c2da19273040eeb7", size = 220134 },
    { url = "https://files.pythonhosted.org/packages/00/d0/ed735e76db279ba67a7d3b45ba4c654e7b02bc2f8050671ec365d8665e21/propcache-0.2.1-cp311-cp311-musllinux_1_2_aarch64.whl", hash = "sha256:c2f992c07c0fca81655066705beae35fc95a2fa7366467366db627d9f2ee097f", size = 220009 },
    { url = "https://files.pythonhosted.org/packages/75/90/ee8fab7304ad6533872fee982cfff5a53b63d095d78140827d93de22e2d4/propcache-0.2.1-cp311-cp311-musllinux_1_2_armv7l.whl", hash = "sha256:4a571d97dbe66ef38e472703067021b1467025ec85707d57e78711c085984e54", size = 212199 },
    { url = "https://files.pythonhosted.org/packages/eb/ec/977ffaf1664f82e90737275873461695d4c9407d52abc2f3c3e24716da13/propcache-0.2.1-cp311-cp311-musllinux_1_2_i686.whl", hash = "sha256:bb6178c241278d5fe853b3de743087be7f5f4c6f7d6d22a3b524d323eecec505", size = 214827 },
    { url = "https://files.pythonhosted.org/packages/57/48/031fb87ab6081764054821a71b71942161619549396224cbb242922525e8/propcache-0.2.1-cp311-cp311-musllinux_1_2_ppc64le.whl", hash = "sha256:ad1af54a62ffe39cf34db1aa6ed1a1873bd548f6401db39d8e7cd060b9211f82", size = 228009 },
    { url = "https://files.pythonhosted.org/packages/1a/06/ef1390f2524850838f2390421b23a8b298f6ce3396a7cc6d39dedd4047b0/propcache-0.2.1-cp311-cp311-musllinux_1_2_s390x.whl", hash = "sha256:e7048abd75fe40712005bcfc06bb44b9dfcd8e101dda2ecf2f5aa46115ad07ca", size = 231638 },
    { url = "https://files.pythonhosted.org/packages/38/2a/101e6386d5a93358395da1d41642b79c1ee0f3b12e31727932b069282b1d/propcache-0.2.1-cp311-cp311-musllinux_1_2_x86_64.whl", hash = "sha256:160291c60081f23ee43d44b08a7e5fb76681221a8e10b3139618c5a9a291b84e", size = 222788 },
    { url = "https://files.pythonhosted.org/packages/db/81/786f687951d0979007e05ad9346cd357e50e3d0b0f1a1d6074df334b1bbb/propcache-0.2.1-cp311-cp311-win32.whl", hash = "sha256:819ce3b883b7576ca28da3861c7e1a88afd08cc8c96908e08a3f4dd64a228034", size = 40170 },
    { url = "https://files.pythonhosted.org/packages/cf/59/7cc7037b295d5772eceb426358bb1b86e6cab4616d971bd74275395d100d/propcache-0.2.1-cp311-cp311-win_amd64.whl", hash = "sha256:edc9fc7051e3350643ad929df55c451899bb9ae6d24998a949d2e4c87fb596d3", size = 44404 },
    { url = "https://files.pythonhosted.org/packages/4c/28/1d205fe49be8b1b4df4c50024e62480a442b1a7b818e734308bb0d17e7fb/propcache-0.2.1-cp312-cp312-macosx_10_13_universal2.whl", hash = "sha256:081a430aa8d5e8876c6909b67bd2d937bfd531b0382d3fdedb82612c618bc41a", size = 79588 },
    { url = "https://files.pythonhosted.org/packages/21/ee/fc4d893f8d81cd4971affef2a6cb542b36617cd1d8ce56b406112cb80bf7/propcache-0.2.1-cp312-cp312-macosx_10_13_x86_64.whl", hash = "sha256:d2ccec9ac47cf4e04897619c0e0c1a48c54a71bdf045117d3a26f80d38ab1fb0", size = 45825 },
    { url = "https://files.pythonhosted.org/packages/4a/de/bbe712f94d088da1d237c35d735f675e494a816fd6f54e9db2f61ef4d03f/propcache-0.2.1-cp312-cp312-macosx_11_0_arm64.whl", hash = "sha256:14d86fe14b7e04fa306e0c43cdbeebe6b2c2156a0c9ce56b815faacc193e320d", size = 45357 },
    { url = "https://files.pythonhosted.org/packages/7f/14/7ae06a6cf2a2f1cb382586d5a99efe66b0b3d0c6f9ac2f759e6f7af9d7cf/propcache-0.2.1-cp312-cp312-manylinux_2_17_aarch64.manylinux2014_aarch64.whl", hash = "sha256:049324ee97bb67285b49632132db351b41e77833678432be52bdd0289c0e05e4", size = 241869 },
    { url = "https://files.pythonhosted.org/packages/cc/59/227a78be960b54a41124e639e2c39e8807ac0c751c735a900e21315f8c2b/propcache-0.2.1-cp312-cp312-manylinux_2_17_ppc64le.manylinux2014_ppc64le.whl", hash = "sha256:1cd9a1d071158de1cc1c71a26014dcdfa7dd3d5f4f88c298c7f90ad6f27bb46d", size = 247884 },
    { url = "https://files.pythonhosted.org/packages/84/58/f62b4ffaedf88dc1b17f04d57d8536601e4e030feb26617228ef930c3279/propcache-0.2.1-cp312-cp312-manylinux_2_17_s390x.manylinux2014_s390x.whl", hash = "sha256:98110aa363f1bb4c073e8dcfaefd3a5cea0f0834c2aab23dda657e4dab2f53b5", size = 248486 },
    { url = "https://files.pythonhosted.org/packages/1c/07/ebe102777a830bca91bbb93e3479cd34c2ca5d0361b83be9dbd93104865e/propcache-0.2.1-cp312-cp312-manylinux_2_17_x86_64.manylinux2014_x86_64.whl", hash = "sha256:647894f5ae99c4cf6bb82a1bb3a796f6e06af3caa3d32e26d2350d0e3e3faf24", size = 243649 },
    { url = "https://files.pythonhosted.org/packages/ed/bc/4f7aba7f08f520376c4bb6a20b9a981a581b7f2e385fa0ec9f789bb2d362/propcache-0.2.1-cp312-cp312-manylinux_2_5_i686.manylinux1_i686.manylinux_2_17_i686.manylinux2014_i686.whl", hash = "sha256:bfd3223c15bebe26518d58ccf9a39b93948d3dcb3e57a20480dfdd315356baff", size = 229103 },
    { url = "https://files.pythonhosted.org/packages/fe/d5/04ac9cd4e51a57a96f78795e03c5a0ddb8f23ec098b86f92de028d7f2a6b/propcache-0.2.1-cp312-cp312-musllinux_1_2_aarch64.whl", hash = "sha256:d71264a80f3fcf512eb4f18f59423fe82d6e346ee97b90625f283df56aee103f", size = 226607 },
    { url = "https://files.pythonhosted.org/packages/e3/f0/24060d959ea41d7a7cc7fdbf68b31852331aabda914a0c63bdb0e22e96d6/propcache-0.2.1-cp312-cp312-musllinux_1_2_armv7l.whl", hash = "sha256:e73091191e4280403bde6c9a52a6999d69cdfde498f1fdf629105247599b57ec", size = 221153 },
    { url = "https://files.pythonhosted.org/packages/77/a7/3ac76045a077b3e4de4859a0753010765e45749bdf53bd02bc4d372da1a0/propcache-0.2.1-cp312-cp312-musllinux_1_2_i686.whl", hash = "sha256:3935bfa5fede35fb202c4b569bb9c042f337ca4ff7bd540a0aa5e37131659348", size = 222151 },
    { url = "https://files.pythonhosted.org/packages/e7/af/5e29da6f80cebab3f5a4dcd2a3240e7f56f2c4abf51cbfcc99be34e17f0b/propcache-0.2.1-cp312-cp312-musllinux_1_2_ppc64le.whl", hash = "sha256:f508b0491767bb1f2b87fdfacaba5f7eddc2f867740ec69ece6d1946d29029a6", size = 233812 },
    { url = "https://files.pythonhosted.org/packages/8c/89/ebe3ad52642cc5509eaa453e9f4b94b374d81bae3265c59d5c2d98efa1b4/propcache-0.2.1-cp312-cp312-musllinux_1_2_s390x.whl", hash = "sha256:1672137af7c46662a1c2be1e8dc78cb6d224319aaa40271c9257d886be4363a6", size = 238829 },
    { url = "https://files.pythonhosted.org/packages/e9/2f/6b32f273fa02e978b7577159eae7471b3cfb88b48563b1c2578b2d7ca0bb/propcache-0.2.1-cp312-cp312-musllinux_1_2_x86_64.whl", hash = "sha256:b74c261802d3d2b85c9df2dfb2fa81b6f90deeef63c2db9f0e029a3cac50b518", size = 230704 },
    { url = "https://files.pythonhosted.org/packages/5c/2e/f40ae6ff5624a5f77edd7b8359b208b5455ea113f68309e2b00a2e1426b6/propcache-0.2.1-cp312-cp312-win32.whl", hash = "sha256:d09c333d36c1409d56a9d29b3a1b800a42c76a57a5a8907eacdbce3f18768246", size = 40050 },
    { url = "https://files.pythonhosted.org/packages/3b/77/a92c3ef994e47180862b9d7d11e37624fb1c00a16d61faf55115d970628b/propcache-0.2.1-cp312-cp312-win_amd64.whl", hash = "sha256:c214999039d4f2a5b2073ac506bba279945233da8c786e490d411dfc30f855c1", size = 44117 },
    { url = "https://files.pythonhosted.org/packages/0f/2a/329e0547cf2def8857157f9477669043e75524cc3e6251cef332b3ff256f/propcache-0.2.1-cp313-cp313-macosx_10_13_universal2.whl", hash = "sha256:aca405706e0b0a44cc6bfd41fbe89919a6a56999157f6de7e182a990c36e37bc", size = 77002 },
    { url = "https://files.pythonhosted.org/packages/12/2d/c4df5415e2382f840dc2ecbca0eeb2293024bc28e57a80392f2012b4708c/propcache-0.2.1-cp313-cp313-macosx_10_13_x86_64.whl", hash = "sha256:12d1083f001ace206fe34b6bdc2cb94be66d57a850866f0b908972f90996b3e9", size = 44639 },
    { url = "https://files.pythonhosted.org/packages/d0/5a/21aaa4ea2f326edaa4e240959ac8b8386ea31dedfdaa636a3544d9e7a408/propcache-0.2.1-cp313-cp313-macosx_11_0_arm64.whl", hash = "sha256:d93f3307ad32a27bda2e88ec81134b823c240aa3abb55821a8da553eed8d9439", size = 44049 },
    { url = "https://files.pythonhosted.org/packages/4e/3e/021b6cd86c0acc90d74784ccbb66808b0bd36067a1bf3e2deb0f3845f618/propcache-0.2.1-cp313-cp313-manylinux_2_17_aarch64.manylinux2014_aarch64.whl", hash = "sha256:ba278acf14471d36316159c94a802933d10b6a1e117b8554fe0d0d9b75c9d536", size = 224819 },
    { url = "https://files.pythonhosted.org/packages/3c/57/c2fdeed1b3b8918b1770a133ba5c43ad3d78e18285b0c06364861ef5cc38/propcache-0.2.1-cp313-cp313-manylinux_2_17_ppc64le.manylinux2014_ppc64le.whl", hash = "sha256:4e6281aedfca15301c41f74d7005e6e3f4ca143584ba696ac69df4f02f40d629", size = 229625 },
    { url = "https://files.pythonhosted.org/packages/9d/81/70d4ff57bf2877b5780b466471bebf5892f851a7e2ca0ae7ffd728220281/propcache-0.2.1-cp313-cp313-manylinux_2_17_s390x.manylinux2014_s390x.whl", hash = "sha256:5b750a8e5a1262434fb1517ddf64b5de58327f1adc3524a5e44c2ca43305eb0b", size = 232934 },
    { url = "https://files.pythonhosted.org/packages/3c/b9/bb51ea95d73b3fb4100cb95adbd4e1acaf2cbb1fd1083f5468eeb4a099a8/propcache-0.2.1-cp313-cp313-manylinux_2_17_x86_64.manylinux2014_x86_64.whl", hash = "sha256:bf72af5e0fb40e9babf594308911436c8efde3cb5e75b6f206c34ad18be5c052", size = 227361 },
    { url = "https://files.pythonhosted.org/packages/f1/20/3c6d696cd6fd70b29445960cc803b1851a1131e7a2e4ee261ee48e002bcd/propcache-0.2.1-cp313-cp313-manylinux_2_5_i686.manylinux1_i686.manylinux_2_17_i686.manylinux2014_i686.whl", hash = "sha256:b2d0a12018b04f4cb820781ec0dffb5f7c7c1d2a5cd22bff7fb055a2cb19ebce", size = 213904 },
    { url = "https://files.pythonhosted.org/packages/a1/cb/1593bfc5ac6d40c010fa823f128056d6bc25b667f5393781e37d62f12005/propcache-0.2.1-cp313-cp313-musllinux_1_2_aarch64.whl", hash = "sha256:e800776a79a5aabdb17dcc2346a7d66d0777e942e4cd251defeb084762ecd17d", size = 212632 },
    { url = "https://files.pythonhosted.org/packages/6d/5c/e95617e222be14a34c709442a0ec179f3207f8a2b900273720501a70ec5e/propcache-0.2.1-cp313-cp313-musllinux_1_2_armv7l.whl", hash = "sha256:4160d9283bd382fa6c0c2b5e017acc95bc183570cd70968b9202ad6d8fc48dce", size = 207897 },
    { url = "https://files.pythonhosted.org/packages/8e/3b/56c5ab3dc00f6375fbcdeefdede5adf9bee94f1fab04adc8db118f0f9e25/propcache-0.2.1-cp313-cp313-musllinux_1_2_i686.whl", hash = "sha256:30b43e74f1359353341a7adb783c8f1b1c676367b011709f466f42fda2045e95", size = 208118 },
    { url = "https://files.pythonhosted.org/packages/86/25/d7ef738323fbc6ebcbce33eb2a19c5e07a89a3df2fded206065bd5e868a9/propcache-0.2.1-cp313-cp313-musllinux_1_2_ppc64le.whl", hash = "sha256:58791550b27d5488b1bb52bc96328456095d96206a250d28d874fafe11b3dfaf", size = 217851 },
    { url = "https://files.pythonhosted.org/packages/b3/77/763e6cef1852cf1ba740590364ec50309b89d1c818e3256d3929eb92fabf/propcache-0.2.1-cp313-cp313-musllinux_1_2_s390x.whl", hash = "sha256:0f022d381747f0dfe27e99d928e31bc51a18b65bb9e481ae0af1380a6725dd1f", size = 222630 },
    { url = "https://files.pythonhosted.org/packages/4f/e9/0f86be33602089c701696fbed8d8c4c07b6ee9605c5b7536fd27ed540c5b/propcache-0.2.1-cp313-cp313-musllinux_1_2_x86_64.whl", hash = "sha256:297878dc9d0a334358f9b608b56d02e72899f3b8499fc6044133f0d319e2ec30", size = 216269 },
    { url = "https://files.pythonhosted.org/packages/cc/02/5ac83217d522394b6a2e81a2e888167e7ca629ef6569a3f09852d6dcb01a/propcache-0.2.1-cp313-cp313-win32.whl", hash = "sha256:ddfab44e4489bd79bda09d84c430677fc7f0a4939a73d2bba3073036f487a0a6", size = 39472 },
    { url = "https://files.pythonhosted.org/packages/f4/33/d6f5420252a36034bc8a3a01171bc55b4bff5df50d1c63d9caa50693662f/propcache-0.2.1-cp313-cp313-win_amd64.whl", hash = "sha256:556fc6c10989f19a179e4321e5d678db8eb2924131e64652a51fe83e4c3db0e1", size = 43363 },
    { url = "https://files.pythonhosted.org/packages/0a/08/6ab7f65240a16fa01023125e65258acf7e4884f483f267cdd6fcc48f37db/propcache-0.2.1-cp39-cp39-macosx_10_9_universal2.whl", hash = "sha256:6a9a8c34fb7bb609419a211e59da8887eeca40d300b5ea8e56af98f6fbbb1541", size = 80403 },
    { url = "https://files.pythonhosted.org/packages/34/fe/e7180285e21b4e6dff7d311fdf22490c9146a09a02834b5232d6248c6004/propcache-0.2.1-cp39-cp39-macosx_10_9_x86_64.whl", hash = "sha256:ae1aa1cd222c6d205853b3013c69cd04515f9d6ab6de4b0603e2e1c33221303e", size = 46152 },
    { url = "https://files.pythonhosted.org/packages/9c/36/aa74d884af826030ba9cee2ac109b0664beb7e9449c315c9c44db99efbb3/propcache-0.2.1-cp39-cp39-macosx_11_0_arm64.whl", hash = "sha256:accb6150ce61c9c4b7738d45550806aa2b71c7668c6942f17b0ac182b6142fd4", size = 45674 },
    { url = "https://files.pythonhosted.org/packages/22/59/6fe80a3fe7720f715f2c0f6df250dacbd7cad42832410dbd84c719c52f78/propcache-0.2.1-cp39-cp39-manylinux_2_17_aarch64.manylinux2014_aarch64.whl", hash = "sha256:5eee736daafa7af6d0a2dc15cc75e05c64f37fc37bafef2e00d77c14171c2097", size = 207792 },
    { url = "https://files.pythonhosted.org/packages/4a/68/584cd51dd8f4d0f5fff5b128ce0cdb257cde903898eecfb92156bbc2c780/propcache-0.2.1-cp39-cp39-manylinux_2_17_ppc64le.manylinux2014_ppc64le.whl", hash = "sha256:f7a31fc1e1bd362874863fdeed71aed92d348f5336fd84f2197ba40c59f061bd", size = 223280 },
    { url = "https://files.pythonhosted.org/packages/85/cb/4c3528460c41e61b06ec3f970c0f89f87fa21f63acac8642ed81a886c164/propcache-0.2.1-cp39-cp39-manylinux_2_17_s390x.manylinux2014_s390x.whl", hash = "sha256:cba4cfa1052819d16699e1d55d18c92b6e094d4517c41dd231a8b9f87b6fa681", size = 221293 },
    { url = "https://files.pythonhosted.org/packages/69/c0/560e050aa6d31eeece3490d1174da508f05ab27536dfc8474af88b97160a/propcache-0.2.1-cp39-cp39-manylinux_2_17_x86_64.manylinux2014_x86_64.whl", hash = "sha256:f089118d584e859c62b3da0892b88a83d611c2033ac410e929cb6754eec0ed16", size = 208259 },
    { url = "https://files.pythonhosted.org/packages/0c/87/d6c86a77632eb1ba86a328e3313159f246e7564cb5951e05ed77555826a0/propcache-0.2.1-cp39-cp39-manylinux_2_5_i686.manylinux1_i686.manylinux_2_17_i686.manylinux2014_i686.whl", hash = "sha256:781e65134efaf88feb447e8c97a51772aa75e48b794352f94cb7ea717dedda0d", size = 198632 },
    { url = "https://files.pythonhosted.org/packages/3a/2b/3690ea7b662dc762ab7af5f3ef0e2d7513c823d193d7b2a1b4cda472c2be/propcache-0.2.1-cp39-cp39-musllinux_1_2_aarch64.whl", hash = "sha256:31f5af773530fd3c658b32b6bdc2d0838543de70eb9a2156c03e410f7b0d3aae", size = 203516 },
    { url = "https://files.pythonhosted.org/packages/4d/b5/afe716c16c23c77657185c257a41918b83e03993b6ccdfa748e5e7d328e9/propcache-0.2.1-cp39-cp39-musllinux_1_2_armv7l.whl", hash = "sha256:a7a078f5d37bee6690959c813977da5291b24286e7b962e62a94cec31aa5188b", size = 199402 },
    { url = "https://files.pythonhosted.org/packages/a4/c0/2d2df3aa7f8660d0d4cc4f1e00490c48d5958da57082e70dea7af366f876/propcache-0.2.1-cp39-cp39-musllinux_1_2_i686.whl", hash = "sha256:cea7daf9fc7ae6687cf1e2c049752f19f146fdc37c2cc376e7d0032cf4f25347", size = 200528 },
    { url = "https://files.pythonhosted.org/packages/21/c8/65ac9142f5e40c8497f7176e71d18826b09e06dd4eb401c9a4ee41aa9c74/propcache-0.2.1-cp39-cp39-musllinux_1_2_ppc64le.whl", hash = "sha256:8b3489ff1ed1e8315674d0775dc7d2195fb13ca17b3808721b54dbe9fd020faf", size = 211254 },
    { url = "https://files.pythonhosted.org/packages/09/e4/edb70b447a1d8142df51ec7511e84aa64d7f6ce0a0fdf5eb55363cdd0935/propcache-0.2.1-cp39-cp39-musllinux_1_2_s390x.whl", hash = "sha256:9403db39be1393618dd80c746cb22ccda168efce239c73af13c3763ef56ffc04", size = 214589 },
    { url = "https://files.pythonhosted.org/packages/cb/02/817f309ec8d8883287781d6d9390f80b14db6e6de08bc659dfe798a825c2/propcache-0.2.1-cp39-cp39-musllinux_1_2_x86_64.whl", hash = "sha256:5d97151bc92d2b2578ff7ce779cdb9174337390a535953cbb9452fb65164c587", size = 207283 },
    { url = "https://files.pythonhosted.org/packages/d7/fe/2d18612096ed2212cfef821b6fccdba5d52efc1d64511c206c5c16be28fd/propcache-0.2.1-cp39-cp39-win32.whl", hash = "sha256:9caac6b54914bdf41bcc91e7eb9147d331d29235a7c967c150ef5df6464fd1bb", size = 40866 },
    { url = "https://files.pythonhosted.org/packages/24/2e/b5134802e7b57c403c7b73c7a39374e7a6b7f128d1968b4a4b4c0b700250/propcache-0.2.1-cp39-cp39-win_amd64.whl", hash = "sha256:92fc4500fcb33899b05ba73276dfb684a20d31caa567b7cb5252d48f896a91b1", size = 44975 },
    { url = "https://files.pythonhosted.org/packages/41/b6/c5319caea262f4821995dca2107483b94a3345d4607ad797c76cb9c36bcc/propcache-0.2.1-py3-none-any.whl", hash = "sha256:52277518d6aae65536e9cea52d4e7fd2f7a66f4aa2d30ed3f2fcea620ace3c54", size = 11818 },
]

[[package]]
name = "protobuf"
version = "5.29.3"
source = { registry = "https://pypi.org/simple" }
sdist = { url = "https://files.pythonhosted.org/packages/f7/d1/e0a911544ca9993e0f17ce6d3cc0932752356c1b0a834397f28e63479344/protobuf-5.29.3.tar.gz", hash = "sha256:5da0f41edaf117bde316404bad1a486cb4ededf8e4a54891296f648e8e076620", size = 424945 }
wheels = [
    { url = "https://files.pythonhosted.org/packages/dc/7a/1e38f3cafa022f477ca0f57a1f49962f21ad25850c3ca0acd3b9d0091518/protobuf-5.29.3-cp310-abi3-win32.whl", hash = "sha256:3ea51771449e1035f26069c4c7fd51fba990d07bc55ba80701c78f886bf9c888", size = 422708 },
    { url = "https://files.pythonhosted.org/packages/61/fa/aae8e10512b83de633f2646506a6d835b151edf4b30d18d73afd01447253/protobuf-5.29.3-cp310-abi3-win_amd64.whl", hash = "sha256:a4fa6f80816a9a0678429e84973f2f98cbc218cca434abe8db2ad0bffc98503a", size = 434508 },
    { url = "https://files.pythonhosted.org/packages/dd/04/3eaedc2ba17a088961d0e3bd396eac764450f431621b58a04ce898acd126/protobuf-5.29.3-cp38-abi3-macosx_10_9_universal2.whl", hash = "sha256:a8434404bbf139aa9e1300dbf989667a83d42ddda9153d8ab76e0d5dcaca484e", size = 417825 },
    { url = "https://files.pythonhosted.org/packages/4f/06/7c467744d23c3979ce250397e26d8ad8eeb2bea7b18ca12ad58313c1b8d5/protobuf-5.29.3-cp38-abi3-manylinux2014_aarch64.whl", hash = "sha256:daaf63f70f25e8689c072cfad4334ca0ac1d1e05a92fc15c54eb9cf23c3efd84", size = 319573 },
    { url = "https://files.pythonhosted.org/packages/a8/45/2ebbde52ad2be18d3675b6bee50e68cd73c9e0654de77d595540b5129df8/protobuf-5.29.3-cp38-abi3-manylinux2014_x86_64.whl", hash = "sha256:c027e08a08be10b67c06bf2370b99c811c466398c357e615ca88c91c07f0910f", size = 319672 },
    { url = "https://files.pythonhosted.org/packages/85/a6/bf65a38f8be5ab8c3b575822acfd338702fdf7ac9abd8c81630cc7c9f4bd/protobuf-5.29.3-cp39-cp39-win32.whl", hash = "sha256:0eb32bfa5219fc8d4111803e9a690658aa2e6366384fd0851064b963b6d1f2a7", size = 422676 },
    { url = "https://files.pythonhosted.org/packages/ac/e2/48d46adc86369ff092eaece3e537f76b3baaab45ca3dde257838cde831d2/protobuf-5.29.3-cp39-cp39-win_amd64.whl", hash = "sha256:6ce8cc3389a20693bfde6c6562e03474c40851b44975c9b2bf6df7d8c4f864da", size = 434593 },
    { url = "https://files.pythonhosted.org/packages/fd/b2/ab07b09e0f6d143dfb839693aa05765257bceaa13d03bf1a696b78323e7a/protobuf-5.29.3-py3-none-any.whl", hash = "sha256:0a18ed4a24198528f2333802eb075e59dea9d679ab7a6c5efb017a59004d849f", size = 172550 },
]

[[package]]
name = "psutil"
version = "6.0.0"
source = { registry = "https://pypi.org/simple" }
sdist = { url = "https://files.pythonhosted.org/packages/18/c7/8c6872f7372eb6a6b2e4708b88419fb46b857f7a2e1892966b851cc79fc9/psutil-6.0.0.tar.gz", hash = "sha256:8faae4f310b6d969fa26ca0545338b21f73c6b15db7c4a8d934a5482faa818f2", size = 508067 }
wheels = [
    { url = "https://files.pythonhosted.org/packages/0b/37/f8da2fbd29690b3557cca414c1949f92162981920699cd62095a984983bf/psutil-6.0.0-cp36-abi3-macosx_10_9_x86_64.whl", hash = "sha256:c588a7e9b1173b6e866756dde596fd4cad94f9399daf99ad8c3258b3cb2b47a0", size = 250961 },
    { url = "https://files.pythonhosted.org/packages/35/56/72f86175e81c656a01c4401cd3b1c923f891b31fbcebe98985894176d7c9/psutil-6.0.0-cp36-abi3-manylinux_2_12_i686.manylinux2010_i686.manylinux_2_17_i686.manylinux2014_i686.whl", hash = "sha256:6ed2440ada7ef7d0d608f20ad89a04ec47d2d3ab7190896cd62ca5fc4fe08bf0", size = 287478 },
    { url = "https://files.pythonhosted.org/packages/19/74/f59e7e0d392bc1070e9a70e2f9190d652487ac115bb16e2eff6b22ad1d24/psutil-6.0.0-cp36-abi3-manylinux_2_12_x86_64.manylinux2010_x86_64.manylinux_2_17_x86_64.manylinux2014_x86_64.whl", hash = "sha256:5fd9a97c8e94059b0ef54a7d4baf13b405011176c3b6ff257c247cae0d560ecd", size = 290455 },
    { url = "https://files.pythonhosted.org/packages/cd/5f/60038e277ff0a9cc8f0c9ea3d0c5eb6ee1d2470ea3f9389d776432888e47/psutil-6.0.0-cp36-abi3-manylinux_2_17_aarch64.manylinux2014_aarch64.whl", hash = "sha256:e2e8d0054fc88153ca0544f5c4d554d42e33df2e009c4ff42284ac9ebdef4132", size = 292046 },
    { url = "https://files.pythonhosted.org/packages/8b/20/2ff69ad9c35c3df1858ac4e094f20bd2374d33c8643cf41da8fd7cdcb78b/psutil-6.0.0-cp37-abi3-win32.whl", hash = "sha256:a495580d6bae27291324fe60cea0b5a7c23fa36a7cd35035a16d93bdcf076b9d", size = 253560 },
    { url = "https://files.pythonhosted.org/packages/73/44/561092313ae925f3acfaace6f9ddc4f6a9c748704317bad9c8c8f8a36a79/psutil-6.0.0-cp37-abi3-win_amd64.whl", hash = "sha256:33ea5e1c975250a720b3a6609c490db40dae5d83a4eb315170c4fe0d8b1f34b3", size = 257399 },
    { url = "https://files.pythonhosted.org/packages/7c/06/63872a64c312a24fb9b4af123ee7007a306617da63ff13bcc1432386ead7/psutil-6.0.0-cp38-abi3-macosx_11_0_arm64.whl", hash = "sha256:ffe7fc9b6b36beadc8c322f84e1caff51e8703b88eee1da46d1e3a6ae11b4fd0", size = 251988 },
]

[[package]]
name = "ptyprocess"
version = "0.7.0"
source = { registry = "https://pypi.org/simple" }
sdist = { url = "https://files.pythonhosted.org/packages/20/e5/16ff212c1e452235a90aeb09066144d0c5a6a8c0834397e03f5224495c4e/ptyprocess-0.7.0.tar.gz", hash = "sha256:5c5d0a3b48ceee0b48485e0c26037c0acd7d29765ca3fbb5cb3831d347423220", size = 70762 }
wheels = [
    { url = "https://files.pythonhosted.org/packages/22/a6/858897256d0deac81a172289110f31629fc4cee19b6f01283303e18c8db3/ptyprocess-0.7.0-py2.py3-none-any.whl", hash = "sha256:4b41f3967fce3af57cc7e94b888626c18bf37a083e3651ca8feeb66d492fef35", size = 13993 },
]

[[package]]
name = "pure-eval"
version = "0.2.3"
source = { registry = "https://pypi.org/simple" }
sdist = { url = "https://files.pythonhosted.org/packages/cd/05/0a34433a064256a578f1783a10da6df098ceaa4a57bbeaa96a6c0352786b/pure_eval-0.2.3.tar.gz", hash = "sha256:5f4e983f40564c576c7c8635ae88db5956bb2229d7e9237d03b3c0b0190eaf42", size = 19752 }
wheels = [
    { url = "https://files.pythonhosted.org/packages/8e/37/efad0257dc6e593a18957422533ff0f87ede7c9c6ea010a2177d738fb82f/pure_eval-0.2.3-py3-none-any.whl", hash = "sha256:1db8e35b67b3d218d818ae653e27f06c3aa420901fa7b081ca98cbedc874e0d0", size = 11842 },
]

[[package]]
name = "pydantic"
version = "2.10.5"
source = { registry = "https://pypi.org/simple" }
dependencies = [
    { name = "annotated-types" },
    { name = "pydantic-core" },
    { name = "typing-extensions" },
]
sdist = { url = "https://files.pythonhosted.org/packages/6a/c7/ca334c2ef6f2e046b1144fe4bb2a5da8a4c574e7f2ebf7e16b34a6a2fa92/pydantic-2.10.5.tar.gz", hash = "sha256:278b38dbbaec562011d659ee05f63346951b3a248a6f3642e1bc68894ea2b4ff", size = 761287 }
wheels = [
    { url = "https://files.pythonhosted.org/packages/58/26/82663c79010b28eddf29dcdd0ea723439535fa917fce5905885c0e9ba562/pydantic-2.10.5-py3-none-any.whl", hash = "sha256:4dd4e322dbe55472cb7ca7e73f4b63574eecccf2835ffa2af9021ce113c83c53", size = 431426 },
]

[[package]]
name = "pydantic-core"
version = "2.27.2"
source = { registry = "https://pypi.org/simple" }
dependencies = [
    { name = "typing-extensions" },
]
sdist = { url = "https://files.pythonhosted.org/packages/fc/01/f3e5ac5e7c25833db5eb555f7b7ab24cd6f8c322d3a3ad2d67a952dc0abc/pydantic_core-2.27.2.tar.gz", hash = "sha256:eb026e5a4c1fee05726072337ff51d1efb6f59090b7da90d30ea58625b1ffb39", size = 413443 }
wheels = [
    { url = "https://files.pythonhosted.org/packages/3a/bc/fed5f74b5d802cf9a03e83f60f18864e90e3aed7223adaca5ffb7a8d8d64/pydantic_core-2.27.2-cp310-cp310-macosx_10_12_x86_64.whl", hash = "sha256:2d367ca20b2f14095a8f4fa1210f5a7b78b8a20009ecced6b12818f455b1e9fa", size = 1895938 },
    { url = "https://files.pythonhosted.org/packages/71/2a/185aff24ce844e39abb8dd680f4e959f0006944f4a8a0ea372d9f9ae2e53/pydantic_core-2.27.2-cp310-cp310-macosx_11_0_arm64.whl", hash = "sha256:491a2b73db93fab69731eaee494f320faa4e093dbed776be1a829c2eb222c34c", size = 1815684 },
    { url = "https://files.pythonhosted.org/packages/c3/43/fafabd3d94d159d4f1ed62e383e264f146a17dd4d48453319fd782e7979e/pydantic_core-2.27.2-cp310-cp310-manylinux_2_17_aarch64.manylinux2014_aarch64.whl", hash = "sha256:7969e133a6f183be60e9f6f56bfae753585680f3b7307a8e555a948d443cc05a", size = 1829169 },
    { url = "https://files.pythonhosted.org/packages/a2/d1/f2dfe1a2a637ce6800b799aa086d079998959f6f1215eb4497966efd2274/pydantic_core-2.27.2-cp310-cp310-manylinux_2_17_armv7l.manylinux2014_armv7l.whl", hash = "sha256:3de9961f2a346257caf0aa508a4da705467f53778e9ef6fe744c038119737ef5", size = 1867227 },
    { url = "https://files.pythonhosted.org/packages/7d/39/e06fcbcc1c785daa3160ccf6c1c38fea31f5754b756e34b65f74e99780b5/pydantic_core-2.27.2-cp310-cp310-manylinux_2_17_ppc64le.manylinux2014_ppc64le.whl", hash = "sha256:e2bb4d3e5873c37bb3dd58714d4cd0b0e6238cebc4177ac8fe878f8b3aa8e74c", size = 2037695 },
    { url = "https://files.pythonhosted.org/packages/7a/67/61291ee98e07f0650eb756d44998214231f50751ba7e13f4f325d95249ab/pydantic_core-2.27.2-cp310-cp310-manylinux_2_17_s390x.manylinux2014_s390x.whl", hash = "sha256:280d219beebb0752699480fe8f1dc61ab6615c2046d76b7ab7ee38858de0a4e7", size = 2741662 },
    { url = "https://files.pythonhosted.org/packages/32/90/3b15e31b88ca39e9e626630b4c4a1f5a0dfd09076366f4219429e6786076/pydantic_core-2.27.2-cp310-cp310-manylinux_2_17_x86_64.manylinux2014_x86_64.whl", hash = "sha256:47956ae78b6422cbd46f772f1746799cbb862de838fd8d1fbd34a82e05b0983a", size = 1993370 },
    { url = "https://files.pythonhosted.org/packages/ff/83/c06d333ee3a67e2e13e07794995c1535565132940715931c1c43bfc85b11/pydantic_core-2.27.2-cp310-cp310-manylinux_2_5_i686.manylinux1_i686.whl", hash = "sha256:14d4a5c49d2f009d62a2a7140d3064f686d17a5d1a268bc641954ba181880236", size = 1996813 },
    { url = "https://files.pythonhosted.org/packages/7c/f7/89be1c8deb6e22618a74f0ca0d933fdcb8baa254753b26b25ad3acff8f74/pydantic_core-2.27.2-cp310-cp310-musllinux_1_1_aarch64.whl", hash = "sha256:337b443af21d488716f8d0b6164de833e788aa6bd7e3a39c005febc1284f4962", size = 2005287 },
    { url = "https://files.pythonhosted.org/packages/b7/7d/8eb3e23206c00ef7feee17b83a4ffa0a623eb1a9d382e56e4aa46fd15ff2/pydantic_core-2.27.2-cp310-cp310-musllinux_1_1_armv7l.whl", hash = "sha256:03d0f86ea3184a12f41a2d23f7ccb79cdb5a18e06993f8a45baa8dfec746f0e9", size = 2128414 },
    { url = "https://files.pythonhosted.org/packages/4e/99/fe80f3ff8dd71a3ea15763878d464476e6cb0a2db95ff1c5c554133b6b83/pydantic_core-2.27.2-cp310-cp310-musllinux_1_1_x86_64.whl", hash = "sha256:7041c36f5680c6e0f08d922aed302e98b3745d97fe1589db0a3eebf6624523af", size = 2155301 },
    { url = "https://files.pythonhosted.org/packages/2b/a3/e50460b9a5789ca1451b70d4f52546fa9e2b420ba3bfa6100105c0559238/pydantic_core-2.27.2-cp310-cp310-win32.whl", hash = "sha256:50a68f3e3819077be2c98110c1f9dcb3817e93f267ba80a2c05bb4f8799e2ff4", size = 1816685 },
    { url = "https://files.pythonhosted.org/packages/57/4c/a8838731cb0f2c2a39d3535376466de6049034d7b239c0202a64aaa05533/pydantic_core-2.27.2-cp310-cp310-win_amd64.whl", hash = "sha256:e0fd26b16394ead34a424eecf8a31a1f5137094cabe84a1bcb10fa6ba39d3d31", size = 1982876 },
    { url = "https://files.pythonhosted.org/packages/c2/89/f3450af9d09d44eea1f2c369f49e8f181d742f28220f88cc4dfaae91ea6e/pydantic_core-2.27.2-cp311-cp311-macosx_10_12_x86_64.whl", hash = "sha256:8e10c99ef58cfdf2a66fc15d66b16c4a04f62bca39db589ae8cba08bc55331bc", size = 1893421 },
    { url = "https://files.pythonhosted.org/packages/9e/e3/71fe85af2021f3f386da42d291412e5baf6ce7716bd7101ea49c810eda90/pydantic_core-2.27.2-cp311-cp311-macosx_11_0_arm64.whl", hash = "sha256:26f32e0adf166a84d0cb63be85c562ca8a6fa8de28e5f0d92250c6b7e9e2aff7", size = 1814998 },
    { url = "https://files.pythonhosted.org/packages/a6/3c/724039e0d848fd69dbf5806894e26479577316c6f0f112bacaf67aa889ac/pydantic_core-2.27.2-cp311-cp311-manylinux_2_17_aarch64.manylinux2014_aarch64.whl", hash = "sha256:8c19d1ea0673cd13cc2f872f6c9ab42acc4e4f492a7ca9d3795ce2b112dd7e15", size = 1826167 },
    { url = "https://files.pythonhosted.org/packages/2b/5b/1b29e8c1fb5f3199a9a57c1452004ff39f494bbe9bdbe9a81e18172e40d3/pydantic_core-2.27.2-cp311-cp311-manylinux_2_17_armv7l.manylinux2014_armv7l.whl", hash = "sha256:5e68c4446fe0810e959cdff46ab0a41ce2f2c86d227d96dc3847af0ba7def306", size = 1865071 },
    { url = "https://files.pythonhosted.org/packages/89/6c/3985203863d76bb7d7266e36970d7e3b6385148c18a68cc8915fd8c84d57/pydantic_core-2.27.2-cp311-cp311-manylinux_2_17_ppc64le.manylinux2014_ppc64le.whl", hash = "sha256:d9640b0059ff4f14d1f37321b94061c6db164fbe49b334b31643e0528d100d99", size = 2036244 },
    { url = "https://files.pythonhosted.org/packages/0e/41/f15316858a246b5d723f7d7f599f79e37493b2e84bfc789e58d88c209f8a/pydantic_core-2.27.2-cp311-cp311-manylinux_2_17_s390x.manylinux2014_s390x.whl", hash = "sha256:40d02e7d45c9f8af700f3452f329ead92da4c5f4317ca9b896de7ce7199ea459", size = 2737470 },
    { url = "https://files.pythonhosted.org/packages/a8/7c/b860618c25678bbd6d1d99dbdfdf0510ccb50790099b963ff78a124b754f/pydantic_core-2.27.2-cp311-cp311-manylinux_2_17_x86_64.manylinux2014_x86_64.whl", hash = "sha256:1c1fd185014191700554795c99b347d64f2bb637966c4cfc16998a0ca700d048", size = 1992291 },
    { url = "https://files.pythonhosted.org/packages/bf/73/42c3742a391eccbeab39f15213ecda3104ae8682ba3c0c28069fbcb8c10d/pydantic_core-2.27.2-cp311-cp311-manylinux_2_5_i686.manylinux1_i686.whl", hash = "sha256:d81d2068e1c1228a565af076598f9e7451712700b673de8f502f0334f281387d", size = 1994613 },
    { url = "https://files.pythonhosted.org/packages/94/7a/941e89096d1175d56f59340f3a8ebaf20762fef222c298ea96d36a6328c5/pydantic_core-2.27.2-cp311-cp311-musllinux_1_1_aarch64.whl", hash = "sha256:1a4207639fb02ec2dbb76227d7c751a20b1a6b4bc52850568e52260cae64ca3b", size = 2002355 },
    { url = "https://files.pythonhosted.org/packages/6e/95/2359937a73d49e336a5a19848713555605d4d8d6940c3ec6c6c0ca4dcf25/pydantic_core-2.27.2-cp311-cp311-musllinux_1_1_armv7l.whl", hash = "sha256:3de3ce3c9ddc8bbd88f6e0e304dea0e66d843ec9de1b0042b0911c1663ffd474", size = 2126661 },
    { url = "https://files.pythonhosted.org/packages/2b/4c/ca02b7bdb6012a1adef21a50625b14f43ed4d11f1fc237f9d7490aa5078c/pydantic_core-2.27.2-cp311-cp311-musllinux_1_1_x86_64.whl", hash = "sha256:30c5f68ded0c36466acede341551106821043e9afaad516adfb6e8fa80a4e6a6", size = 2153261 },
    { url = "https://files.pythonhosted.org/packages/72/9d/a241db83f973049a1092a079272ffe2e3e82e98561ef6214ab53fe53b1c7/pydantic_core-2.27.2-cp311-cp311-win32.whl", hash = "sha256:c70c26d2c99f78b125a3459f8afe1aed4d9687c24fd677c6a4436bc042e50d6c", size = 1812361 },
    { url = "https://files.pythonhosted.org/packages/e8/ef/013f07248041b74abd48a385e2110aa3a9bbfef0fbd97d4e6d07d2f5b89a/pydantic_core-2.27.2-cp311-cp311-win_amd64.whl", hash = "sha256:08e125dbdc505fa69ca7d9c499639ab6407cfa909214d500897d02afb816e7cc", size = 1982484 },
    { url = "https://files.pythonhosted.org/packages/10/1c/16b3a3e3398fd29dca77cea0a1d998d6bde3902fa2706985191e2313cc76/pydantic_core-2.27.2-cp311-cp311-win_arm64.whl", hash = "sha256:26f0d68d4b235a2bae0c3fc585c585b4ecc51382db0e3ba402a22cbc440915e4", size = 1867102 },
    { url = "https://files.pythonhosted.org/packages/d6/74/51c8a5482ca447871c93e142d9d4a92ead74de6c8dc5e66733e22c9bba89/pydantic_core-2.27.2-cp312-cp312-macosx_10_12_x86_64.whl", hash = "sha256:9e0c8cfefa0ef83b4da9588448b6d8d2a2bf1a53c3f1ae5fca39eb3061e2f0b0", size = 1893127 },
    { url = "https://files.pythonhosted.org/packages/d3/f3/c97e80721735868313c58b89d2de85fa80fe8dfeeed84dc51598b92a135e/pydantic_core-2.27.2-cp312-cp312-macosx_11_0_arm64.whl", hash = "sha256:83097677b8e3bd7eaa6775720ec8e0405f1575015a463285a92bfdfe254529ef", size = 1811340 },
    { url = "https://files.pythonhosted.org/packages/9e/91/840ec1375e686dbae1bd80a9e46c26a1e0083e1186abc610efa3d9a36180/pydantic_core-2.27.2-cp312-cp312-manylinux_2_17_aarch64.manylinux2014_aarch64.whl", hash = "sha256:172fce187655fece0c90d90a678424b013f8fbb0ca8b036ac266749c09438cb7", size = 1822900 },
    { url = "https://files.pythonhosted.org/packages/f6/31/4240bc96025035500c18adc149aa6ffdf1a0062a4b525c932065ceb4d868/pydantic_core-2.27.2-cp312-cp312-manylinux_2_17_armv7l.manylinux2014_armv7l.whl", hash = "sha256:519f29f5213271eeeeb3093f662ba2fd512b91c5f188f3bb7b27bc5973816934", size = 1869177 },
    { url = "https://files.pythonhosted.org/packages/fa/20/02fbaadb7808be578317015c462655c317a77a7c8f0ef274bc016a784c54/pydantic_core-2.27.2-cp312-cp312-manylinux_2_17_ppc64le.manylinux2014_ppc64le.whl", hash = "sha256:05e3a55d124407fffba0dd6b0c0cd056d10e983ceb4e5dbd10dda135c31071d6", size = 2038046 },
    { url = "https://files.pythonhosted.org/packages/06/86/7f306b904e6c9eccf0668248b3f272090e49c275bc488a7b88b0823444a4/pydantic_core-2.27.2-cp312-cp312-manylinux_2_17_s390x.manylinux2014_s390x.whl", hash = "sha256:9c3ed807c7b91de05e63930188f19e921d1fe90de6b4f5cd43ee7fcc3525cb8c", size = 2685386 },
    { url = "https://files.pythonhosted.org/packages/8d/f0/49129b27c43396581a635d8710dae54a791b17dfc50c70164866bbf865e3/pydantic_core-2.27.2-cp312-cp312-manylinux_2_17_x86_64.manylinux2014_x86_64.whl", hash = "sha256:6fb4aadc0b9a0c063206846d603b92030eb6f03069151a625667f982887153e2", size = 1997060 },
    { url = "https://files.pythonhosted.org/packages/0d/0f/943b4af7cd416c477fd40b187036c4f89b416a33d3cc0ab7b82708a667aa/pydantic_core-2.27.2-cp312-cp312-manylinux_2_5_i686.manylinux1_i686.whl", hash = "sha256:28ccb213807e037460326424ceb8b5245acb88f32f3d2777427476e1b32c48c4", size = 2004870 },
    { url = "https://files.pythonhosted.org/packages/35/40/aea70b5b1a63911c53a4c8117c0a828d6790483f858041f47bab0b779f44/pydantic_core-2.27.2-cp312-cp312-musllinux_1_1_aarch64.whl", hash = "sha256:de3cd1899e2c279b140adde9357c4495ed9d47131b4a4eaff9052f23398076b3", size = 1999822 },
    { url = "https://files.pythonhosted.org/packages/f2/b3/807b94fd337d58effc5498fd1a7a4d9d59af4133e83e32ae39a96fddec9d/pydantic_core-2.27.2-cp312-cp312-musllinux_1_1_armv7l.whl", hash = "sha256:220f892729375e2d736b97d0e51466252ad84c51857d4d15f5e9692f9ef12be4", size = 2130364 },
    { url = "https://files.pythonhosted.org/packages/fc/df/791c827cd4ee6efd59248dca9369fb35e80a9484462c33c6649a8d02b565/pydantic_core-2.27.2-cp312-cp312-musllinux_1_1_x86_64.whl", hash = "sha256:a0fcd29cd6b4e74fe8ddd2c90330fd8edf2e30cb52acda47f06dd615ae72da57", size = 2158303 },
    { url = "https://files.pythonhosted.org/packages/9b/67/4e197c300976af185b7cef4c02203e175fb127e414125916bf1128b639a9/pydantic_core-2.27.2-cp312-cp312-win32.whl", hash = "sha256:1e2cb691ed9834cd6a8be61228471d0a503731abfb42f82458ff27be7b2186fc", size = 1834064 },
    { url = "https://files.pythonhosted.org/packages/1f/ea/cd7209a889163b8dcca139fe32b9687dd05249161a3edda62860430457a5/pydantic_core-2.27.2-cp312-cp312-win_amd64.whl", hash = "sha256:cc3f1a99a4f4f9dd1de4fe0312c114e740b5ddead65bb4102884b384c15d8bc9", size = 1989046 },
    { url = "https://files.pythonhosted.org/packages/bc/49/c54baab2f4658c26ac633d798dab66b4c3a9bbf47cff5284e9c182f4137a/pydantic_core-2.27.2-cp312-cp312-win_arm64.whl", hash = "sha256:3911ac9284cd8a1792d3cb26a2da18f3ca26c6908cc434a18f730dc0db7bfa3b", size = 1885092 },
    { url = "https://files.pythonhosted.org/packages/41/b1/9bc383f48f8002f99104e3acff6cba1231b29ef76cfa45d1506a5cad1f84/pydantic_core-2.27.2-cp313-cp313-macosx_10_12_x86_64.whl", hash = "sha256:7d14bd329640e63852364c306f4d23eb744e0f8193148d4044dd3dacdaacbd8b", size = 1892709 },
    { url = "https://files.pythonhosted.org/packages/10/6c/e62b8657b834f3eb2961b49ec8e301eb99946245e70bf42c8817350cbefc/pydantic_core-2.27.2-cp313-cp313-macosx_11_0_arm64.whl", hash = "sha256:82f91663004eb8ed30ff478d77c4d1179b3563df6cdb15c0817cd1cdaf34d154", size = 1811273 },
    { url = "https://files.pythonhosted.org/packages/ba/15/52cfe49c8c986e081b863b102d6b859d9defc63446b642ccbbb3742bf371/pydantic_core-2.27.2-cp313-cp313-manylinux_2_17_aarch64.manylinux2014_aarch64.whl", hash = "sha256:71b24c7d61131bb83df10cc7e687433609963a944ccf45190cfc21e0887b08c9", size = 1823027 },
    { url = "https://files.pythonhosted.org/packages/b1/1c/b6f402cfc18ec0024120602bdbcebc7bdd5b856528c013bd4d13865ca473/pydantic_core-2.27.2-cp313-cp313-manylinux_2_17_armv7l.manylinux2014_armv7l.whl", hash = "sha256:fa8e459d4954f608fa26116118bb67f56b93b209c39b008277ace29937453dc9", size = 1868888 },
    { url = "https://files.pythonhosted.org/packages/bd/7b/8cb75b66ac37bc2975a3b7de99f3c6f355fcc4d89820b61dffa8f1e81677/pydantic_core-2.27.2-cp313-cp313-manylinux_2_17_ppc64le.manylinux2014_ppc64le.whl", hash = "sha256:ce8918cbebc8da707ba805b7fd0b382816858728ae7fe19a942080c24e5b7cd1", size = 2037738 },
    { url = "https://files.pythonhosted.org/packages/c8/f1/786d8fe78970a06f61df22cba58e365ce304bf9b9f46cc71c8c424e0c334/pydantic_core-2.27.2-cp313-cp313-manylinux_2_17_s390x.manylinux2014_s390x.whl", hash = "sha256:eda3f5c2a021bbc5d976107bb302e0131351c2ba54343f8a496dc8783d3d3a6a", size = 2685138 },
    { url = "https://files.pythonhosted.org/packages/a6/74/d12b2cd841d8724dc8ffb13fc5cef86566a53ed358103150209ecd5d1999/pydantic_core-2.27.2-cp313-cp313-manylinux_2_17_x86_64.manylinux2014_x86_64.whl", hash = "sha256:bd8086fa684c4775c27f03f062cbb9eaa6e17f064307e86b21b9e0abc9c0f02e", size = 1997025 },
    { url = "https://files.pythonhosted.org/packages/a0/6e/940bcd631bc4d9a06c9539b51f070b66e8f370ed0933f392db6ff350d873/pydantic_core-2.27.2-cp313-cp313-manylinux_2_5_i686.manylinux1_i686.whl", hash = "sha256:8d9b3388db186ba0c099a6d20f0604a44eabdeef1777ddd94786cdae158729e4", size = 2004633 },
    { url = "https://files.pythonhosted.org/packages/50/cc/a46b34f1708d82498c227d5d80ce615b2dd502ddcfd8376fc14a36655af1/pydantic_core-2.27.2-cp313-cp313-musllinux_1_1_aarch64.whl", hash = "sha256:7a66efda2387de898c8f38c0cf7f14fca0b51a8ef0b24bfea5849f1b3c95af27", size = 1999404 },
    { url = "https://files.pythonhosted.org/packages/ca/2d/c365cfa930ed23bc58c41463bae347d1005537dc8db79e998af8ba28d35e/pydantic_core-2.27.2-cp313-cp313-musllinux_1_1_armv7l.whl", hash = "sha256:18a101c168e4e092ab40dbc2503bdc0f62010e95d292b27827871dc85450d7ee", size = 2130130 },
    { url = "https://files.pythonhosted.org/packages/f4/d7/eb64d015c350b7cdb371145b54d96c919d4db516817f31cd1c650cae3b21/pydantic_core-2.27.2-cp313-cp313-musllinux_1_1_x86_64.whl", hash = "sha256:ba5dd002f88b78a4215ed2f8ddbdf85e8513382820ba15ad5ad8955ce0ca19a1", size = 2157946 },
    { url = "https://files.pythonhosted.org/packages/a4/99/bddde3ddde76c03b65dfd5a66ab436c4e58ffc42927d4ff1198ffbf96f5f/pydantic_core-2.27.2-cp313-cp313-win32.whl", hash = "sha256:1ebaf1d0481914d004a573394f4be3a7616334be70261007e47c2a6fe7e50130", size = 1834387 },
    { url = "https://files.pythonhosted.org/packages/71/47/82b5e846e01b26ac6f1893d3c5f9f3a2eb6ba79be26eef0b759b4fe72946/pydantic_core-2.27.2-cp313-cp313-win_amd64.whl", hash = "sha256:953101387ecf2f5652883208769a79e48db18c6df442568a0b5ccd8c2723abee", size = 1990453 },
    { url = "https://files.pythonhosted.org/packages/51/b2/b2b50d5ecf21acf870190ae5d093602d95f66c9c31f9d5de6062eb329ad1/pydantic_core-2.27.2-cp313-cp313-win_arm64.whl", hash = "sha256:ac4dbfd1691affb8f48c2c13241a2e3b60ff23247cbcf981759c768b6633cf8b", size = 1885186 },
    { url = "https://files.pythonhosted.org/packages/27/97/3aef1ddb65c5ccd6eda9050036c956ff6ecbfe66cb7eb40f280f121a5bb0/pydantic_core-2.27.2-cp39-cp39-macosx_10_12_x86_64.whl", hash = "sha256:c10eb4f1659290b523af58fa7cffb452a61ad6ae5613404519aee4bfbf1df993", size = 1896475 },
    { url = "https://files.pythonhosted.org/packages/ad/d3/5668da70e373c9904ed2f372cb52c0b996426f302e0dee2e65634c92007d/pydantic_core-2.27.2-cp39-cp39-macosx_11_0_arm64.whl", hash = "sha256:ef592d4bad47296fb11f96cd7dc898b92e795032b4894dfb4076cfccd43a9308", size = 1772279 },
    { url = "https://files.pythonhosted.org/packages/8a/9e/e44b8cb0edf04a2f0a1f6425a65ee089c1d6f9c4c2dcab0209127b6fdfc2/pydantic_core-2.27.2-cp39-cp39-manylinux_2_17_aarch64.manylinux2014_aarch64.whl", hash = "sha256:c61709a844acc6bf0b7dce7daae75195a10aac96a596ea1b776996414791ede4", size = 1829112 },
    { url = "https://files.pythonhosted.org/packages/1c/90/1160d7ac700102effe11616e8119e268770f2a2aa5afb935f3ee6832987d/pydantic_core-2.27.2-cp39-cp39-manylinux_2_17_armv7l.manylinux2014_armv7l.whl", hash = "sha256:42c5f762659e47fdb7b16956c71598292f60a03aa92f8b6351504359dbdba6cf", size = 1866780 },
    { url = "https://files.pythonhosted.org/packages/ee/33/13983426df09a36d22c15980008f8d9c77674fc319351813b5a2739b70f3/pydantic_core-2.27.2-cp39-cp39-manylinux_2_17_ppc64le.manylinux2014_ppc64le.whl", hash = "sha256:4c9775e339e42e79ec99c441d9730fccf07414af63eac2f0e48e08fd38a64d76", size = 2037943 },
    { url = "https://files.pythonhosted.org/packages/01/d7/ced164e376f6747e9158c89988c293cd524ab8d215ae4e185e9929655d5c/pydantic_core-2.27.2-cp39-cp39-manylinux_2_17_s390x.manylinux2014_s390x.whl", hash = "sha256:57762139821c31847cfb2df63c12f725788bd9f04bc2fb392790959b8f70f118", size = 2740492 },
    { url = "https://files.pythonhosted.org/packages/8b/1f/3dc6e769d5b7461040778816aab2b00422427bcaa4b56cc89e9c653b2605/pydantic_core-2.27.2-cp39-cp39-manylinux_2_17_x86_64.manylinux2014_x86_64.whl", hash = "sha256:0d1e85068e818c73e048fe28cfc769040bb1f475524f4745a5dc621f75ac7630", size = 1995714 },
    { url = "https://files.pythonhosted.org/packages/07/d7/a0bd09bc39283530b3f7c27033a814ef254ba3bd0b5cfd040b7abf1fe5da/pydantic_core-2.27.2-cp39-cp39-manylinux_2_5_i686.manylinux1_i686.whl", hash = "sha256:097830ed52fd9e427942ff3b9bc17fab52913b2f50f2880dc4a5611446606a54", size = 1997163 },
    { url = "https://files.pythonhosted.org/packages/2d/bb/2db4ad1762e1c5699d9b857eeb41959191980de6feb054e70f93085e1bcd/pydantic_core-2.27.2-cp39-cp39-musllinux_1_1_aarch64.whl", hash = "sha256:044a50963a614ecfae59bb1eaf7ea7efc4bc62f49ed594e18fa1e5d953c40e9f", size = 2005217 },
    { url = "https://files.pythonhosted.org/packages/53/5f/23a5a3e7b8403f8dd8fc8a6f8b49f6b55c7d715b77dcf1f8ae919eeb5628/pydantic_core-2.27.2-cp39-cp39-musllinux_1_1_armv7l.whl", hash = "sha256:4e0b4220ba5b40d727c7f879eac379b822eee5d8fff418e9d3381ee45b3b0362", size = 2127899 },
    { url = "https://files.pythonhosted.org/packages/c2/ae/aa38bb8dd3d89c2f1d8362dd890ee8f3b967330821d03bbe08fa01ce3766/pydantic_core-2.27.2-cp39-cp39-musllinux_1_1_x86_64.whl", hash = "sha256:5e4f4bb20d75e9325cc9696c6802657b58bc1dbbe3022f32cc2b2b632c3fbb96", size = 2155726 },
    { url = "https://files.pythonhosted.org/packages/98/61/4f784608cc9e98f70839187117ce840480f768fed5d386f924074bf6213c/pydantic_core-2.27.2-cp39-cp39-win32.whl", hash = "sha256:cca63613e90d001b9f2f9a9ceb276c308bfa2a43fafb75c8031c4f66039e8c6e", size = 1817219 },
    { url = "https://files.pythonhosted.org/packages/57/82/bb16a68e4a1a858bb3768c2c8f1ff8d8978014e16598f001ea29a25bf1d1/pydantic_core-2.27.2-cp39-cp39-win_amd64.whl", hash = "sha256:77d1bca19b0f7021b3a982e6f903dcd5b2b06076def36a652e3907f596e29f67", size = 1985382 },
    { url = "https://files.pythonhosted.org/packages/46/72/af70981a341500419e67d5cb45abe552a7c74b66326ac8877588488da1ac/pydantic_core-2.27.2-pp310-pypy310_pp73-macosx_10_12_x86_64.whl", hash = "sha256:2bf14caea37e91198329b828eae1618c068dfb8ef17bb33287a7ad4b61ac314e", size = 1891159 },
    { url = "https://files.pythonhosted.org/packages/ad/3d/c5913cccdef93e0a6a95c2d057d2c2cba347815c845cda79ddd3c0f5e17d/pydantic_core-2.27.2-pp310-pypy310_pp73-macosx_11_0_arm64.whl", hash = "sha256:b0cb791f5b45307caae8810c2023a184c74605ec3bcbb67d13846c28ff731ff8", size = 1768331 },
    { url = "https://files.pythonhosted.org/packages/f6/f0/a3ae8fbee269e4934f14e2e0e00928f9346c5943174f2811193113e58252/pydantic_core-2.27.2-pp310-pypy310_pp73-manylinux_2_17_aarch64.manylinux2014_aarch64.whl", hash = "sha256:688d3fd9fcb71f41c4c015c023d12a79d1c4c0732ec9eb35d96e3388a120dcf3", size = 1822467 },
    { url = "https://files.pythonhosted.org/packages/d7/7a/7bbf241a04e9f9ea24cd5874354a83526d639b02674648af3f350554276c/pydantic_core-2.27.2-pp310-pypy310_pp73-manylinux_2_17_x86_64.manylinux2014_x86_64.whl", hash = "sha256:3d591580c34f4d731592f0e9fe40f9cc1b430d297eecc70b962e93c5c668f15f", size = 1979797 },
    { url = "https://files.pythonhosted.org/packages/4f/5f/4784c6107731f89e0005a92ecb8a2efeafdb55eb992b8e9d0a2be5199335/pydantic_core-2.27.2-pp310-pypy310_pp73-manylinux_2_5_i686.manylinux1_i686.whl", hash = "sha256:82f986faf4e644ffc189a7f1aafc86e46ef70372bb153e7001e8afccc6e54133", size = 1987839 },
    { url = "https://files.pythonhosted.org/packages/6d/a7/61246562b651dff00de86a5f01b6e4befb518df314c54dec187a78d81c84/pydantic_core-2.27.2-pp310-pypy310_pp73-musllinux_1_1_aarch64.whl", hash = "sha256:bec317a27290e2537f922639cafd54990551725fc844249e64c523301d0822fc", size = 1998861 },
    { url = "https://files.pythonhosted.org/packages/86/aa/837821ecf0c022bbb74ca132e117c358321e72e7f9702d1b6a03758545e2/pydantic_core-2.27.2-pp310-pypy310_pp73-musllinux_1_1_armv7l.whl", hash = "sha256:0296abcb83a797db256b773f45773da397da75a08f5fcaef41f2044adec05f50", size = 2116582 },
    { url = "https://files.pythonhosted.org/packages/81/b0/5e74656e95623cbaa0a6278d16cf15e10a51f6002e3ec126541e95c29ea3/pydantic_core-2.27.2-pp310-pypy310_pp73-musllinux_1_1_x86_64.whl", hash = "sha256:0d75070718e369e452075a6017fbf187f788e17ed67a3abd47fa934d001863d9", size = 2151985 },
    { url = "https://files.pythonhosted.org/packages/63/37/3e32eeb2a451fddaa3898e2163746b0cffbbdbb4740d38372db0490d67f3/pydantic_core-2.27.2-pp310-pypy310_pp73-win_amd64.whl", hash = "sha256:7e17b560be3c98a8e3aa66ce828bdebb9e9ac6ad5466fba92eb74c4c95cb1151", size = 2004715 },
    { url = "https://files.pythonhosted.org/packages/29/0e/dcaea00c9dbd0348b723cae82b0e0c122e0fa2b43fa933e1622fd237a3ee/pydantic_core-2.27.2-pp39-pypy39_pp73-macosx_10_12_x86_64.whl", hash = "sha256:c33939a82924da9ed65dab5a65d427205a73181d8098e79b6b426bdf8ad4e656", size = 1891733 },
    { url = "https://files.pythonhosted.org/packages/86/d3/e797bba8860ce650272bda6383a9d8cad1d1c9a75a640c9d0e848076f85e/pydantic_core-2.27.2-pp39-pypy39_pp73-macosx_11_0_arm64.whl", hash = "sha256:00bad2484fa6bda1e216e7345a798bd37c68fb2d97558edd584942aa41b7d278", size = 1768375 },
    { url = "https://files.pythonhosted.org/packages/41/f7/f847b15fb14978ca2b30262548f5fc4872b2724e90f116393eb69008299d/pydantic_core-2.27.2-pp39-pypy39_pp73-manylinux_2_17_aarch64.manylinux2014_aarch64.whl", hash = "sha256:c817e2b40aba42bac6f457498dacabc568c3b7a986fc9ba7c8d9d260b71485fb", size = 1822307 },
    { url = "https://files.pythonhosted.org/packages/9c/63/ed80ec8255b587b2f108e514dc03eed1546cd00f0af281e699797f373f38/pydantic_core-2.27.2-pp39-pypy39_pp73-manylinux_2_17_x86_64.manylinux2014_x86_64.whl", hash = "sha256:251136cdad0cb722e93732cb45ca5299fb56e1344a833640bf93b2803f8d1bfd", size = 1979971 },
    { url = "https://files.pythonhosted.org/packages/a9/6d/6d18308a45454a0de0e975d70171cadaf454bc7a0bf86b9c7688e313f0bb/pydantic_core-2.27.2-pp39-pypy39_pp73-manylinux_2_5_i686.manylinux1_i686.whl", hash = "sha256:d2088237af596f0a524d3afc39ab3b036e8adb054ee57cbb1dcf8e09da5b29cc", size = 1987616 },
    { url = "https://files.pythonhosted.org/packages/82/8a/05f8780f2c1081b800a7ca54c1971e291c2d07d1a50fb23c7e4aef4ed403/pydantic_core-2.27.2-pp39-pypy39_pp73-musllinux_1_1_aarch64.whl", hash = "sha256:d4041c0b966a84b4ae7a09832eb691a35aec90910cd2dbe7a208de59be77965b", size = 1998943 },
    { url = "https://files.pythonhosted.org/packages/5e/3e/fe5b6613d9e4c0038434396b46c5303f5ade871166900b357ada4766c5b7/pydantic_core-2.27.2-pp39-pypy39_pp73-musllinux_1_1_armv7l.whl", hash = "sha256:8083d4e875ebe0b864ffef72a4304827015cff328a1be6e22cc850753bfb122b", size = 2116654 },
    { url = "https://files.pythonhosted.org/packages/db/ad/28869f58938fad8cc84739c4e592989730bfb69b7c90a8fff138dff18e1e/pydantic_core-2.27.2-pp39-pypy39_pp73-musllinux_1_1_x86_64.whl", hash = "sha256:f141ee28a0ad2123b6611b6ceff018039df17f32ada8b534e6aa039545a3efb2", size = 2152292 },
    { url = "https://files.pythonhosted.org/packages/a1/0c/c5c5cd3689c32ed1fe8c5d234b079c12c281c051759770c05b8bed6412b5/pydantic_core-2.27.2-pp39-pypy39_pp73-win_amd64.whl", hash = "sha256:7d0c8399fcc1848491f00e0314bd59fb34a9c008761bcb422a057670c3f65e35", size = 2004961 },
]

[[package]]
name = "pyfakefs"
version = "5.7.4"
source = { registry = "https://pypi.org/simple" }
sdist = { url = "https://files.pythonhosted.org/packages/8e/f9/3a2f10b1b3e251cec47ab7581d15bc39553cd5a23893cbe0efe633856c4e/pyfakefs-5.7.4.tar.gz", hash = "sha256:4971e65cc80a93a1e6f1e3a4654909c0c493186539084dc9301da3d68c8878fe", size = 213382 }
wheels = [
    { url = "https://files.pythonhosted.org/packages/b9/52/eb08c795d9159da167334a7fa8a23bd04112b4c8b63030a2600711a94143/pyfakefs-5.7.4-py3-none-any.whl", hash = "sha256:3e763d700b91c54ade6388be2cfa4e521abc00e34f7defb84ee511c73031f45f", size = 228706 },
]

[[package]]
name = "pygments"
version = "2.19.1"
source = { registry = "https://pypi.org/simple" }
sdist = { url = "https://files.pythonhosted.org/packages/7c/2d/c3338d48ea6cc0feb8446d8e6937e1408088a72a39937982cc6111d17f84/pygments-2.19.1.tar.gz", hash = "sha256:61c16d2a8576dc0649d9f39e089b5f02bcd27fba10d8fb4dcc28173f7a45151f", size = 4968581 }
wheels = [
    { url = "https://files.pythonhosted.org/packages/8a/0b/9fcc47d19c48b59121088dd6da2488a49d5f72dacf8262e2790a1d2c7d15/pygments-2.19.1-py3-none-any.whl", hash = "sha256:9ea1544ad55cecf4b8242fab6dd35a93bbce657034b0611ee383099054ab6d8c", size = 1225293 },
]

[[package]]
name = "pyreadline"
version = "2.1"
source = { registry = "https://pypi.org/simple" }
sdist = { url = "https://files.pythonhosted.org/packages/bc/7c/d724ef1ec3ab2125f38a1d53285745445ec4a8f19b9bb0761b4064316679/pyreadline-2.1.zip", hash = "sha256:4530592fc2e85b25b1a9f79664433da09237c1a270e4d78ea5aa3a2c7229e2d1", size = 109189 }

[[package]]
name = "pyrepl"
version = "0.9.0"
source = { registry = "https://pypi.org/simple" }
sdist = { url = "https://files.pythonhosted.org/packages/05/1b/ea40363be0056080454cdbabe880773c3c5bd66d7b13f0c8b8b8c8da1e0c/pyrepl-0.9.0.tar.gz", hash = "sha256:292570f34b5502e871bbb966d639474f2b57fbfcd3373c2d6a2f3d56e681a775", size = 48744 }

[[package]]
name = "pytest"
version = "8.3.4"
source = { registry = "https://pypi.org/simple" }
dependencies = [
    { name = "colorama", marker = "sys_platform == 'win32'" },
    { name = "exceptiongroup", marker = "python_full_version < '3.11'" },
    { name = "iniconfig" },
    { name = "packaging" },
    { name = "pluggy" },
    { name = "tomli", marker = "python_full_version < '3.11'" },
]
sdist = { url = "https://files.pythonhosted.org/packages/05/35/30e0d83068951d90a01852cb1cef56e5d8a09d20c7f511634cc2f7e0372a/pytest-8.3.4.tar.gz", hash = "sha256:965370d062bce11e73868e0335abac31b4d3de0e82f4007408d242b4f8610761", size = 1445919 }
wheels = [
    { url = "https://files.pythonhosted.org/packages/11/92/76a1c94d3afee238333bc0a42b82935dd8f9cf8ce9e336ff87ee14d9e1cf/pytest-8.3.4-py3-none-any.whl", hash = "sha256:50e16d954148559c9a74109af1eaf0c945ba2d8f30f0a3d3335edde19788b6f6", size = 343083 },
]

[[package]]
name = "pytest-asyncio"
version = "0.25.2"
source = { registry = "https://pypi.org/simple" }
dependencies = [
    { name = "pytest" },
]
sdist = { url = "https://files.pythonhosted.org/packages/72/df/adcc0d60f1053d74717d21d58c0048479e9cab51464ce0d2965b086bd0e2/pytest_asyncio-0.25.2.tar.gz", hash = "sha256:3f8ef9a98f45948ea91a0ed3dc4268b5326c0e7bce73892acc654df4262ad45f", size = 53950 }
wheels = [
    { url = "https://files.pythonhosted.org/packages/61/d8/defa05ae50dcd6019a95527200d3b3980043df5aa445d40cb0ef9f7f98ab/pytest_asyncio-0.25.2-py3-none-any.whl", hash = "sha256:0d0bb693f7b99da304a0634afc0a4b19e49d5e0de2d670f38dc4bfa5727c5075", size = 19400 },
]

[[package]]
name = "pytest-cov"
version = "6.0.0"
source = { registry = "https://pypi.org/simple" }
dependencies = [
    { name = "coverage", extra = ["toml"] },
    { name = "pytest" },
]
sdist = { url = "https://files.pythonhosted.org/packages/be/45/9b538de8cef30e17c7b45ef42f538a94889ed6a16f2387a6c89e73220651/pytest-cov-6.0.0.tar.gz", hash = "sha256:fde0b595ca248bb8e2d76f020b465f3b107c9632e6a1d1705f17834c89dcadc0", size = 66945 }
wheels = [
    { url = "https://files.pythonhosted.org/packages/36/3b/48e79f2cd6a61dbbd4807b4ed46cb564b4fd50a76166b1c4ea5c1d9e2371/pytest_cov-6.0.0-py3-none-any.whl", hash = "sha256:eee6f1b9e61008bd34975a4d5bab25801eb31898b032dd55addc93e96fcaaa35", size = 22949 },
]

[[package]]
name = "pytest-depends"
version = "1.0.1"
source = { registry = "https://pypi.org/simple" }
dependencies = [
    { name = "colorama" },
    { name = "future-fstrings" },
    { name = "networkx", version = "3.2.1", source = { registry = "https://pypi.org/simple" }, marker = "python_full_version < '3.10'" },
    { name = "networkx", version = "3.4.2", source = { registry = "https://pypi.org/simple" }, marker = "python_full_version >= '3.10'" },
    { name = "pytest" },
]
sdist = { url = "https://files.pythonhosted.org/packages/95/5b/929e7381c342ca5040136577916d0bb20f97bbadded59fdb9aad084461a2/pytest-depends-1.0.1.tar.gz", hash = "sha256:90a28e2b87b75b18abd128c94015248544acac20e4392e9921e5a86f93319dfe", size = 8763 }
wheels = [
    { url = "https://files.pythonhosted.org/packages/32/8a/96cec5c431fd706c8b2435dcb544224db7e09f4e3cc192d4c08d8980705a/pytest_depends-1.0.1-py3-none-any.whl", hash = "sha256:a1df072bcc93d77aca3f0946903f5fed8af2d9b0056db1dfc9ed5ac164ab0642", size = 10022 },
]

[[package]]
name = "pytest-mock"
version = "3.14.0"
source = { registry = "https://pypi.org/simple" }
dependencies = [
    { name = "pytest" },
]
sdist = { url = "https://files.pythonhosted.org/packages/c6/90/a955c3ab35ccd41ad4de556596fa86685bf4fc5ffcc62d22d856cfd4e29a/pytest-mock-3.14.0.tar.gz", hash = "sha256:2719255a1efeceadbc056d6bf3df3d1c5015530fb40cf347c0f9afac88410bd0", size = 32814 }
wheels = [
    { url = "https://files.pythonhosted.org/packages/f2/3b/b26f90f74e2986a82df6e7ac7e319b8ea7ccece1caec9f8ab6104dc70603/pytest_mock-3.14.0-py3-none-any.whl", hash = "sha256:0b72c38033392a5f4621342fe11e9219ac11ec9d375f8e2a0c164539e0d70f6f", size = 9863 },
]

[[package]]
name = "pytest-recording"
version = "0.13.2"
source = { registry = "https://pypi.org/simple" }
dependencies = [
    { name = "pytest" },
    { name = "vcrpy" },
]
sdist = { url = "https://files.pythonhosted.org/packages/fe/2a/ea6b8036ae01979eae02d8ad5a7da14dec90d9176b613e49fb8d134c78fc/pytest_recording-0.13.2.tar.gz", hash = "sha256:000c3babbb466681457fd65b723427c1779a0c6c17d9e381c3142a701e124877", size = 25270 }
wheels = [
    { url = "https://files.pythonhosted.org/packages/72/52/8e67a969e9fad3fa5ec4eab9f2a7348ff04692065c7deda21d76e9112703/pytest_recording-0.13.2-py3-none-any.whl", hash = "sha256:3820fe5743d1ac46e807989e11d073cb776a60bdc544cf43ebca454051b22d13", size = 12783 },
]

[[package]]
name = "pytest-sugar"
version = "1.0.0"
source = { registry = "https://pypi.org/simple" }
dependencies = [
    { name = "packaging" },
    { name = "pytest" },
    { name = "termcolor" },
]
sdist = { url = "https://files.pythonhosted.org/packages/f5/ac/5754f5edd6d508bc6493bc37d74b928f102a5fff82d9a80347e180998f08/pytest-sugar-1.0.0.tar.gz", hash = "sha256:6422e83258f5b0c04ce7c632176c7732cab5fdb909cb39cca5c9139f81276c0a", size = 14992 }
wheels = [
    { url = "https://files.pythonhosted.org/packages/92/fb/889f1b69da2f13691de09a111c16c4766a433382d44aa0ecf221deded44a/pytest_sugar-1.0.0-py3-none-any.whl", hash = "sha256:70ebcd8fc5795dc457ff8b69d266a4e2e8a74ae0c3edc749381c64b5246c8dfd", size = 10171 },
]

[[package]]
name = "python-dotenv"
version = "1.0.1"
source = { registry = "https://pypi.org/simple" }
sdist = { url = "https://files.pythonhosted.org/packages/bc/57/e84d88dfe0aec03b7a2d4327012c1627ab5f03652216c63d49846d7a6c58/python-dotenv-1.0.1.tar.gz", hash = "sha256:e324ee90a023d808f1959c46bcbc04446a10ced277783dc6ee09987c37ec10ca", size = 39115 }
wheels = [
    { url = "https://files.pythonhosted.org/packages/6a/3e/b68c118422ec867fa7ab88444e1274aa40681c606d59ac27de5a5588f082/python_dotenv-1.0.1-py3-none-any.whl", hash = "sha256:f7b63ef50f1b690dddf550d03497b66d609393b40b564ed0d674909a68ebf16a", size = 19863 },
]

[[package]]
name = "python-multipart"
version = "0.0.20"
source = { registry = "https://pypi.org/simple" }
sdist = { url = "https://files.pythonhosted.org/packages/f3/87/f44d7c9f274c7ee665a29b885ec97089ec5dc034c7f3fafa03da9e39a09e/python_multipart-0.0.20.tar.gz", hash = "sha256:8dd0cab45b8e23064ae09147625994d090fa46f5b0d1e13af944c331a7fa9d13", size = 37158 }
wheels = [
    { url = "https://files.pythonhosted.org/packages/45/58/38b5afbc1a800eeea951b9285d3912613f2603bdf897a4ab0f4bd7f405fc/python_multipart-0.0.20-py3-none-any.whl", hash = "sha256:8a62d3a8335e06589fe01f2a3e178cdcc632f3fbe0d492ad9ee0ec35aab1f104", size = 24546 },
]

[[package]]
name = "pyyaml"
version = "6.0.2"
source = { registry = "https://pypi.org/simple" }
sdist = { url = "https://files.pythonhosted.org/packages/54/ed/79a089b6be93607fa5cdaedf301d7dfb23af5f25c398d5ead2525b063e17/pyyaml-6.0.2.tar.gz", hash = "sha256:d584d9ec91ad65861cc08d42e834324ef890a082e591037abe114850ff7bbc3e", size = 130631 }
wheels = [
    { url = "https://files.pythonhosted.org/packages/9b/95/a3fac87cb7158e231b5a6012e438c647e1a87f09f8e0d123acec8ab8bf71/PyYAML-6.0.2-cp310-cp310-macosx_10_9_x86_64.whl", hash = "sha256:0a9a2848a5b7feac301353437eb7d5957887edbf81d56e903999a75a3d743086", size = 184199 },
    { url = "https://files.pythonhosted.org/packages/c7/7a/68bd47624dab8fd4afbfd3c48e3b79efe09098ae941de5b58abcbadff5cb/PyYAML-6.0.2-cp310-cp310-macosx_11_0_arm64.whl", hash = "sha256:29717114e51c84ddfba879543fb232a6ed60086602313ca38cce623c1d62cfbf", size = 171758 },
    { url = "https://files.pythonhosted.org/packages/49/ee/14c54df452143b9ee9f0f29074d7ca5516a36edb0b4cc40c3f280131656f/PyYAML-6.0.2-cp310-cp310-manylinux_2_17_aarch64.manylinux2014_aarch64.whl", hash = "sha256:8824b5a04a04a047e72eea5cec3bc266db09e35de6bdfe34c9436ac5ee27d237", size = 718463 },
    { url = "https://files.pythonhosted.org/packages/4d/61/de363a97476e766574650d742205be468921a7b532aa2499fcd886b62530/PyYAML-6.0.2-cp310-cp310-manylinux_2_17_s390x.manylinux2014_s390x.whl", hash = "sha256:7c36280e6fb8385e520936c3cb3b8042851904eba0e58d277dca80a5cfed590b", size = 719280 },
    { url = "https://files.pythonhosted.org/packages/6b/4e/1523cb902fd98355e2e9ea5e5eb237cbc5f3ad5f3075fa65087aa0ecb669/PyYAML-6.0.2-cp310-cp310-manylinux_2_17_x86_64.manylinux2014_x86_64.whl", hash = "sha256:ec031d5d2feb36d1d1a24380e4db6d43695f3748343d99434e6f5f9156aaa2ed", size = 751239 },
    { url = "https://files.pythonhosted.org/packages/b7/33/5504b3a9a4464893c32f118a9cc045190a91637b119a9c881da1cf6b7a72/PyYAML-6.0.2-cp310-cp310-musllinux_1_1_aarch64.whl", hash = "sha256:936d68689298c36b53b29f23c6dbb74de12b4ac12ca6cfe0e047bedceea56180", size = 695802 },
    { url = "https://files.pythonhosted.org/packages/5c/20/8347dcabd41ef3a3cdc4f7b7a2aff3d06598c8779faa189cdbf878b626a4/PyYAML-6.0.2-cp310-cp310-musllinux_1_1_x86_64.whl", hash = "sha256:23502f431948090f597378482b4812b0caae32c22213aecf3b55325e049a6c68", size = 720527 },
    { url = "https://files.pythonhosted.org/packages/be/aa/5afe99233fb360d0ff37377145a949ae258aaab831bde4792b32650a4378/PyYAML-6.0.2-cp310-cp310-win32.whl", hash = "sha256:2e99c6826ffa974fe6e27cdb5ed0021786b03fc98e5ee3c5bfe1fd5015f42b99", size = 144052 },
    { url = "https://files.pythonhosted.org/packages/b5/84/0fa4b06f6d6c958d207620fc60005e241ecedceee58931bb20138e1e5776/PyYAML-6.0.2-cp310-cp310-win_amd64.whl", hash = "sha256:a4d3091415f010369ae4ed1fc6b79def9416358877534caf6a0fdd2146c87a3e", size = 161774 },
    { url = "https://files.pythonhosted.org/packages/f8/aa/7af4e81f7acba21a4c6be026da38fd2b872ca46226673c89a758ebdc4fd2/PyYAML-6.0.2-cp311-cp311-macosx_10_9_x86_64.whl", hash = "sha256:cc1c1159b3d456576af7a3e4d1ba7e6924cb39de8f67111c735f6fc832082774", size = 184612 },
    { url = "https://files.pythonhosted.org/packages/8b/62/b9faa998fd185f65c1371643678e4d58254add437edb764a08c5a98fb986/PyYAML-6.0.2-cp311-cp311-macosx_11_0_arm64.whl", hash = "sha256:1e2120ef853f59c7419231f3bf4e7021f1b936f6ebd222406c3b60212205d2ee", size = 172040 },
    { url = "https://files.pythonhosted.org/packages/ad/0c/c804f5f922a9a6563bab712d8dcc70251e8af811fce4524d57c2c0fd49a4/PyYAML-6.0.2-cp311-cp311-manylinux_2_17_aarch64.manylinux2014_aarch64.whl", hash = "sha256:5d225db5a45f21e78dd9358e58a98702a0302f2659a3c6cd320564b75b86f47c", size = 736829 },
    { url = "https://files.pythonhosted.org/packages/51/16/6af8d6a6b210c8e54f1406a6b9481febf9c64a3109c541567e35a49aa2e7/PyYAML-6.0.2-cp311-cp311-manylinux_2_17_s390x.manylinux2014_s390x.whl", hash = "sha256:5ac9328ec4831237bec75defaf839f7d4564be1e6b25ac710bd1a96321cc8317", size = 764167 },
    { url = "https://files.pythonhosted.org/packages/75/e4/2c27590dfc9992f73aabbeb9241ae20220bd9452df27483b6e56d3975cc5/PyYAML-6.0.2-cp311-cp311-manylinux_2_17_x86_64.manylinux2014_x86_64.whl", hash = "sha256:3ad2a3decf9aaba3d29c8f537ac4b243e36bef957511b4766cb0057d32b0be85", size = 762952 },
    { url = "https://files.pythonhosted.org/packages/9b/97/ecc1abf4a823f5ac61941a9c00fe501b02ac3ab0e373c3857f7d4b83e2b6/PyYAML-6.0.2-cp311-cp311-musllinux_1_1_aarch64.whl", hash = "sha256:ff3824dc5261f50c9b0dfb3be22b4567a6f938ccce4587b38952d85fd9e9afe4", size = 735301 },
    { url = "https://files.pythonhosted.org/packages/45/73/0f49dacd6e82c9430e46f4a027baa4ca205e8b0a9dce1397f44edc23559d/PyYAML-6.0.2-cp311-cp311-musllinux_1_1_x86_64.whl", hash = "sha256:797b4f722ffa07cc8d62053e4cff1486fa6dc094105d13fea7b1de7d8bf71c9e", size = 756638 },
    { url = "https://files.pythonhosted.org/packages/22/5f/956f0f9fc65223a58fbc14459bf34b4cc48dec52e00535c79b8db361aabd/PyYAML-6.0.2-cp311-cp311-win32.whl", hash = "sha256:11d8f3dd2b9c1207dcaf2ee0bbbfd5991f571186ec9cc78427ba5bd32afae4b5", size = 143850 },
    { url = "https://files.pythonhosted.org/packages/ed/23/8da0bbe2ab9dcdd11f4f4557ccaf95c10b9811b13ecced089d43ce59c3c8/PyYAML-6.0.2-cp311-cp311-win_amd64.whl", hash = "sha256:e10ce637b18caea04431ce14fabcf5c64a1c61ec9c56b071a4b7ca131ca52d44", size = 161980 },
    { url = "https://files.pythonhosted.org/packages/86/0c/c581167fc46d6d6d7ddcfb8c843a4de25bdd27e4466938109ca68492292c/PyYAML-6.0.2-cp312-cp312-macosx_10_9_x86_64.whl", hash = "sha256:c70c95198c015b85feafc136515252a261a84561b7b1d51e3384e0655ddf25ab", size = 183873 },
    { url = "https://files.pythonhosted.org/packages/a8/0c/38374f5bb272c051e2a69281d71cba6fdb983413e6758b84482905e29a5d/PyYAML-6.0.2-cp312-cp312-macosx_11_0_arm64.whl", hash = "sha256:ce826d6ef20b1bc864f0a68340c8b3287705cae2f8b4b1d932177dcc76721725", size = 173302 },
    { url = "https://files.pythonhosted.org/packages/c3/93/9916574aa8c00aa06bbac729972eb1071d002b8e158bd0e83a3b9a20a1f7/PyYAML-6.0.2-cp312-cp312-manylinux_2_17_aarch64.manylinux2014_aarch64.whl", hash = "sha256:1f71ea527786de97d1a0cc0eacd1defc0985dcf6b3f17bb77dcfc8c34bec4dc5", size = 739154 },
    { url = "https://files.pythonhosted.org/packages/95/0f/b8938f1cbd09739c6da569d172531567dbcc9789e0029aa070856f123984/PyYAML-6.0.2-cp312-cp312-manylinux_2_17_s390x.manylinux2014_s390x.whl", hash = "sha256:9b22676e8097e9e22e36d6b7bda33190d0d400f345f23d4065d48f4ca7ae0425", size = 766223 },
    { url = "https://files.pythonhosted.org/packages/b9/2b/614b4752f2e127db5cc206abc23a8c19678e92b23c3db30fc86ab731d3bd/PyYAML-6.0.2-cp312-cp312-manylinux_2_17_x86_64.manylinux2014_x86_64.whl", hash = "sha256:80bab7bfc629882493af4aa31a4cfa43a4c57c83813253626916b8c7ada83476", size = 767542 },
    { url = "https://files.pythonhosted.org/packages/d4/00/dd137d5bcc7efea1836d6264f049359861cf548469d18da90cd8216cf05f/PyYAML-6.0.2-cp312-cp312-musllinux_1_1_aarch64.whl", hash = "sha256:0833f8694549e586547b576dcfaba4a6b55b9e96098b36cdc7ebefe667dfed48", size = 731164 },
    { url = "https://files.pythonhosted.org/packages/c9/1f/4f998c900485e5c0ef43838363ba4a9723ac0ad73a9dc42068b12aaba4e4/PyYAML-6.0.2-cp312-cp312-musllinux_1_1_x86_64.whl", hash = "sha256:8b9c7197f7cb2738065c481a0461e50ad02f18c78cd75775628afb4d7137fb3b", size = 756611 },
    { url = "https://files.pythonhosted.org/packages/df/d1/f5a275fdb252768b7a11ec63585bc38d0e87c9e05668a139fea92b80634c/PyYAML-6.0.2-cp312-cp312-win32.whl", hash = "sha256:ef6107725bd54b262d6dedcc2af448a266975032bc85ef0172c5f059da6325b4", size = 140591 },
    { url = "https://files.pythonhosted.org/packages/0c/e8/4f648c598b17c3d06e8753d7d13d57542b30d56e6c2dedf9c331ae56312e/PyYAML-6.0.2-cp312-cp312-win_amd64.whl", hash = "sha256:7e7401d0de89a9a855c839bc697c079a4af81cf878373abd7dc625847d25cbd8", size = 156338 },
    { url = "https://files.pythonhosted.org/packages/ef/e3/3af305b830494fa85d95f6d95ef7fa73f2ee1cc8ef5b495c7c3269fb835f/PyYAML-6.0.2-cp313-cp313-macosx_10_13_x86_64.whl", hash = "sha256:efdca5630322a10774e8e98e1af481aad470dd62c3170801852d752aa7a783ba", size = 181309 },
    { url = "https://files.pythonhosted.org/packages/45/9f/3b1c20a0b7a3200524eb0076cc027a970d320bd3a6592873c85c92a08731/PyYAML-6.0.2-cp313-cp313-macosx_11_0_arm64.whl", hash = "sha256:50187695423ffe49e2deacb8cd10510bc361faac997de9efef88badc3bb9e2d1", size = 171679 },
    { url = "https://files.pythonhosted.org/packages/7c/9a/337322f27005c33bcb656c655fa78325b730324c78620e8328ae28b64d0c/PyYAML-6.0.2-cp313-cp313-manylinux_2_17_aarch64.manylinux2014_aarch64.whl", hash = "sha256:0ffe8360bab4910ef1b9e87fb812d8bc0a308b0d0eef8c8f44e0254ab3b07133", size = 733428 },
    { url = "https://files.pythonhosted.org/packages/a3/69/864fbe19e6c18ea3cc196cbe5d392175b4cf3d5d0ac1403ec3f2d237ebb5/PyYAML-6.0.2-cp313-cp313-manylinux_2_17_s390x.manylinux2014_s390x.whl", hash = "sha256:17e311b6c678207928d649faa7cb0d7b4c26a0ba73d41e99c4fff6b6c3276484", size = 763361 },
    { url = "https://files.pythonhosted.org/packages/04/24/b7721e4845c2f162d26f50521b825fb061bc0a5afcf9a386840f23ea19fa/PyYAML-6.0.2-cp313-cp313-manylinux_2_17_x86_64.manylinux2014_x86_64.whl", hash = "sha256:70b189594dbe54f75ab3a1acec5f1e3faa7e8cf2f1e08d9b561cb41b845f69d5", size = 759523 },
    { url = "https://files.pythonhosted.org/packages/2b/b2/e3234f59ba06559c6ff63c4e10baea10e5e7df868092bf9ab40e5b9c56b6/PyYAML-6.0.2-cp313-cp313-musllinux_1_1_aarch64.whl", hash = "sha256:41e4e3953a79407c794916fa277a82531dd93aad34e29c2a514c2c0c5fe971cc", size = 726660 },
    { url = "https://files.pythonhosted.org/packages/fe/0f/25911a9f080464c59fab9027482f822b86bf0608957a5fcc6eaac85aa515/PyYAML-6.0.2-cp313-cp313-musllinux_1_1_x86_64.whl", hash = "sha256:68ccc6023a3400877818152ad9a1033e3db8625d899c72eacb5a668902e4d652", size = 751597 },
    { url = "https://files.pythonhosted.org/packages/14/0d/e2c3b43bbce3cf6bd97c840b46088a3031085179e596d4929729d8d68270/PyYAML-6.0.2-cp313-cp313-win32.whl", hash = "sha256:bc2fa7c6b47d6bc618dd7fb02ef6fdedb1090ec036abab80d4681424b84c1183", size = 140527 },
    { url = "https://files.pythonhosted.org/packages/fa/de/02b54f42487e3d3c6efb3f89428677074ca7bf43aae402517bc7cca949f3/PyYAML-6.0.2-cp313-cp313-win_amd64.whl", hash = "sha256:8388ee1976c416731879ac16da0aff3f63b286ffdd57cdeb95f3f2e085687563", size = 156446 },
    { url = "https://files.pythonhosted.org/packages/65/d8/b7a1db13636d7fb7d4ff431593c510c8b8fca920ade06ca8ef20015493c5/PyYAML-6.0.2-cp39-cp39-macosx_10_9_x86_64.whl", hash = "sha256:688ba32a1cffef67fd2e9398a2efebaea461578b0923624778664cc1c914db5d", size = 184777 },
    { url = "https://files.pythonhosted.org/packages/0a/02/6ec546cd45143fdf9840b2c6be8d875116a64076218b61d68e12548e5839/PyYAML-6.0.2-cp39-cp39-macosx_11_0_arm64.whl", hash = "sha256:a8786accb172bd8afb8be14490a16625cbc387036876ab6ba70912730faf8e1f", size = 172318 },
    { url = "https://files.pythonhosted.org/packages/0e/9a/8cc68be846c972bda34f6c2a93abb644fb2476f4dcc924d52175786932c9/PyYAML-6.0.2-cp39-cp39-manylinux_2_17_aarch64.manylinux2014_aarch64.whl", hash = "sha256:d8e03406cac8513435335dbab54c0d385e4a49e4945d2909a581c83647ca0290", size = 720891 },
    { url = "https://files.pythonhosted.org/packages/e9/6c/6e1b7f40181bc4805e2e07f4abc10a88ce4648e7e95ff1abe4ae4014a9b2/PyYAML-6.0.2-cp39-cp39-manylinux_2_17_s390x.manylinux2014_s390x.whl", hash = "sha256:f753120cb8181e736c57ef7636e83f31b9c0d1722c516f7e86cf15b7aa57ff12", size = 722614 },
    { url = "https://files.pythonhosted.org/packages/3d/32/e7bd8535d22ea2874cef6a81021ba019474ace0d13a4819c2a4bce79bd6a/PyYAML-6.0.2-cp39-cp39-manylinux_2_17_x86_64.manylinux2014_x86_64.whl", hash = "sha256:3b1fdb9dc17f5a7677423d508ab4f243a726dea51fa5e70992e59a7411c89d19", size = 737360 },
    { url = "https://files.pythonhosted.org/packages/d7/12/7322c1e30b9be969670b672573d45479edef72c9a0deac3bb2868f5d7469/PyYAML-6.0.2-cp39-cp39-musllinux_1_1_aarch64.whl", hash = "sha256:0b69e4ce7a131fe56b7e4d770c67429700908fc0752af059838b1cfb41960e4e", size = 699006 },
    { url = "https://files.pythonhosted.org/packages/82/72/04fcad41ca56491995076630c3ec1e834be241664c0c09a64c9a2589b507/PyYAML-6.0.2-cp39-cp39-musllinux_1_1_x86_64.whl", hash = "sha256:a9f8c2e67970f13b16084e04f134610fd1d374bf477b17ec1599185cf611d725", size = 723577 },
    { url = "https://files.pythonhosted.org/packages/ed/5e/46168b1f2757f1fcd442bc3029cd8767d88a98c9c05770d8b420948743bb/PyYAML-6.0.2-cp39-cp39-win32.whl", hash = "sha256:6395c297d42274772abc367baaa79683958044e5d3835486c16da75d2a694631", size = 144593 },
    { url = "https://files.pythonhosted.org/packages/19/87/5124b1c1f2412bb95c59ec481eaf936cd32f0fe2a7b16b97b81c4c017a6a/PyYAML-6.0.2-cp39-cp39-win_amd64.whl", hash = "sha256:39693e1f8320ae4f43943590b49779ffb98acb81f788220ea932a6b6c51004d8", size = 162312 },
]

[[package]]
name = "requests"
version = "2.32.3"
source = { registry = "https://pypi.org/simple" }
dependencies = [
    { name = "certifi" },
    { name = "charset-normalizer" },
    { name = "idna" },
    { name = "urllib3", version = "1.26.20", source = { registry = "https://pypi.org/simple" }, marker = "python_full_version < '3.10' or platform_python_implementation == 'PyPy'" },
    { name = "urllib3", version = "2.3.0", source = { registry = "https://pypi.org/simple" }, marker = "python_full_version >= '3.10' and platform_python_implementation != 'PyPy'" },
]
sdist = { url = "https://files.pythonhosted.org/packages/63/70/2bf7780ad2d390a8d301ad0b550f1581eadbd9a20f896afe06353c2a2913/requests-2.32.3.tar.gz", hash = "sha256:55365417734eb18255590a9ff9eb97e9e1da868d4ccd6402399eaf68af20a760", size = 131218 }
wheels = [
    { url = "https://files.pythonhosted.org/packages/f9/9b/335f9764261e915ed497fcdeb11df5dfd6f7bf257d4a6a2a686d80da4d54/requests-2.32.3-py3-none-any.whl", hash = "sha256:70761cfe03c773ceb22aa2f671b4757976145175cdfca038c02654d061d6dcc6", size = 64928 },
]

[[package]]
name = "requests-mock"
version = "1.12.1"
source = { registry = "https://pypi.org/simple" }
dependencies = [
    { name = "requests" },
]
sdist = { url = "https://files.pythonhosted.org/packages/92/32/587625f91f9a0a3d84688bf9cfc4b2480a7e8ec327cefd0ff2ac891fd2cf/requests-mock-1.12.1.tar.gz", hash = "sha256:e9e12e333b525156e82a3c852f22016b9158220d2f47454de9cae8a77d371401", size = 60901 }
wheels = [
    { url = "https://files.pythonhosted.org/packages/97/ec/889fbc557727da0c34a33850950310240f2040f3b1955175fdb2b36a8910/requests_mock-1.12.1-py2.py3-none-any.whl", hash = "sha256:b1e37054004cdd5e56c84454cc7df12b25f90f382159087f4b6915aaeef39563", size = 27695 },
]

[[package]]
name = "rich"
version = "13.9.4"
source = { registry = "https://pypi.org/simple" }
dependencies = [
    { name = "markdown-it-py" },
    { name = "pygments" },
    { name = "typing-extensions", marker = "python_full_version < '3.11'" },
]
sdist = { url = "https://files.pythonhosted.org/packages/ab/3a/0316b28d0761c6734d6bc14e770d85506c986c85ffb239e688eeaab2c2bc/rich-13.9.4.tar.gz", hash = "sha256:439594978a49a09530cff7ebc4b5c7103ef57baf48d5ea3184f21d9a2befa098", size = 223149 }
wheels = [
    { url = "https://files.pythonhosted.org/packages/19/71/39c7c0d87f8d4e6c020a393182060eaefeeae6c01dab6a84ec346f2567df/rich-13.9.4-py3-none-any.whl", hash = "sha256:6049d5e6ec054bf2779ab3358186963bac2ea89175919d699e378b99738c2a90", size = 242424 },
]

[[package]]
name = "rich-toolkit"
version = "0.13.2"
source = { registry = "https://pypi.org/simple" }
dependencies = [
    { name = "click" },
    { name = "rich" },
    { name = "typing-extensions" },
]
sdist = { url = "https://files.pythonhosted.org/packages/5b/8a/71cfbf6bf6257ea785d1f030c22468f763eea1b3e5417620f2ba9abd6dca/rich_toolkit-0.13.2.tar.gz", hash = "sha256:fea92557530de7c28f121cbed572ad93d9e0ddc60c3ca643f1b831f2f56b95d3", size = 72288 }
wheels = [
    { url = "https://files.pythonhosted.org/packages/7e/1b/1c2f43af46456050b27810a7a013af8a7e12bc545a0cdc00eb0df55eb769/rich_toolkit-0.13.2-py3-none-any.whl", hash = "sha256:f3f6c583e5283298a2f7dbd3c65aca18b7f818ad96174113ab5bec0b0e35ed61", size = 13566 },
]

[[package]]
name = "ruff"
version = "0.9.1"
source = { registry = "https://pypi.org/simple" }
sdist = { url = "https://files.pythonhosted.org/packages/67/3e/e89f736f01aa9517a97e2e7e0ce8d34a4d8207087b3cfdec95133fee13b5/ruff-0.9.1.tar.gz", hash = "sha256:fd2b25ecaf907d6458fa842675382c8597b3c746a2dde6717fe3415425df0c17", size = 3498844 }
wheels = [
    { url = "https://files.pythonhosted.org/packages/dc/05/c3a2e0feb3d5d394cdfd552de01df9d3ec8a3a3771bbff247fab7e668653/ruff-0.9.1-py3-none-linux_armv6l.whl", hash = "sha256:84330dda7abcc270e6055551aca93fdde1b0685fc4fd358f26410f9349cf1743", size = 10645241 },
    { url = "https://files.pythonhosted.org/packages/dd/da/59f0a40e5f88ee5c054ad175caaa2319fc96571e1d29ab4730728f2aad4f/ruff-0.9.1-py3-none-macosx_10_12_x86_64.whl", hash = "sha256:3cae39ba5d137054b0e5b472aee3b78a7c884e61591b100aeb544bcd1fc38d4f", size = 10391066 },
    { url = "https://files.pythonhosted.org/packages/b7/fe/85e1c1acf0ba04a3f2d54ae61073da030f7a5dc386194f96f3c6ca444a78/ruff-0.9.1-py3-none-macosx_11_0_arm64.whl", hash = "sha256:50c647ff96f4ba288db0ad87048257753733763b409b2faf2ea78b45c8bb7fcb", size = 10012308 },
    { url = "https://files.pythonhosted.org/packages/6f/9b/780aa5d4bdca8dcea4309264b8faa304bac30e1ce0bcc910422bfcadd203/ruff-0.9.1-py3-none-manylinux_2_17_aarch64.manylinux2014_aarch64.whl", hash = "sha256:f0c8b149e9c7353cace7d698e1656ffcf1e36e50f8ea3b5d5f7f87ff9986a7ca", size = 10881960 },
    { url = "https://files.pythonhosted.org/packages/12/f4/dac4361afbfe520afa7186439e8094e4884ae3b15c8fc75fb2e759c1f267/ruff-0.9.1-py3-none-manylinux_2_17_armv7l.manylinux2014_armv7l.whl", hash = "sha256:beb3298604540c884d8b282fe7625651378e1986c25df51dec5b2f60cafc31ce", size = 10414803 },
    { url = "https://files.pythonhosted.org/packages/f0/a2/057a3cb7999513cb78d6cb33a7d1cc6401c82d7332583786e4dad9e38e44/ruff-0.9.1-py3-none-manylinux_2_17_i686.manylinux2014_i686.whl", hash = "sha256:39d0174ccc45c439093971cc06ed3ac4dc545f5e8bdacf9f067adf879544d969", size = 11464929 },
    { url = "https://files.pythonhosted.org/packages/eb/c6/1ccfcc209bee465ced4874dcfeaadc88aafcc1ea9c9f31ef66f063c187f0/ruff-0.9.1-py3-none-manylinux_2_17_ppc64.manylinux2014_ppc64.whl", hash = "sha256:69572926c0f0c9912288915214ca9b2809525ea263603370b9e00bed2ba56dbd", size = 12170717 },
    { url = "https://files.pythonhosted.org/packages/84/97/4a524027518525c7cf6931e9fd3b2382be5e4b75b2b61bec02681a7685a5/ruff-0.9.1-py3-none-manylinux_2_17_ppc64le.manylinux2014_ppc64le.whl", hash = "sha256:937267afce0c9170d6d29f01fcd1f4378172dec6760a9f4dface48cdabf9610a", size = 11708921 },
    { url = "https://files.pythonhosted.org/packages/a6/a4/4e77cf6065c700d5593b25fca6cf725b1ab6d70674904f876254d0112ed0/ruff-0.9.1-py3-none-manylinux_2_17_s390x.manylinux2014_s390x.whl", hash = "sha256:186c2313de946f2c22bdf5954b8dd083e124bcfb685732cfb0beae0c47233d9b", size = 13058074 },
    { url = "https://files.pythonhosted.org/packages/f9/d6/fcb78e0531e863d0a952c4c5600cc5cd317437f0e5f031cd2288b117bb37/ruff-0.9.1-py3-none-manylinux_2_17_x86_64.manylinux2014_x86_64.whl", hash = "sha256:3f94942a3bb767675d9a051867c036655fe9f6c8a491539156a6f7e6b5f31831", size = 11281093 },
    { url = "https://files.pythonhosted.org/packages/e4/3b/7235bbeff00c95dc2d073cfdbf2b871b5bbf476754c5d277815d286b4328/ruff-0.9.1-py3-none-musllinux_1_2_aarch64.whl", hash = "sha256:728d791b769cc28c05f12c280f99e8896932e9833fef1dd8756a6af2261fd1ab", size = 10882610 },
    { url = "https://files.pythonhosted.org/packages/2a/66/5599d23257c61cf038137f82999ca8f9d0080d9d5134440a461bef85b461/ruff-0.9.1-py3-none-musllinux_1_2_armv7l.whl", hash = "sha256:2f312c86fb40c5c02b44a29a750ee3b21002bd813b5233facdaf63a51d9a85e1", size = 10489273 },
    { url = "https://files.pythonhosted.org/packages/78/85/de4aa057e2532db0f9761e2c2c13834991e087787b93e4aeb5f1cb10d2df/ruff-0.9.1-py3-none-musllinux_1_2_i686.whl", hash = "sha256:ae017c3a29bee341ba584f3823f805abbe5fe9cd97f87ed07ecbf533c4c88366", size = 11003314 },
    { url = "https://files.pythonhosted.org/packages/00/42/afedcaa089116d81447347f76041ff46025849fedb0ed2b187d24cf70fca/ruff-0.9.1-py3-none-musllinux_1_2_x86_64.whl", hash = "sha256:5dc40a378a0e21b4cfe2b8a0f1812a6572fc7b230ef12cd9fac9161aa91d807f", size = 11342982 },
    { url = "https://files.pythonhosted.org/packages/39/c6/fe45f3eb27e3948b41a305d8b768e949bf6a39310e9df73f6c576d7f1d9f/ruff-0.9.1-py3-none-win32.whl", hash = "sha256:46ebf5cc106cf7e7378ca3c28ce4293b61b449cd121b98699be727d40b79ba72", size = 8819750 },
    { url = "https://files.pythonhosted.org/packages/38/8d/580db77c3b9d5c3d9479e55b0b832d279c30c8f00ab0190d4cd8fc67831c/ruff-0.9.1-py3-none-win_amd64.whl", hash = "sha256:342a824b46ddbcdddd3abfbb332fa7fcaac5488bf18073e841236aadf4ad5c19", size = 9701331 },
    { url = "https://files.pythonhosted.org/packages/b2/94/0498cdb7316ed67a1928300dd87d659c933479f44dec51b4f62bfd1f8028/ruff-0.9.1-py3-none-win_arm64.whl", hash = "sha256:1cd76c7f9c679e6e8f2af8f778367dca82b95009bc7b1a85a47f1521ae524fa7", size = 9145708 },
]

[[package]]
name = "shellingham"
version = "1.5.4"
source = { registry = "https://pypi.org/simple" }
sdist = { url = "https://files.pythonhosted.org/packages/58/15/8b3609fd3830ef7b27b655beb4b4e9c62313a4e8da8c676e142cc210d58e/shellingham-1.5.4.tar.gz", hash = "sha256:8dbca0739d487e5bd35ab3ca4b36e11c4078f3a234bfce294b0a0291363404de", size = 10310 }
wheels = [
    { url = "https://files.pythonhosted.org/packages/e0/f9/0595336914c5619e5f28a1fb793285925a8cd4b432c9da0a987836c7f822/shellingham-1.5.4-py2.py3-none-any.whl", hash = "sha256:7ecfff8f2fd72616f7481040475a65b2bf8af90a56c89140852d1120324e8686", size = 9755 },
]

[[package]]
name = "sniffio"
version = "1.3.1"
source = { registry = "https://pypi.org/simple" }
sdist = { url = "https://files.pythonhosted.org/packages/a2/87/a6771e1546d97e7e041b6ae58d80074f81b7d5121207425c964ddf5cfdbd/sniffio-1.3.1.tar.gz", hash = "sha256:f4324edc670a0f49750a81b895f35c3adb843cca46f0530f79fc1babb23789dc", size = 20372 }
wheels = [
    { url = "https://files.pythonhosted.org/packages/e9/44/75a9c9421471a6c4805dbf2356f7c181a29c1879239abab1ea2cc8f38b40/sniffio-1.3.1-py3-none-any.whl", hash = "sha256:2f6da418d1f1e0fddd844478f41680e794e6051915791a034ff65e5f100525a2", size = 10235 },
]

[[package]]
name = "stack-data"
version = "0.6.3"
source = { registry = "https://pypi.org/simple" }
dependencies = [
    { name = "asttokens" },
    { name = "executing" },
    { name = "pure-eval" },
]
sdist = { url = "https://files.pythonhosted.org/packages/28/e3/55dcc2cfbc3ca9c29519eb6884dd1415ecb53b0e934862d3559ddcb7e20b/stack_data-0.6.3.tar.gz", hash = "sha256:836a778de4fec4dcd1dcd89ed8abff8a221f58308462e1c4aa2a3cf30148f0b9", size = 44707 }
wheels = [
    { url = "https://files.pythonhosted.org/packages/f1/7b/ce1eafaf1a76852e2ec9b22edecf1daa58175c090266e9f6c64afcd81d91/stack_data-0.6.3-py3-none-any.whl", hash = "sha256:d5558e0c25a4cb0853cddad3d77da9891a08cb85dd9f9f91b9f8cd66e511e695", size = 24521 },
]

[[package]]
name = "starlette"
version = "0.41.3"
source = { registry = "https://pypi.org/simple" }
dependencies = [
    { name = "anyio" },
    { name = "typing-extensions", marker = "python_full_version < '3.10'" },
]
sdist = { url = "https://files.pythonhosted.org/packages/1a/4c/9b5764bd22eec91c4039ef4c55334e9187085da2d8a2df7bd570869aae18/starlette-0.41.3.tar.gz", hash = "sha256:0e4ab3d16522a255be6b28260b938eae2482f98ce5cc934cb08dce8dc3ba5835", size = 2574159 }
wheels = [
    { url = "https://files.pythonhosted.org/packages/96/00/2b325970b3060c7cecebab6d295afe763365822b1306a12eeab198f74323/starlette-0.41.3-py3-none-any.whl", hash = "sha256:44cedb2b7c77a9de33a8b74b2b90e9f50d11fcf25d8270ea525ad71a25374ff7", size = 73225 },
]

[[package]]
name = "termcolor"
version = "2.4.0"
source = { registry = "https://pypi.org/simple" }
sdist = { url = "https://files.pythonhosted.org/packages/10/56/d7d66a84f96d804155f6ff2873d065368b25a07222a6fd51c4f24ef6d764/termcolor-2.4.0.tar.gz", hash = "sha256:aab9e56047c8ac41ed798fa36d892a37aca6b3e9159f3e0c24bc64a9b3ac7b7a", size = 12664 }
wheels = [
    { url = "https://files.pythonhosted.org/packages/d9/5f/8c716e47b3a50cbd7c146f45881e11d9414def768b7cd9c5e6650ec2a80a/termcolor-2.4.0-py3-none-any.whl", hash = "sha256:9297c0df9c99445c2412e832e882a7884038a25617c60cea2ad69488d4040d63", size = 7719 },
]

[[package]]
name = "tomli"
version = "2.2.1"
source = { registry = "https://pypi.org/simple" }
sdist = { url = "https://files.pythonhosted.org/packages/18/87/302344fed471e44a87289cf4967697d07e532f2421fdaf868a303cbae4ff/tomli-2.2.1.tar.gz", hash = "sha256:cd45e1dc79c835ce60f7404ec8119f2eb06d38b1deba146f07ced3bbc44505ff", size = 17175 }
wheels = [
    { url = "https://files.pythonhosted.org/packages/43/ca/75707e6efa2b37c77dadb324ae7d9571cb424e61ea73fad7c56c2d14527f/tomli-2.2.1-cp311-cp311-macosx_10_9_x86_64.whl", hash = "sha256:678e4fa69e4575eb77d103de3df8a895e1591b48e740211bd1067378c69e8249", size = 131077 },
    { url = "https://files.pythonhosted.org/packages/c7/16/51ae563a8615d472fdbffc43a3f3d46588c264ac4f024f63f01283becfbb/tomli-2.2.1-cp311-cp311-macosx_11_0_arm64.whl", hash = "sha256:023aa114dd824ade0100497eb2318602af309e5a55595f76b626d6d9f3b7b0a6", size = 123429 },
    { url = "https://files.pythonhosted.org/packages/f1/dd/4f6cd1e7b160041db83c694abc78e100473c15d54620083dbd5aae7b990e/tomli-2.2.1-cp311-cp311-manylinux_2_17_aarch64.manylinux2014_aarch64.whl", hash = "sha256:ece47d672db52ac607a3d9599a9d48dcb2f2f735c6c2d1f34130085bb12b112a", size = 226067 },
    { url = "https://files.pythonhosted.org/packages/a9/6b/c54ede5dc70d648cc6361eaf429304b02f2871a345bbdd51e993d6cdf550/tomli-2.2.1-cp311-cp311-manylinux_2_17_x86_64.manylinux2014_x86_64.whl", hash = "sha256:6972ca9c9cc9f0acaa56a8ca1ff51e7af152a9f87fb64623e31d5c83700080ee", size = 236030 },
    { url = "https://files.pythonhosted.org/packages/1f/47/999514fa49cfaf7a92c805a86c3c43f4215621855d151b61c602abb38091/tomli-2.2.1-cp311-cp311-manylinux_2_5_i686.manylinux1_i686.manylinux_2_17_i686.manylinux2014_i686.whl", hash = "sha256:c954d2250168d28797dd4e3ac5cf812a406cd5a92674ee4c8f123c889786aa8e", size = 240898 },
    { url = "https://files.pythonhosted.org/packages/73/41/0a01279a7ae09ee1573b423318e7934674ce06eb33f50936655071d81a24/tomli-2.2.1-cp311-cp311-musllinux_1_2_aarch64.whl", hash = "sha256:8dd28b3e155b80f4d54beb40a441d366adcfe740969820caf156c019fb5c7ec4", size = 229894 },
    { url = "https://files.pythonhosted.org/packages/55/18/5d8bc5b0a0362311ce4d18830a5d28943667599a60d20118074ea1b01bb7/tomli-2.2.1-cp311-cp311-musllinux_1_2_i686.whl", hash = "sha256:e59e304978767a54663af13c07b3d1af22ddee3bb2fb0618ca1593e4f593a106", size = 245319 },
    { url = "https://files.pythonhosted.org/packages/92/a3/7ade0576d17f3cdf5ff44d61390d4b3febb8a9fc2b480c75c47ea048c646/tomli-2.2.1-cp311-cp311-musllinux_1_2_x86_64.whl", hash = "sha256:33580bccab0338d00994d7f16f4c4ec25b776af3ffaac1ed74e0b3fc95e885a8", size = 238273 },
    { url = "https://files.pythonhosted.org/packages/72/6f/fa64ef058ac1446a1e51110c375339b3ec6be245af9d14c87c4a6412dd32/tomli-2.2.1-cp311-cp311-win32.whl", hash = "sha256:465af0e0875402f1d226519c9904f37254b3045fc5084697cefb9bdde1ff99ff", size = 98310 },
    { url = "https://files.pythonhosted.org/packages/6a/1c/4a2dcde4a51b81be3530565e92eda625d94dafb46dbeb15069df4caffc34/tomli-2.2.1-cp311-cp311-win_amd64.whl", hash = "sha256:2d0f2fdd22b02c6d81637a3c95f8cd77f995846af7414c5c4b8d0545afa1bc4b", size = 108309 },
    { url = "https://files.pythonhosted.org/packages/52/e1/f8af4c2fcde17500422858155aeb0d7e93477a0d59a98e56cbfe75070fd0/tomli-2.2.1-cp312-cp312-macosx_10_13_x86_64.whl", hash = "sha256:4a8f6e44de52d5e6c657c9fe83b562f5f4256d8ebbfe4ff922c495620a7f6cea", size = 132762 },
    { url = "https://files.pythonhosted.org/packages/03/b8/152c68bb84fc00396b83e7bbddd5ec0bd3dd409db4195e2a9b3e398ad2e3/tomli-2.2.1-cp312-cp312-macosx_11_0_arm64.whl", hash = "sha256:8d57ca8095a641b8237d5b079147646153d22552f1c637fd3ba7f4b0b29167a8", size = 123453 },
    { url = "https://files.pythonhosted.org/packages/c8/d6/fc9267af9166f79ac528ff7e8c55c8181ded34eb4b0e93daa767b8841573/tomli-2.2.1-cp312-cp312-manylinux_2_17_aarch64.manylinux2014_aarch64.whl", hash = "sha256:4e340144ad7ae1533cb897d406382b4b6fede8890a03738ff1683af800d54192", size = 233486 },
    { url = "https://files.pythonhosted.org/packages/5c/51/51c3f2884d7bab89af25f678447ea7d297b53b5a3b5730a7cb2ef6069f07/tomli-2.2.1-cp312-cp312-manylinux_2_17_x86_64.manylinux2014_x86_64.whl", hash = "sha256:db2b95f9de79181805df90bedc5a5ab4c165e6ec3fe99f970d0e302f384ad222", size = 242349 },
    { url = "https://files.pythonhosted.org/packages/ab/df/bfa89627d13a5cc22402e441e8a931ef2108403db390ff3345c05253935e/tomli-2.2.1-cp312-cp312-manylinux_2_5_i686.manylinux1_i686.manylinux_2_17_i686.manylinux2014_i686.whl", hash = "sha256:40741994320b232529c802f8bc86da4e1aa9f413db394617b9a256ae0f9a7f77", size = 252159 },
    { url = "https://files.pythonhosted.org/packages/9e/6e/fa2b916dced65763a5168c6ccb91066f7639bdc88b48adda990db10c8c0b/tomli-2.2.1-cp312-cp312-musllinux_1_2_aarch64.whl", hash = "sha256:400e720fe168c0f8521520190686ef8ef033fb19fc493da09779e592861b78c6", size = 237243 },
    { url = "https://files.pythonhosted.org/packages/b4/04/885d3b1f650e1153cbb93a6a9782c58a972b94ea4483ae4ac5cedd5e4a09/tomli-2.2.1-cp312-cp312-musllinux_1_2_i686.whl", hash = "sha256:02abe224de6ae62c19f090f68da4e27b10af2b93213d36cf44e6e1c5abd19fdd", size = 259645 },
    { url = "https://files.pythonhosted.org/packages/9c/de/6b432d66e986e501586da298e28ebeefd3edc2c780f3ad73d22566034239/tomli-2.2.1-cp312-cp312-musllinux_1_2_x86_64.whl", hash = "sha256:b82ebccc8c8a36f2094e969560a1b836758481f3dc360ce9a3277c65f374285e", size = 244584 },
    { url = "https://files.pythonhosted.org/packages/1c/9a/47c0449b98e6e7d1be6cbac02f93dd79003234ddc4aaab6ba07a9a7482e2/tomli-2.2.1-cp312-cp312-win32.whl", hash = "sha256:889f80ef92701b9dbb224e49ec87c645ce5df3fa2cc548664eb8a25e03127a98", size = 98875 },
    { url = "https://files.pythonhosted.org/packages/ef/60/9b9638f081c6f1261e2688bd487625cd1e660d0a85bd469e91d8db969734/tomli-2.2.1-cp312-cp312-win_amd64.whl", hash = "sha256:7fc04e92e1d624a4a63c76474610238576942d6b8950a2d7f908a340494e67e4", size = 109418 },
    { url = "https://files.pythonhosted.org/packages/04/90/2ee5f2e0362cb8a0b6499dc44f4d7d48f8fff06d28ba46e6f1eaa61a1388/tomli-2.2.1-cp313-cp313-macosx_10_13_x86_64.whl", hash = "sha256:f4039b9cbc3048b2416cc57ab3bda989a6fcf9b36cf8937f01a6e731b64f80d7", size = 132708 },
    { url = "https://files.pythonhosted.org/packages/c0/ec/46b4108816de6b385141f082ba99e315501ccd0a2ea23db4a100dd3990ea/tomli-2.2.1-cp313-cp313-macosx_11_0_arm64.whl", hash = "sha256:286f0ca2ffeeb5b9bd4fcc8d6c330534323ec51b2f52da063b11c502da16f30c", size = 123582 },
    { url = "https://files.pythonhosted.org/packages/a0/bd/b470466d0137b37b68d24556c38a0cc819e8febe392d5b199dcd7f578365/tomli-2.2.1-cp313-cp313-manylinux_2_17_aarch64.manylinux2014_aarch64.whl", hash = "sha256:a92ef1a44547e894e2a17d24e7557a5e85a9e1d0048b0b5e7541f76c5032cb13", size = 232543 },
    { url = "https://files.pythonhosted.org/packages/d9/e5/82e80ff3b751373f7cead2815bcbe2d51c895b3c990686741a8e56ec42ab/tomli-2.2.1-cp313-cp313-manylinux_2_17_x86_64.manylinux2014_x86_64.whl", hash = "sha256:9316dc65bed1684c9a98ee68759ceaed29d229e985297003e494aa825ebb0281", size = 241691 },
    { url = "https://files.pythonhosted.org/packages/05/7e/2a110bc2713557d6a1bfb06af23dd01e7dde52b6ee7dadc589868f9abfac/tomli-2.2.1-cp313-cp313-manylinux_2_5_i686.manylinux1_i686.manylinux_2_17_i686.manylinux2014_i686.whl", hash = "sha256:e85e99945e688e32d5a35c1ff38ed0b3f41f43fad8df0bdf79f72b2ba7bc5272", size = 251170 },
    { url = "https://files.pythonhosted.org/packages/64/7b/22d713946efe00e0adbcdfd6d1aa119ae03fd0b60ebed51ebb3fa9f5a2e5/tomli-2.2.1-cp313-cp313-musllinux_1_2_aarch64.whl", hash = "sha256:ac065718db92ca818f8d6141b5f66369833d4a80a9d74435a268c52bdfa73140", size = 236530 },
    { url = "https://files.pythonhosted.org/packages/38/31/3a76f67da4b0cf37b742ca76beaf819dca0ebef26d78fc794a576e08accf/tomli-2.2.1-cp313-cp313-musllinux_1_2_i686.whl", hash = "sha256:d920f33822747519673ee656a4b6ac33e382eca9d331c87770faa3eef562aeb2", size = 258666 },
    { url = "https://files.pythonhosted.org/packages/07/10/5af1293da642aded87e8a988753945d0cf7e00a9452d3911dd3bb354c9e2/tomli-2.2.1-cp313-cp313-musllinux_1_2_x86_64.whl", hash = "sha256:a198f10c4d1b1375d7687bc25294306e551bf1abfa4eace6650070a5c1ae2744", size = 243954 },
    { url = "https://files.pythonhosted.org/packages/5b/b9/1ed31d167be802da0fc95020d04cd27b7d7065cc6fbefdd2f9186f60d7bd/tomli-2.2.1-cp313-cp313-win32.whl", hash = "sha256:d3f5614314d758649ab2ab3a62d4f2004c825922f9e370b29416484086b264ec", size = 98724 },
    { url = "https://files.pythonhosted.org/packages/c7/32/b0963458706accd9afcfeb867c0f9175a741bf7b19cd424230714d722198/tomli-2.2.1-cp313-cp313-win_amd64.whl", hash = "sha256:a38aa0308e754b0e3c67e344754dff64999ff9b513e691d0e786265c93583c69", size = 109383 },
    { url = "https://files.pythonhosted.org/packages/6e/c2/61d3e0f47e2b74ef40a68b9e6ad5984f6241a942f7cd3bbfbdbd03861ea9/tomli-2.2.1-py3-none-any.whl", hash = "sha256:cb55c73c5f4408779d0cf3eef9f762b9c9f147a77de7b258bef0a5628adc85cc", size = 14257 },
]

[[package]]
name = "tqdm"
version = "4.67.1"
source = { registry = "https://pypi.org/simple" }
dependencies = [
    { name = "colorama", marker = "sys_platform == 'win32'" },
]
sdist = { url = "https://files.pythonhosted.org/packages/a8/4b/29b4ef32e036bb34e4ab51796dd745cdba7ed47ad142a9f4a1eb8e0c744d/tqdm-4.67.1.tar.gz", hash = "sha256:f8aef9c52c08c13a65f30ea34f4e5aac3fd1a34959879d7e59e63027286627f2", size = 169737 }
wheels = [
    { url = "https://files.pythonhosted.org/packages/d0/30/dc54f88dd4a2b5dc8a0279bdd7270e735851848b762aeb1c1184ed1f6b14/tqdm-4.67.1-py3-none-any.whl", hash = "sha256:26445eca388f82e72884e0d580d5464cd801a3ea01e63e5601bdff9ba6a48de2", size = 78540 },
]

[[package]]
name = "traitlets"
version = "5.14.3"
source = { registry = "https://pypi.org/simple" }
sdist = { url = "https://files.pythonhosted.org/packages/eb/79/72064e6a701c2183016abbbfedaba506d81e30e232a68c9f0d6f6fcd1574/traitlets-5.14.3.tar.gz", hash = "sha256:9ed0579d3502c94b4b3732ac120375cda96f923114522847de4b3bb98b96b6b7", size = 161621 }
wheels = [
    { url = "https://files.pythonhosted.org/packages/00/c0/8f5d070730d7836adc9c9b6408dec68c6ced86b304a9b26a14df072a6e8c/traitlets-5.14.3-py3-none-any.whl", hash = "sha256:b74e89e397b1ed28cc831db7aea759ba6640cb3de13090ca145426688ff1ac4f", size = 85359 },
]

[[package]]
name = "typer"
version = "0.15.1"
source = { registry = "https://pypi.org/simple" }
dependencies = [
    { name = "click" },
    { name = "rich" },
    { name = "shellingham" },
    { name = "typing-extensions" },
]
sdist = { url = "https://files.pythonhosted.org/packages/cb/ce/dca7b219718afd37a0068f4f2530a727c2b74a8b6e8e0c0080a4c0de4fcd/typer-0.15.1.tar.gz", hash = "sha256:a0588c0a7fa68a1978a069818657778f86abe6ff5ea6abf472f940a08bfe4f0a", size = 99789 }
wheels = [
    { url = "https://files.pythonhosted.org/packages/d0/cc/0a838ba5ca64dc832aa43f727bd586309846b0ffb2ce52422543e6075e8a/typer-0.15.1-py3-none-any.whl", hash = "sha256:7994fb7b8155b64d3402518560648446072864beefd44aa2dc36972a5972e847", size = 44908 },
]

[[package]]
name = "types-requests"
version = "2.31.0.6"
source = { registry = "https://pypi.org/simple" }
resolution-markers = [
    "python_full_version >= '3.13' and platform_python_implementation == 'PyPy'",
    "python_full_version >= '3.11' and python_full_version < '3.13' and platform_python_implementation == 'PyPy'",
    "python_full_version == '3.10.*' and platform_python_implementation == 'PyPy'",
    "python_full_version < '3.10' and platform_python_implementation == 'PyPy'",
    "python_full_version < '3.10' and platform_python_implementation != 'PyPy'",
]
dependencies = [
    { name = "types-urllib3", marker = "python_full_version < '3.10' or platform_python_implementation == 'PyPy'" },
]
sdist = { url = "https://files.pythonhosted.org/packages/f9/b8/c1e8d39996b4929b918aba10dba5de07a8b3f4c8487bb61bb79882544e69/types-requests-2.31.0.6.tar.gz", hash = "sha256:cd74ce3b53c461f1228a9b783929ac73a666658f223e28ed29753771477b3bd0", size = 15535 }
wheels = [
    { url = "https://files.pythonhosted.org/packages/5c/a1/6f8dc74d9069e790d604ddae70cb46dcbac668f1bb08136e7b0f2f5cd3bf/types_requests-2.31.0.6-py3-none-any.whl", hash = "sha256:a2db9cb228a81da8348b49ad6db3f5519452dd20a9c1e1a868c83c5fe88fd1a9", size = 14516 },
]

[[package]]
name = "types-requests"
version = "2.32.0.20241016"
source = { registry = "https://pypi.org/simple" }
resolution-markers = [
    "python_full_version >= '3.13' and platform_python_implementation != 'PyPy'",
    "python_full_version >= '3.11' and python_full_version < '3.13' and platform_python_implementation != 'PyPy'",
    "python_full_version == '3.10.*' and platform_python_implementation != 'PyPy'",
]
dependencies = [
    { name = "urllib3", version = "2.3.0", source = { registry = "https://pypi.org/simple" }, marker = "python_full_version >= '3.10' and platform_python_implementation != 'PyPy'" },
]
sdist = { url = "https://files.pythonhosted.org/packages/fa/3c/4f2a430c01a22abd49a583b6b944173e39e7d01b688190a5618bd59a2e22/types-requests-2.32.0.20241016.tar.gz", hash = "sha256:0d9cad2f27515d0e3e3da7134a1b6f28fb97129d86b867f24d9c726452634d95", size = 18065 }
wheels = [
    { url = "https://files.pythonhosted.org/packages/d7/01/485b3026ff90e5190b5e24f1711522e06c79f4a56c8f4b95848ac072e20f/types_requests-2.32.0.20241016-py3-none-any.whl", hash = "sha256:4195d62d6d3e043a4eaaf08ff8a62184584d2e8684e9d2aa178c7915a7da3747", size = 15836 },
]

[[package]]
name = "types-urllib3"
version = "1.26.25.14"
source = { registry = "https://pypi.org/simple" }
sdist = { url = "https://files.pythonhosted.org/packages/73/de/b9d7a68ad39092368fb21dd6194b362b98a1daeea5dcfef5e1adb5031c7e/types-urllib3-1.26.25.14.tar.gz", hash = "sha256:229b7f577c951b8c1b92c1bc2b2fdb0b49847bd2af6d1cc2a2e3dd340f3bda8f", size = 11239 }
wheels = [
    { url = "https://files.pythonhosted.org/packages/11/7b/3fc711b2efea5e85a7a0bbfe269ea944aa767bbba5ec52f9ee45d362ccf3/types_urllib3-1.26.25.14-py3-none-any.whl", hash = "sha256:9683bbb7fb72e32bfe9d2be6e04875fbe1b3eeec3cbb4ea231435aa7fd6b4f0e", size = 15377 },
]

[[package]]
name = "typing-extensions"
version = "4.12.2"
source = { registry = "https://pypi.org/simple" }
sdist = { url = "https://files.pythonhosted.org/packages/df/db/f35a00659bc03fec321ba8bce9420de607a1d37f8342eee1863174c69557/typing_extensions-4.12.2.tar.gz", hash = "sha256:1a7ead55c7e559dd4dee8856e3a88b41225abfe1ce8df57b7c13915fe121ffb8", size = 85321 }
wheels = [
    { url = "https://files.pythonhosted.org/packages/26/9f/ad63fc0248c5379346306f8668cda6e2e2e9c95e01216d2b8ffd9ff037d0/typing_extensions-4.12.2-py3-none-any.whl", hash = "sha256:04e5ca0351e0f3f85c6853954072df659d0d13fac324d0072316b67d7794700d", size = 37438 },
]

[[package]]
name = "urllib3"
version = "1.26.20"
source = { registry = "https://pypi.org/simple" }
resolution-markers = [
    "python_full_version >= '3.13' and platform_python_implementation == 'PyPy'",
    "python_full_version >= '3.11' and python_full_version < '3.13' and platform_python_implementation == 'PyPy'",
    "python_full_version == '3.10.*' and platform_python_implementation == 'PyPy'",
    "python_full_version < '3.10' and platform_python_implementation == 'PyPy'",
    "python_full_version < '3.10' and platform_python_implementation != 'PyPy'",
]
sdist = { url = "https://files.pythonhosted.org/packages/e4/e8/6ff5e6bc22095cfc59b6ea711b687e2b7ed4bdb373f7eeec370a97d7392f/urllib3-1.26.20.tar.gz", hash = "sha256:40c2dc0c681e47eb8f90e7e27bf6ff7df2e677421fd46756da1161c39ca70d32", size = 307380 }
wheels = [
    { url = "https://files.pythonhosted.org/packages/33/cf/8435d5a7159e2a9c83a95896ed596f68cf798005fe107cc655b5c5c14704/urllib3-1.26.20-py2.py3-none-any.whl", hash = "sha256:0ed14ccfbf1c30a9072c7ca157e4319b70d65f623e91e7b32fadb2853431016e", size = 144225 },
]

[[package]]
name = "urllib3"
version = "2.3.0"
source = { registry = "https://pypi.org/simple" }
resolution-markers = [
    "python_full_version >= '3.13' and platform_python_implementation != 'PyPy'",
    "python_full_version >= '3.11' and python_full_version < '3.13' and platform_python_implementation != 'PyPy'",
    "python_full_version == '3.10.*' and platform_python_implementation != 'PyPy'",
]
sdist = { url = "https://files.pythonhosted.org/packages/aa/63/e53da845320b757bf29ef6a9062f5c669fe997973f966045cb019c3f4b66/urllib3-2.3.0.tar.gz", hash = "sha256:f8c5449b3cf0861679ce7e0503c7b44b5ec981bec0d1d3795a07f1ba96f0204d", size = 307268 }
wheels = [
    { url = "https://files.pythonhosted.org/packages/c8/19/4ec628951a74043532ca2cf5d97b7b14863931476d117c471e8e2b1eb39f/urllib3-2.3.0-py3-none-any.whl", hash = "sha256:1cee9ad369867bfdbbb48b7dd50374c0967a0bb7710050facf0dd6911440e3df", size = 128369 },
]

[[package]]
name = "uvicorn"
version = "0.34.0"
source = { registry = "https://pypi.org/simple" }
dependencies = [
    { name = "click" },
    { name = "h11" },
    { name = "typing-extensions", marker = "python_full_version < '3.11'" },
]
sdist = { url = "https://files.pythonhosted.org/packages/4b/4d/938bd85e5bf2edeec766267a5015ad969730bb91e31b44021dfe8b22df6c/uvicorn-0.34.0.tar.gz", hash = "sha256:404051050cd7e905de2c9a7e61790943440b3416f49cb409f965d9dcd0fa73e9", size = 76568 }
wheels = [
    { url = "https://files.pythonhosted.org/packages/61/14/33a3a1352cfa71812a3a21e8c9bfb83f60b0011f5e36f2b1399d51928209/uvicorn-0.34.0-py3-none-any.whl", hash = "sha256:023dc038422502fa28a09c7a30bf2b6991512da7dcdb8fd35fe57cfc154126f4", size = 62315 },
]

[package.optional-dependencies]
standard = [
    { name = "colorama", marker = "sys_platform == 'win32'" },
    { name = "httptools" },
    { name = "python-dotenv" },
    { name = "pyyaml" },
    { name = "uvloop", marker = "platform_python_implementation != 'PyPy' and sys_platform != 'cygwin' and sys_platform != 'win32'" },
    { name = "watchfiles" },
    { name = "websockets" },
]

[[package]]
name = "uvloop"
version = "0.21.0"
source = { registry = "https://pypi.org/simple" }
sdist = { url = "https://files.pythonhosted.org/packages/af/c0/854216d09d33c543f12a44b393c402e89a920b1a0a7dc634c42de91b9cf6/uvloop-0.21.0.tar.gz", hash = "sha256:3bf12b0fda68447806a7ad847bfa591613177275d35b6724b1ee573faa3704e3", size = 2492741 }
wheels = [
    { url = "https://files.pythonhosted.org/packages/3d/76/44a55515e8c9505aa1420aebacf4dd82552e5e15691654894e90d0bd051a/uvloop-0.21.0-cp310-cp310-macosx_10_9_universal2.whl", hash = "sha256:ec7e6b09a6fdded42403182ab6b832b71f4edaf7f37a9a0e371a01db5f0cb45f", size = 1442019 },
    { url = "https://files.pythonhosted.org/packages/35/5a/62d5800358a78cc25c8a6c72ef8b10851bdb8cca22e14d9c74167b7f86da/uvloop-0.21.0-cp310-cp310-macosx_10_9_x86_64.whl", hash = "sha256:196274f2adb9689a289ad7d65700d37df0c0930fd8e4e743fa4834e850d7719d", size = 801898 },
    { url = "https://files.pythonhosted.org/packages/f3/96/63695e0ebd7da6c741ccd4489b5947394435e198a1382349c17b1146bb97/uvloop-0.21.0-cp310-cp310-manylinux_2_17_aarch64.manylinux2014_aarch64.whl", hash = "sha256:f38b2e090258d051d68a5b14d1da7203a3c3677321cf32a95a6f4db4dd8b6f26", size = 3827735 },
    { url = "https://files.pythonhosted.org/packages/61/e0/f0f8ec84979068ffae132c58c79af1de9cceeb664076beea86d941af1a30/uvloop-0.21.0-cp310-cp310-manylinux_2_17_x86_64.manylinux2014_x86_64.whl", hash = "sha256:87c43e0f13022b998eb9b973b5e97200c8b90823454d4bc06ab33829e09fb9bb", size = 3825126 },
    { url = "https://files.pythonhosted.org/packages/bf/fe/5e94a977d058a54a19df95f12f7161ab6e323ad49f4dabc28822eb2df7ea/uvloop-0.21.0-cp310-cp310-musllinux_1_2_aarch64.whl", hash = "sha256:10d66943def5fcb6e7b37310eb6b5639fd2ccbc38df1177262b0640c3ca68c1f", size = 3705789 },
    { url = "https://files.pythonhosted.org/packages/26/dd/c7179618e46092a77e036650c1f056041a028a35c4d76945089fcfc38af8/uvloop-0.21.0-cp310-cp310-musllinux_1_2_x86_64.whl", hash = "sha256:67dd654b8ca23aed0a8e99010b4c34aca62f4b7fce88f39d452ed7622c94845c", size = 3800523 },
    { url = "https://files.pythonhosted.org/packages/57/a7/4cf0334105c1160dd6819f3297f8700fda7fc30ab4f61fbf3e725acbc7cc/uvloop-0.21.0-cp311-cp311-macosx_10_9_universal2.whl", hash = "sha256:c0f3fa6200b3108919f8bdabb9a7f87f20e7097ea3c543754cabc7d717d95cf8", size = 1447410 },
    { url = "https://files.pythonhosted.org/packages/8c/7c/1517b0bbc2dbe784b563d6ab54f2ef88c890fdad77232c98ed490aa07132/uvloop-0.21.0-cp311-cp311-macosx_10_9_x86_64.whl", hash = "sha256:0878c2640cf341b269b7e128b1a5fed890adc4455513ca710d77d5e93aa6d6a0", size = 805476 },
    { url = "https://files.pythonhosted.org/packages/ee/ea/0bfae1aceb82a503f358d8d2fa126ca9dbdb2ba9c7866974faec1cb5875c/uvloop-0.21.0-cp311-cp311-manylinux_2_17_aarch64.manylinux2014_aarch64.whl", hash = "sha256:b9fb766bb57b7388745d8bcc53a359b116b8a04c83a2288069809d2b3466c37e", size = 3960855 },
    { url = "https://files.pythonhosted.org/packages/8a/ca/0864176a649838b838f36d44bf31c451597ab363b60dc9e09c9630619d41/uvloop-0.21.0-cp311-cp311-manylinux_2_17_x86_64.manylinux2014_x86_64.whl", hash = "sha256:8a375441696e2eda1c43c44ccb66e04d61ceeffcd76e4929e527b7fa401b90fb", size = 3973185 },
    { url = "https://files.pythonhosted.org/packages/30/bf/08ad29979a936d63787ba47a540de2132169f140d54aa25bc8c3df3e67f4/uvloop-0.21.0-cp311-cp311-musllinux_1_2_aarch64.whl", hash = "sha256:baa0e6291d91649c6ba4ed4b2f982f9fa165b5bbd50a9e203c416a2797bab3c6", size = 3820256 },
    { url = "https://files.pythonhosted.org/packages/da/e2/5cf6ef37e3daf2f06e651aae5ea108ad30df3cb269102678b61ebf1fdf42/uvloop-0.21.0-cp311-cp311-musllinux_1_2_x86_64.whl", hash = "sha256:4509360fcc4c3bd2c70d87573ad472de40c13387f5fda8cb58350a1d7475e58d", size = 3937323 },
    { url = "https://files.pythonhosted.org/packages/8c/4c/03f93178830dc7ce8b4cdee1d36770d2f5ebb6f3d37d354e061eefc73545/uvloop-0.21.0-cp312-cp312-macosx_10_13_universal2.whl", hash = "sha256:359ec2c888397b9e592a889c4d72ba3d6befba8b2bb01743f72fffbde663b59c", size = 1471284 },
    { url = "https://files.pythonhosted.org/packages/43/3e/92c03f4d05e50f09251bd8b2b2b584a2a7f8fe600008bcc4523337abe676/uvloop-0.21.0-cp312-cp312-macosx_10_13_x86_64.whl", hash = "sha256:f7089d2dc73179ce5ac255bdf37c236a9f914b264825fdaacaded6990a7fb4c2", size = 821349 },
    { url = "https://files.pythonhosted.org/packages/a6/ef/a02ec5da49909dbbfb1fd205a9a1ac4e88ea92dcae885e7c961847cd51e2/uvloop-0.21.0-cp312-cp312-manylinux_2_17_aarch64.manylinux2014_aarch64.whl", hash = "sha256:baa4dcdbd9ae0a372f2167a207cd98c9f9a1ea1188a8a526431eef2f8116cc8d", size = 4580089 },
    { url = "https://files.pythonhosted.org/packages/06/a7/b4e6a19925c900be9f98bec0a75e6e8f79bb53bdeb891916609ab3958967/uvloop-0.21.0-cp312-cp312-manylinux_2_17_x86_64.manylinux2014_x86_64.whl", hash = "sha256:86975dca1c773a2c9864f4c52c5a55631038e387b47eaf56210f873887b6c8dc", size = 4693770 },
    { url = "https://files.pythonhosted.org/packages/ce/0c/f07435a18a4b94ce6bd0677d8319cd3de61f3a9eeb1e5f8ab4e8b5edfcb3/uvloop-0.21.0-cp312-cp312-musllinux_1_2_aarch64.whl", hash = "sha256:461d9ae6660fbbafedd07559c6a2e57cd553b34b0065b6550685f6653a98c1cb", size = 4451321 },
    { url = "https://files.pythonhosted.org/packages/8f/eb/f7032be105877bcf924709c97b1bf3b90255b4ec251f9340cef912559f28/uvloop-0.21.0-cp312-cp312-musllinux_1_2_x86_64.whl", hash = "sha256:183aef7c8730e54c9a3ee3227464daed66e37ba13040bb3f350bc2ddc040f22f", size = 4659022 },
    { url = "https://files.pythonhosted.org/packages/3f/8d/2cbef610ca21539f0f36e2b34da49302029e7c9f09acef0b1c3b5839412b/uvloop-0.21.0-cp313-cp313-macosx_10_13_universal2.whl", hash = "sha256:bfd55dfcc2a512316e65f16e503e9e450cab148ef11df4e4e679b5e8253a5281", size = 1468123 },
    { url = "https://files.pythonhosted.org/packages/93/0d/b0038d5a469f94ed8f2b2fce2434a18396d8fbfb5da85a0a9781ebbdec14/uvloop-0.21.0-cp313-cp313-macosx_10_13_x86_64.whl", hash = "sha256:787ae31ad8a2856fc4e7c095341cccc7209bd657d0e71ad0dc2ea83c4a6fa8af", size = 819325 },
    { url = "https://files.pythonhosted.org/packages/50/94/0a687f39e78c4c1e02e3272c6b2ccdb4e0085fda3b8352fecd0410ccf915/uvloop-0.21.0-cp313-cp313-manylinux_2_17_aarch64.manylinux2014_aarch64.whl", hash = "sha256:5ee4d4ef48036ff6e5cfffb09dd192c7a5027153948d85b8da7ff705065bacc6", size = 4582806 },
    { url = "https://files.pythonhosted.org/packages/d2/19/f5b78616566ea68edd42aacaf645adbf71fbd83fc52281fba555dc27e3f1/uvloop-0.21.0-cp313-cp313-manylinux_2_17_x86_64.manylinux2014_x86_64.whl", hash = "sha256:f3df876acd7ec037a3d005b3ab85a7e4110422e4d9c1571d4fc89b0fc41b6816", size = 4701068 },
    { url = "https://files.pythonhosted.org/packages/47/57/66f061ee118f413cd22a656de622925097170b9380b30091b78ea0c6ea75/uvloop-0.21.0-cp313-cp313-musllinux_1_2_aarch64.whl", hash = "sha256:bd53ecc9a0f3d87ab847503c2e1552b690362e005ab54e8a48ba97da3924c0dc", size = 4454428 },
    { url = "https://files.pythonhosted.org/packages/63/9a/0962b05b308494e3202d3f794a6e85abe471fe3cafdbcf95c2e8c713aabd/uvloop-0.21.0-cp313-cp313-musllinux_1_2_x86_64.whl", hash = "sha256:a5c39f217ab3c663dc699c04cbd50c13813e31d917642d459fdcec07555cc553", size = 4660018 },
    { url = "https://files.pythonhosted.org/packages/3c/a4/646a9d0edff7cde25fc1734695d3dfcee0501140dd0e723e4df3f0a50acb/uvloop-0.21.0-cp39-cp39-macosx_10_9_universal2.whl", hash = "sha256:c097078b8031190c934ed0ebfee8cc5f9ba9642e6eb88322b9958b649750f72b", size = 1439646 },
    { url = "https://files.pythonhosted.org/packages/01/2e/e128c66106af9728f86ebfeeb52af27ecd3cb09336f3e2f3e06053707a15/uvloop-0.21.0-cp39-cp39-macosx_10_9_x86_64.whl", hash = "sha256:46923b0b5ee7fc0020bef24afe7836cb068f5050ca04caf6b487c513dc1a20b2", size = 800931 },
    { url = "https://files.pythonhosted.org/packages/2d/1a/9fbc2b1543d0df11f7aed1632f64bdf5ecc4053cf98cdc9edb91a65494f9/uvloop-0.21.0-cp39-cp39-manylinux_2_17_aarch64.manylinux2014_aarch64.whl", hash = "sha256:53e420a3afe22cdcf2a0f4846e377d16e718bc70103d7088a4f7623567ba5fb0", size = 3829660 },
    { url = "https://files.pythonhosted.org/packages/b8/c0/392e235e4100ae3b95b5c6dac77f82b529d2760942b1e7e0981e5d8e895d/uvloop-0.21.0-cp39-cp39-manylinux_2_17_x86_64.manylinux2014_x86_64.whl", hash = "sha256:88cb67cdbc0e483da00af0b2c3cdad4b7c61ceb1ee0f33fe00e09c81e3a6cb75", size = 3827185 },
    { url = "https://files.pythonhosted.org/packages/e1/24/a5da6aba58f99aed5255eca87d58d1760853e8302d390820cc29058408e3/uvloop-0.21.0-cp39-cp39-musllinux_1_2_aarch64.whl", hash = "sha256:221f4f2a1f46032b403bf3be628011caf75428ee3cc204a22addf96f586b19fd", size = 3705833 },
    { url = "https://files.pythonhosted.org/packages/1a/5c/6ba221bb60f1e6474474102e17e38612ec7a06dc320e22b687ab563d877f/uvloop-0.21.0-cp39-cp39-musllinux_1_2_x86_64.whl", hash = "sha256:2d1f581393673ce119355d56da84fe1dd9d2bb8b3d13ce792524e1607139feff", size = 3804696 },
]

[[package]]
name = "vcrpy"
version = "7.0.0"
source = { registry = "https://pypi.org/simple" }
dependencies = [
    { name = "pyyaml" },
    { name = "urllib3", version = "1.26.20", source = { registry = "https://pypi.org/simple" }, marker = "python_full_version < '3.10' or platform_python_implementation == 'PyPy'" },
    { name = "urllib3", version = "2.3.0", source = { registry = "https://pypi.org/simple" }, marker = "python_full_version >= '3.10' and platform_python_implementation != 'PyPy'" },
    { name = "wrapt" },
    { name = "yarl" },
]
sdist = { url = "https://files.pythonhosted.org/packages/25/d3/856e06184d4572aada1dd559ddec3bedc46df1f2edc5ab2c91121a2cccdb/vcrpy-7.0.0.tar.gz", hash = "sha256:176391ad0425edde1680c5b20738ea3dc7fb942520a48d2993448050986b3a50", size = 85502 }
wheels = [
    { url = "https://files.pythonhosted.org/packages/13/5d/1f15b252890c968d42b348d1e9b0aa12d5bf3e776704178ec37cceccdb63/vcrpy-7.0.0-py2.py3-none-any.whl", hash = "sha256:55791e26c18daa363435054d8b35bd41a4ac441b6676167635d1b37a71dbe124", size = 42321 },
]

[[package]]
name = "watchfiles"
version = "1.0.4"
source = { registry = "https://pypi.org/simple" }
dependencies = [
    { name = "anyio" },
]
sdist = { url = "https://files.pythonhosted.org/packages/f5/26/c705fc77d0a9ecdb9b66f1e2976d95b81df3cae518967431e7dbf9b5e219/watchfiles-1.0.4.tar.gz", hash = "sha256:6ba473efd11062d73e4f00c2b730255f9c1bdd73cd5f9fe5b5da8dbd4a717205", size = 94625 }
wheels = [
    { url = "https://files.pythonhosted.org/packages/14/02/22fcaed0396730b0d362bc8d1ffb3be2658fd473eecbb2ba84243e157f11/watchfiles-1.0.4-cp310-cp310-macosx_10_12_x86_64.whl", hash = "sha256:ba5bb3073d9db37c64520681dd2650f8bd40902d991e7b4cfaeece3e32561d08", size = 395212 },
    { url = "https://files.pythonhosted.org/packages/e9/3d/ec5a2369a46edf3ebe092c39d9ae48e8cb6dacbde51c4b4f98936c524269/watchfiles-1.0.4-cp310-cp310-macosx_11_0_arm64.whl", hash = "sha256:9f25d0ba0fe2b6d2c921cf587b2bf4c451860086534f40c384329fb96e2044d1", size = 384815 },
    { url = "https://files.pythonhosted.org/packages/df/b4/898991cececbe171e67142c31905510203649569d9817848f47c4177ee42/watchfiles-1.0.4-cp310-cp310-manylinux_2_17_aarch64.manylinux2014_aarch64.whl", hash = "sha256:47eb32ef8c729dbc4f4273baece89398a4d4b5d21a1493efea77a17059f4df8a", size = 450680 },
    { url = "https://files.pythonhosted.org/packages/58/f7/d4aa3000e812cfb5e5c2c6c0a3ec9d0a46a42489a8727edd160631c4e210/watchfiles-1.0.4-cp310-cp310-manylinux_2_17_armv7l.manylinux2014_armv7l.whl", hash = "sha256:076f293100db3b0b634514aa0d294b941daa85fc777f9c698adb1009e5aca0b1", size = 455923 },
    { url = "https://files.pythonhosted.org/packages/dd/95/7e2e4c6aba1b02fb5c76d2f6a450b85215921ec5f8f7ad5efd075369563f/watchfiles-1.0.4-cp310-cp310-manylinux_2_17_i686.manylinux2014_i686.whl", hash = "sha256:1eacd91daeb5158c598fe22d7ce66d60878b6294a86477a4715154990394c9b3", size = 482339 },
    { url = "https://files.pythonhosted.org/packages/bb/67/4265b0fabcc2ef2c9e3e8802ba7908cf718a357ebfb49c72e53787156a48/watchfiles-1.0.4-cp310-cp310-manylinux_2_17_ppc64le.manylinux2014_ppc64le.whl", hash = "sha256:13c2ce7b72026cfbca120d652f02c7750f33b4c9395d79c9790b27f014c8a5a2", size = 519908 },
    { url = "https://files.pythonhosted.org/packages/0d/96/b57802d5f8164bdf070befb4fd3dec4edba5a364ec0670965a97eb8098ce/watchfiles-1.0.4-cp310-cp310-manylinux_2_17_s390x.manylinux2014_s390x.whl", hash = "sha256:90192cdc15ab7254caa7765a98132a5a41471cf739513cc9bcf7d2ffcc0ec7b2", size = 501410 },
    { url = "https://files.pythonhosted.org/packages/8b/18/6db0de4e8911ba14e31853201b40c0fa9fea5ecf3feb86b0ad58f006dfc3/watchfiles-1.0.4-cp310-cp310-manylinux_2_17_x86_64.manylinux2014_x86_64.whl", hash = "sha256:278aaa395f405972e9f523bd786ed59dfb61e4b827856be46a42130605fd0899", size = 452876 },
    { url = "https://files.pythonhosted.org/packages/df/df/092a961815edf723a38ba2638c49491365943919c3526cc9cf82c42786a6/watchfiles-1.0.4-cp310-cp310-musllinux_1_1_aarch64.whl", hash = "sha256:a462490e75e466edbb9fc4cd679b62187153b3ba804868452ef0577ec958f5ff", size = 615353 },
    { url = "https://files.pythonhosted.org/packages/f3/cf/b85fe645de4ff82f3f436c5e9032379fce37c303f6396a18f9726cc34519/watchfiles-1.0.4-cp310-cp310-musllinux_1_1_x86_64.whl", hash = "sha256:8d0d0630930f5cd5af929040e0778cf676a46775753e442a3f60511f2409f48f", size = 613187 },
    { url = "https://files.pythonhosted.org/packages/f6/d4/a9fea27aef4dd69689bc3556718c1157a7accb72aa035ece87c1fa8483b5/watchfiles-1.0.4-cp310-cp310-win32.whl", hash = "sha256:cc27a65069bcabac4552f34fd2dce923ce3fcde0721a16e4fb1b466d63ec831f", size = 270799 },
    { url = "https://files.pythonhosted.org/packages/df/02/dbe9d4439f15dd4ad0720b6e039bde9d66d1f830331f34c18eb70fa6608e/watchfiles-1.0.4-cp310-cp310-win_amd64.whl", hash = "sha256:8b1f135238e75d075359cf506b27bf3f4ca12029c47d3e769d8593a2024ce161", size = 284145 },
    { url = "https://files.pythonhosted.org/packages/0f/bb/8461adc4b1fed009546fb797fc0d5698dcfe5e289cb37e1b8f16a93cdc30/watchfiles-1.0.4-cp311-cp311-macosx_10_12_x86_64.whl", hash = "sha256:2a9f93f8439639dc244c4d2902abe35b0279102bca7bbcf119af964f51d53c19", size = 394869 },
    { url = "https://files.pythonhosted.org/packages/55/88/9ebf36b3547176d1709c320de78c1fa3263a46be31b5b1267571d9102686/watchfiles-1.0.4-cp311-cp311-macosx_11_0_arm64.whl", hash = "sha256:9eea33ad8c418847dd296e61eb683cae1c63329b6d854aefcd412e12d94ee235", size = 384905 },
    { url = "https://files.pythonhosted.org/packages/03/8a/04335ce23ef78d8c69f0913e8b20cf7d9233e3986543aeef95ef2d6e43d2/watchfiles-1.0.4-cp311-cp311-manylinux_2_17_aarch64.manylinux2014_aarch64.whl", hash = "sha256:31f1a379c9dcbb3f09cf6be1b7e83b67c0e9faabed0471556d9438a4a4e14202", size = 449944 },
    { url = "https://files.pythonhosted.org/packages/17/4e/c8d5dcd14fe637f4633616dabea8a4af0a10142dccf3b43e0f081ba81ab4/watchfiles-1.0.4-cp311-cp311-manylinux_2_17_armv7l.manylinux2014_armv7l.whl", hash = "sha256:ab594e75644421ae0a2484554832ca5895f8cab5ab62de30a1a57db460ce06c6", size = 456020 },
    { url = "https://files.pythonhosted.org/packages/5e/74/3e91e09e1861dd7fbb1190ce7bd786700dc0fbc2ccd33bb9fff5de039229/watchfiles-1.0.4-cp311-cp311-manylinux_2_17_i686.manylinux2014_i686.whl", hash = "sha256:fc2eb5d14a8e0d5df7b36288979176fbb39672d45184fc4b1c004d7c3ce29317", size = 482983 },
    { url = "https://files.pythonhosted.org/packages/a1/3d/e64de2d1ce4eb6a574fd78ce3a28c279da263be9ef3cfcab6f708df192f2/watchfiles-1.0.4-cp311-cp311-manylinux_2_17_ppc64le.manylinux2014_ppc64le.whl", hash = "sha256:3f68d8e9d5a321163ddacebe97091000955a1b74cd43724e346056030b0bacee", size = 520320 },
    { url = "https://files.pythonhosted.org/packages/2c/bd/52235f7063b57240c66a991696ed27e2a18bd6fcec8a1ea5a040b70d0611/watchfiles-1.0.4-cp311-cp311-manylinux_2_17_s390x.manylinux2014_s390x.whl", hash = "sha256:f9ce064e81fe79faa925ff03b9f4c1a98b0bbb4a1b8c1b015afa93030cb21a49", size = 500988 },
    { url = "https://files.pythonhosted.org/packages/3a/b0/ff04194141a5fe650c150400dd9e42667916bc0f52426e2e174d779b8a74/watchfiles-1.0.4-cp311-cp311-manylinux_2_17_x86_64.manylinux2014_x86_64.whl", hash = "sha256:b77d5622ac5cc91d21ae9c2b284b5d5c51085a0bdb7b518dba263d0af006132c", size = 452573 },
    { url = "https://files.pythonhosted.org/packages/3d/9d/966164332c5a178444ae6d165082d4f351bd56afd9c3ec828eecbf190e6a/watchfiles-1.0.4-cp311-cp311-musllinux_1_1_aarch64.whl", hash = "sha256:1941b4e39de9b38b868a69b911df5e89dc43767feeda667b40ae032522b9b5f1", size = 615114 },
    { url = "https://files.pythonhosted.org/packages/94/df/f569ae4c1877f96ad4086c153a8eee5a19a3b519487bf5c9454a3438c341/watchfiles-1.0.4-cp311-cp311-musllinux_1_1_x86_64.whl", hash = "sha256:4f8c4998506241dedf59613082d1c18b836e26ef2a4caecad0ec41e2a15e4226", size = 613076 },
    { url = "https://files.pythonhosted.org/packages/15/ae/8ce5f29e65d5fa5790e3c80c289819c55e12be2e1b9f5b6a0e55e169b97d/watchfiles-1.0.4-cp311-cp311-win32.whl", hash = "sha256:4ebbeca9360c830766b9f0df3640b791be569d988f4be6c06d6fae41f187f105", size = 271013 },
    { url = "https://files.pythonhosted.org/packages/a4/c6/79dc4a7c598a978e5fafa135090aaf7bbb03b8dec7bada437dfbe578e7ed/watchfiles-1.0.4-cp311-cp311-win_amd64.whl", hash = "sha256:05d341c71f3d7098920f8551d4df47f7b57ac5b8dad56558064c3431bdfc0b74", size = 284229 },
    { url = "https://files.pythonhosted.org/packages/37/3d/928633723211753f3500bfb138434f080363b87a1b08ca188b1ce54d1e05/watchfiles-1.0.4-cp311-cp311-win_arm64.whl", hash = "sha256:32b026a6ab64245b584acf4931fe21842374da82372d5c039cba6bf99ef722f3", size = 276824 },
    { url = "https://files.pythonhosted.org/packages/5b/1a/8f4d9a1461709756ace48c98f07772bc6d4519b1e48b5fa24a4061216256/watchfiles-1.0.4-cp312-cp312-macosx_10_12_x86_64.whl", hash = "sha256:229e6ec880eca20e0ba2f7e2249c85bae1999d330161f45c78d160832e026ee2", size = 391345 },
    { url = "https://files.pythonhosted.org/packages/bc/d2/6750b7b3527b1cdaa33731438432e7238a6c6c40a9924049e4cebfa40805/watchfiles-1.0.4-cp312-cp312-macosx_11_0_arm64.whl", hash = "sha256:5717021b199e8353782dce03bd8a8f64438832b84e2885c4a645f9723bf656d9", size = 381515 },
    { url = "https://files.pythonhosted.org/packages/4e/17/80500e42363deef1e4b4818729ed939aaddc56f82f4e72b2508729dd3c6b/watchfiles-1.0.4-cp312-cp312-manylinux_2_17_aarch64.manylinux2014_aarch64.whl", hash = "sha256:0799ae68dfa95136dde7c472525700bd48777875a4abb2ee454e3ab18e9fc712", size = 449767 },
    { url = "https://files.pythonhosted.org/packages/10/37/1427fa4cfa09adbe04b1e97bced19a29a3462cc64c78630787b613a23f18/watchfiles-1.0.4-cp312-cp312-manylinux_2_17_armv7l.manylinux2014_armv7l.whl", hash = "sha256:43b168bba889886b62edb0397cab5b6490ffb656ee2fcb22dec8bfeb371a9e12", size = 455677 },
    { url = "https://files.pythonhosted.org/packages/c5/7a/39e9397f3a19cb549a7d380412fd9e507d4854eddc0700bfad10ef6d4dba/watchfiles-1.0.4-cp312-cp312-manylinux_2_17_i686.manylinux2014_i686.whl", hash = "sha256:fb2c46e275fbb9f0c92e7654b231543c7bbfa1df07cdc4b99fa73bedfde5c844", size = 482219 },
    { url = "https://files.pythonhosted.org/packages/45/2d/7113931a77e2ea4436cad0c1690c09a40a7f31d366f79c6f0a5bc7a4f6d5/watchfiles-1.0.4-cp312-cp312-manylinux_2_17_ppc64le.manylinux2014_ppc64le.whl", hash = "sha256:857f5fc3aa027ff5e57047da93f96e908a35fe602d24f5e5d8ce64bf1f2fc733", size = 518830 },
    { url = "https://files.pythonhosted.org/packages/f9/1b/50733b1980fa81ef3c70388a546481ae5fa4c2080040100cd7bf3bf7b321/watchfiles-1.0.4-cp312-cp312-manylinux_2_17_s390x.manylinux2014_s390x.whl", hash = "sha256:55ccfd27c497b228581e2838d4386301227fc0cb47f5a12923ec2fe4f97b95af", size = 497997 },
    { url = "https://files.pythonhosted.org/packages/2b/b4/9396cc61b948ef18943e7c85ecfa64cf940c88977d882da57147f62b34b1/watchfiles-1.0.4-cp312-cp312-manylinux_2_17_x86_64.manylinux2014_x86_64.whl", hash = "sha256:5c11ea22304d17d4385067588123658e9f23159225a27b983f343fcffc3e796a", size = 452249 },
    { url = "https://files.pythonhosted.org/packages/fb/69/0c65a5a29e057ad0dc691c2fa6c23b2983c7dabaa190ba553b29ac84c3cc/watchfiles-1.0.4-cp312-cp312-musllinux_1_1_aarch64.whl", hash = "sha256:74cb3ca19a740be4caa18f238298b9d472c850f7b2ed89f396c00a4c97e2d9ff", size = 614412 },
    { url = "https://files.pythonhosted.org/packages/7f/b9/319fcba6eba5fad34327d7ce16a6b163b39741016b1996f4a3c96b8dd0e1/watchfiles-1.0.4-cp312-cp312-musllinux_1_1_x86_64.whl", hash = "sha256:c7cce76c138a91e720d1df54014a047e680b652336e1b73b8e3ff3158e05061e", size = 611982 },
    { url = "https://files.pythonhosted.org/packages/f1/47/143c92418e30cb9348a4387bfa149c8e0e404a7c5b0585d46d2f7031b4b9/watchfiles-1.0.4-cp312-cp312-win32.whl", hash = "sha256:b045c800d55bc7e2cadd47f45a97c7b29f70f08a7c2fa13241905010a5493f94", size = 271822 },
    { url = "https://files.pythonhosted.org/packages/ea/94/b0165481bff99a64b29e46e07ac2e0df9f7a957ef13bec4ceab8515f44e3/watchfiles-1.0.4-cp312-cp312-win_amd64.whl", hash = "sha256:c2acfa49dd0ad0bf2a9c0bb9a985af02e89345a7189be1efc6baa085e0f72d7c", size = 285441 },
    { url = "https://files.pythonhosted.org/packages/11/de/09fe56317d582742d7ca8c2ca7b52a85927ebb50678d9b0fa8194658f536/watchfiles-1.0.4-cp312-cp312-win_arm64.whl", hash = "sha256:22bb55a7c9e564e763ea06c7acea24fc5d2ee5dfc5dafc5cfbedfe58505e9f90", size = 277141 },
    { url = "https://files.pythonhosted.org/packages/08/98/f03efabec64b5b1fa58c0daab25c68ef815b0f320e54adcacd0d6847c339/watchfiles-1.0.4-cp313-cp313-macosx_10_12_x86_64.whl", hash = "sha256:8012bd820c380c3d3db8435e8cf7592260257b378b649154a7948a663b5f84e9", size = 390954 },
    { url = "https://files.pythonhosted.org/packages/16/09/4dd49ba0a32a45813debe5fb3897955541351ee8142f586303b271a02b40/watchfiles-1.0.4-cp313-cp313-macosx_11_0_arm64.whl", hash = "sha256:aa216f87594f951c17511efe5912808dfcc4befa464ab17c98d387830ce07b60", size = 381133 },
    { url = "https://files.pythonhosted.org/packages/76/59/5aa6fc93553cd8d8ee75c6247763d77c02631aed21551a97d94998bf1dae/watchfiles-1.0.4-cp313-cp313-manylinux_2_17_aarch64.manylinux2014_aarch64.whl", hash = "sha256:62c9953cf85529c05b24705639ffa390f78c26449e15ec34d5339e8108c7c407", size = 449516 },
    { url = "https://files.pythonhosted.org/packages/4c/aa/df4b6fe14b6317290b91335b23c96b488d365d65549587434817e06895ea/watchfiles-1.0.4-cp313-cp313-manylinux_2_17_armv7l.manylinux2014_armv7l.whl", hash = "sha256:7cf684aa9bba4cd95ecb62c822a56de54e3ae0598c1a7f2065d51e24637a3c5d", size = 454820 },
    { url = "https://files.pythonhosted.org/packages/5e/71/185f8672f1094ce48af33252c73e39b48be93b761273872d9312087245f6/watchfiles-1.0.4-cp313-cp313-manylinux_2_17_i686.manylinux2014_i686.whl", hash = "sha256:f44a39aee3cbb9b825285ff979ab887a25c5d336e5ec3574f1506a4671556a8d", size = 481550 },
    { url = "https://files.pythonhosted.org/packages/85/d7/50ebba2c426ef1a5cb17f02158222911a2e005d401caf5d911bfca58f4c4/watchfiles-1.0.4-cp313-cp313-manylinux_2_17_ppc64le.manylinux2014_ppc64le.whl", hash = "sha256:a38320582736922be8c865d46520c043bff350956dfc9fbaee3b2df4e1740a4b", size = 518647 },
    { url = "https://files.pythonhosted.org/packages/f0/7a/4c009342e393c545d68987e8010b937f72f47937731225b2b29b7231428f/watchfiles-1.0.4-cp313-cp313-manylinux_2_17_s390x.manylinux2014_s390x.whl", hash = "sha256:39f4914548b818540ef21fd22447a63e7be6e24b43a70f7642d21f1e73371590", size = 497547 },
    { url = "https://files.pythonhosted.org/packages/0f/7c/1cf50b35412d5c72d63b2bf9a4fffee2e1549a245924960dd087eb6a6de4/watchfiles-1.0.4-cp313-cp313-manylinux_2_17_x86_64.manylinux2014_x86_64.whl", hash = "sha256:f12969a3765909cf5dc1e50b2436eb2c0e676a3c75773ab8cc3aa6175c16e902", size = 452179 },
    { url = "https://files.pythonhosted.org/packages/d6/a9/3db1410e1c1413735a9a472380e4f431ad9a9e81711cda2aaf02b7f62693/watchfiles-1.0.4-cp313-cp313-musllinux_1_1_aarch64.whl", hash = "sha256:0986902677a1a5e6212d0c49b319aad9cc48da4bd967f86a11bde96ad9676ca1", size = 614125 },
    { url = "https://files.pythonhosted.org/packages/f2/e1/0025d365cf6248c4d1ee4c3d2e3d373bdd3f6aff78ba4298f97b4fad2740/watchfiles-1.0.4-cp313-cp313-musllinux_1_1_x86_64.whl", hash = "sha256:308ac265c56f936636e3b0e3f59e059a40003c655228c131e1ad439957592303", size = 611911 },
    { url = "https://files.pythonhosted.org/packages/55/55/035838277d8c98fc8c917ac9beeb0cd6c59d675dc2421df5f9fcf44a0070/watchfiles-1.0.4-cp313-cp313-win32.whl", hash = "sha256:aee397456a29b492c20fda2d8961e1ffb266223625346ace14e4b6d861ba9c80", size = 271152 },
    { url = "https://files.pythonhosted.org/packages/f0/e5/96b8e55271685ddbadc50ce8bc53aa2dff278fb7ac4c2e473df890def2dc/watchfiles-1.0.4-cp313-cp313-win_amd64.whl", hash = "sha256:d6097538b0ae5c1b88c3b55afa245a66793a8fec7ada6755322e465fb1a0e8cc", size = 285216 },
    { url = "https://files.pythonhosted.org/packages/15/81/54484fc2fa715abe79694b975692af963f0878fb9d72b8251aa542bf3f10/watchfiles-1.0.4-cp39-cp39-macosx_10_12_x86_64.whl", hash = "sha256:d3452c1ec703aa1c61e15dfe9d482543e4145e7c45a6b8566978fbb044265a21", size = 394967 },
    { url = "https://files.pythonhosted.org/packages/14/b3/557f0cd90add86586fe3deeebd11e8299db6bc3452b44a534f844c6ab831/watchfiles-1.0.4-cp39-cp39-macosx_11_0_arm64.whl", hash = "sha256:7b75fee5a16826cf5c46fe1c63116e4a156924d668c38b013e6276f2582230f0", size = 384707 },
    { url = "https://files.pythonhosted.org/packages/03/a3/34638e1bffcb85a405e7b005e30bb211fd9be2ab2cb1847f2ceb81bef27b/watchfiles-1.0.4-cp39-cp39-manylinux_2_17_aarch64.manylinux2014_aarch64.whl", hash = "sha256:4e997802d78cdb02623b5941830ab06f8860038faf344f0d288d325cc9c5d2ff", size = 450442 },
    { url = "https://files.pythonhosted.org/packages/8f/9f/6a97460dd11a606003d634c7158d9fea8517e98daffc6f56d0f5fde2e86a/watchfiles-1.0.4-cp39-cp39-manylinux_2_17_armv7l.manylinux2014_armv7l.whl", hash = "sha256:e0611d244ce94d83f5b9aff441ad196c6e21b55f77f3c47608dcf651efe54c4a", size = 455959 },
    { url = "https://files.pythonhosted.org/packages/9d/bb/e0648c6364e4d37ec692bc3f0c77507d17d8bb8f75689148819142010bbf/watchfiles-1.0.4-cp39-cp39-manylinux_2_17_i686.manylinux2014_i686.whl", hash = "sha256:9745a4210b59e218ce64c91deb599ae8775c8a9da4e95fb2ee6fe745fc87d01a", size = 483187 },
    { url = "https://files.pythonhosted.org/packages/dd/ad/d9290586a25288a81dfa8ad6329cf1de32aa1a9798ace45259eb95dcfb37/watchfiles-1.0.4-cp39-cp39-manylinux_2_17_ppc64le.manylinux2014_ppc64le.whl", hash = "sha256:4810ea2ae622add560f4aa50c92fef975e475f7ac4900ce5ff5547b2434642d8", size = 519733 },
    { url = "https://files.pythonhosted.org/packages/4e/a9/150c1666825cc9637093f8cae7fc6f53b3296311ab8bd65f1389acb717cb/watchfiles-1.0.4-cp39-cp39-manylinux_2_17_s390x.manylinux2014_s390x.whl", hash = "sha256:740d103cd01458f22462dedeb5a3382b7f2c57d07ff033fbc9465919e5e1d0f3", size = 502275 },
    { url = "https://files.pythonhosted.org/packages/44/dc/5bfd21e20a330aca1706ac44713bc322838061938edf4b53130f97a7b211/watchfiles-1.0.4-cp39-cp39-manylinux_2_17_x86_64.manylinux2014_x86_64.whl", hash = "sha256:cdbd912a61543a36aef85e34f212e5d2486e7c53ebfdb70d1e0b060cc50dd0bf", size = 452907 },
    { url = "https://files.pythonhosted.org/packages/50/fe/8f4fc488f1699f564687b697456eb5c0cb8e2b0b8538150511c234c62094/watchfiles-1.0.4-cp39-cp39-musllinux_1_1_aarch64.whl", hash = "sha256:0bc80d91ddaf95f70258cf78c471246846c1986bcc5fd33ccc4a1a67fcb40f9a", size = 615927 },
    { url = "https://files.pythonhosted.org/packages/ad/19/2e45f6f6eec89dd97a4d281635e3d73c17e5f692e7432063bdfdf9562c89/watchfiles-1.0.4-cp39-cp39-musllinux_1_1_x86_64.whl", hash = "sha256:ab0311bb2ffcd9f74b6c9de2dda1612c13c84b996d032cd74799adb656af4e8b", size = 613435 },
    { url = "https://files.pythonhosted.org/packages/91/17/dc5ac62ca377827c24321d68050efc2eaee2ebaf3f21d055bbce2206d309/watchfiles-1.0.4-cp39-cp39-win32.whl", hash = "sha256:02a526ee5b5a09e8168314c905fc545c9bc46509896ed282aeb5a8ba9bd6ca27", size = 270810 },
    { url = "https://files.pythonhosted.org/packages/82/2b/dad851342492d538e7ffe72a8c756f747dd147988abb039ac9d6577d2235/watchfiles-1.0.4-cp39-cp39-win_amd64.whl", hash = "sha256:a5ae5706058b27c74bac987d615105da17724172d5aaacc6c362a40599b6de43", size = 284866 },
    { url = "https://files.pythonhosted.org/packages/6f/06/175d5ac6b838fb319008c0cd981d7bf289317c510154d411d3584ca2b67b/watchfiles-1.0.4-pp310-pypy310_pp73-macosx_10_12_x86_64.whl", hash = "sha256:cdcc92daeae268de1acf5b7befcd6cfffd9a047098199056c72e4623f531de18", size = 396269 },
    { url = "https://files.pythonhosted.org/packages/86/ee/5db93b0b57dc0587abdbac4149296ee73275f615d790a82cb5598af0557f/watchfiles-1.0.4-pp310-pypy310_pp73-macosx_11_0_arm64.whl", hash = "sha256:d8d3d9203705b5797f0af7e7e5baa17c8588030aaadb7f6a86107b7247303817", size = 386010 },
    { url = "https://files.pythonhosted.org/packages/75/61/fe0dc5fedf152bfc085a53711f740701f6bdb8ab6b5c950402b681d4858b/watchfiles-1.0.4-pp310-pypy310_pp73-manylinux_2_17_aarch64.manylinux2014_aarch64.whl", hash = "sha256:bdef5a1be32d0b07dcea3318a0be95d42c98ece24177820226b56276e06b63b0", size = 450913 },
    { url = "https://files.pythonhosted.org/packages/9f/dd/3c7731af3baf1a9957afc643d176f94480921a690ec3237c9f9d11301c08/watchfiles-1.0.4-pp310-pypy310_pp73-manylinux_2_17_x86_64.manylinux2014_x86_64.whl", hash = "sha256:342622287b5604ddf0ed2d085f3a589099c9ae8b7331df3ae9845571586c4f3d", size = 453474 },
    { url = "https://files.pythonhosted.org/packages/6b/b4/c3998f54c91a35cee60ee6d3a855a069c5dff2bae6865147a46e9090dccd/watchfiles-1.0.4-pp39-pypy39_pp73-macosx_10_12_x86_64.whl", hash = "sha256:9fe37a2de80aa785d340f2980276b17ef697ab8db6019b07ee4fd28a8359d2f3", size = 395565 },
    { url = "https://files.pythonhosted.org/packages/3f/05/ac1a4d235beb9ddfb8ac26ce93a00ba6bd1b1b43051ef12d7da957b4a9d1/watchfiles-1.0.4-pp39-pypy39_pp73-macosx_11_0_arm64.whl", hash = "sha256:9d1ef56b56ed7e8f312c934436dea93bfa3e7368adfcf3df4c0da6d4de959a1e", size = 385406 },
    { url = "https://files.pythonhosted.org/packages/4c/ea/36532e7d86525f4e52a10efed182abf33efb106a93d49f5fbc994b256bcd/watchfiles-1.0.4-pp39-pypy39_pp73-manylinux_2_17_aarch64.manylinux2014_aarch64.whl", hash = "sha256:95b42cac65beae3a362629950c444077d1b44f1790ea2772beaea95451c086bb", size = 450424 },
    { url = "https://files.pythonhosted.org/packages/7a/e9/3cbcf4d70cd0b6d3f30631deae1bf37cc0be39887ca327a44462fe546bf5/watchfiles-1.0.4-pp39-pypy39_pp73-manylinux_2_17_x86_64.manylinux2014_x86_64.whl", hash = "sha256:5e0227b8ed9074c6172cf55d85b5670199c99ab11fd27d2c473aa30aec67ee42", size = 452488 },
]

[[package]]
name = "wcwidth"
version = "0.2.13"
source = { registry = "https://pypi.org/simple" }
sdist = { url = "https://files.pythonhosted.org/packages/6c/63/53559446a878410fc5a5974feb13d31d78d752eb18aeba59c7fef1af7598/wcwidth-0.2.13.tar.gz", hash = "sha256:72ea0c06399eb286d978fdedb6923a9eb47e1c486ce63e9b4e64fc18303972b5", size = 101301 }
wheels = [
    { url = "https://files.pythonhosted.org/packages/fd/84/fd2ba7aafacbad3c4201d395674fc6348826569da3c0937e75505ead3528/wcwidth-0.2.13-py2.py3-none-any.whl", hash = "sha256:3da69048e4540d84af32131829ff948f1e022c1c6bdb8d6102117aac784f6859", size = 34166 },
]

[[package]]
name = "websockets"
version = "14.1"
source = { registry = "https://pypi.org/simple" }
sdist = { url = "https://files.pythonhosted.org/packages/f4/1b/380b883ce05bb5f45a905b61790319a28958a9ab1e4b6b95ff5464b60ca1/websockets-14.1.tar.gz", hash = "sha256:398b10c77d471c0aab20a845e7a60076b6390bfdaac7a6d2edb0d2c59d75e8d8", size = 162840 }
wheels = [
    { url = "https://files.pythonhosted.org/packages/af/91/b1b375dbd856fd5fff3f117de0e520542343ecaf4e8fc60f1ac1e9f5822c/websockets-14.1-cp310-cp310-macosx_10_9_universal2.whl", hash = "sha256:a0adf84bc2e7c86e8a202537b4fd50e6f7f0e4a6b6bf64d7ccb96c4cd3330b29", size = 161950 },
    { url = "https://files.pythonhosted.org/packages/61/8f/4d52f272d3ebcd35e1325c646e98936099a348374d4a6b83b524bded8116/websockets-14.1-cp310-cp310-macosx_10_9_x86_64.whl", hash = "sha256:90b5d9dfbb6d07a84ed3e696012610b6da074d97453bd01e0e30744b472c8179", size = 159601 },
    { url = "https://files.pythonhosted.org/packages/c4/b1/29e87b53eb1937992cdee094a0988aadc94f25cf0b37e90c75eed7123d75/websockets-14.1-cp310-cp310-macosx_11_0_arm64.whl", hash = "sha256:2177ee3901075167f01c5e335a6685e71b162a54a89a56001f1c3e9e3d2ad250", size = 159854 },
    { url = "https://files.pythonhosted.org/packages/3f/e6/752a2f5e8321ae2a613062676c08ff2fccfb37dc837a2ee919178a372e8a/websockets-14.1-cp310-cp310-manylinux_2_17_aarch64.manylinux2014_aarch64.whl", hash = "sha256:3f14a96a0034a27f9d47fd9788913924c89612225878f8078bb9d55f859272b0", size = 168835 },
    { url = "https://files.pythonhosted.org/packages/60/27/ca62de7877596926321b99071639275e94bb2401397130b7cf33dbf2106a/websockets-14.1-cp310-cp310-manylinux_2_5_i686.manylinux1_i686.manylinux_2_17_i686.manylinux2014_i686.whl", hash = "sha256:1f874ba705deea77bcf64a9da42c1f5fc2466d8f14daf410bc7d4ceae0a9fcb0", size = 167844 },
    { url = "https://files.pythonhosted.org/packages/7e/db/f556a1d06635c680ef376be626c632e3f2bbdb1a0189d1d1bffb061c3b70/websockets-14.1-cp310-cp310-manylinux_2_5_x86_64.manylinux1_x86_64.manylinux_2_17_x86_64.manylinux2014_x86_64.whl", hash = "sha256:9607b9a442392e690a57909c362811184ea429585a71061cd5d3c2b98065c199", size = 168157 },
    { url = "https://files.pythonhosted.org/packages/b3/bc/99e5f511838c365ac6ecae19674eb5e94201aa4235bd1af3e6fa92c12905/websockets-14.1-cp310-cp310-musllinux_1_2_aarch64.whl", hash = "sha256:bea45f19b7ca000380fbd4e02552be86343080120d074b87f25593ce1700ad58", size = 168561 },
    { url = "https://files.pythonhosted.org/packages/c6/e7/251491585bad61c79e525ac60927d96e4e17b18447cc9c3cfab47b2eb1b8/websockets-14.1-cp310-cp310-musllinux_1_2_i686.whl", hash = "sha256:219c8187b3ceeadbf2afcf0f25a4918d02da7b944d703b97d12fb01510869078", size = 167979 },
    { url = "https://files.pythonhosted.org/packages/ac/98/7ac2e4eeada19bdbc7a3a66a58e3ebdf33648b9e1c5b3f08c3224df168cf/websockets-14.1-cp310-cp310-musllinux_1_2_x86_64.whl", hash = "sha256:ad2ab2547761d79926effe63de21479dfaf29834c50f98c4bf5b5480b5838434", size = 167925 },
    { url = "https://files.pythonhosted.org/packages/ab/3d/09e65c47ee2396b7482968068f6e9b516221e1032b12dcf843b9412a5dfb/websockets-14.1-cp310-cp310-win32.whl", hash = "sha256:1288369a6a84e81b90da5dbed48610cd7e5d60af62df9851ed1d1d23a9069f10", size = 162831 },
    { url = "https://files.pythonhosted.org/packages/8a/67/59828a3d09740e6a485acccfbb66600632f2178b6ed1b61388ee96f17d5a/websockets-14.1-cp310-cp310-win_amd64.whl", hash = "sha256:e0744623852f1497d825a49a99bfbec9bea4f3f946df6eb9d8a2f0c37a2fec2e", size = 163266 },
    { url = "https://files.pythonhosted.org/packages/97/ed/c0d03cb607b7fe1f7ff45e2cd4bb5cd0f9e3299ced79c2c303a6fff44524/websockets-14.1-cp311-cp311-macosx_10_9_universal2.whl", hash = "sha256:449d77d636f8d9c17952628cc7e3b8faf6e92a17ec581ec0c0256300717e1512", size = 161949 },
    { url = "https://files.pythonhosted.org/packages/06/91/bf0a44e238660d37a2dda1b4896235d20c29a2d0450f3a46cd688f43b239/websockets-14.1-cp311-cp311-macosx_10_9_x86_64.whl", hash = "sha256:a35f704be14768cea9790d921c2c1cc4fc52700410b1c10948511039be824aac", size = 159606 },
    { url = "https://files.pythonhosted.org/packages/ff/b8/7185212adad274c2b42b6a24e1ee6b916b7809ed611cbebc33b227e5c215/websockets-14.1-cp311-cp311-macosx_11_0_arm64.whl", hash = "sha256:b1f3628a0510bd58968c0f60447e7a692933589b791a6b572fcef374053ca280", size = 159854 },
    { url = "https://files.pythonhosted.org/packages/5a/8a/0849968d83474be89c183d8ae8dcb7f7ada1a3c24f4d2a0d7333c231a2c3/websockets-14.1-cp311-cp311-manylinux_2_17_aarch64.manylinux2014_aarch64.whl", hash = "sha256:3c3deac3748ec73ef24fc7be0b68220d14d47d6647d2f85b2771cb35ea847aa1", size = 169402 },
    { url = "https://files.pythonhosted.org/packages/bd/4f/ef886e37245ff6b4a736a09b8468dae05d5d5c99de1357f840d54c6f297d/websockets-14.1-cp311-cp311-manylinux_2_5_i686.manylinux1_i686.manylinux_2_17_i686.manylinux2014_i686.whl", hash = "sha256:7048eb4415d46368ef29d32133134c513f507fff7d953c18c91104738a68c3b3", size = 168406 },
    { url = "https://files.pythonhosted.org/packages/11/43/e2dbd4401a63e409cebddedc1b63b9834de42f51b3c84db885469e9bdcef/websockets-14.1-cp311-cp311-manylinux_2_5_x86_64.manylinux1_x86_64.manylinux_2_17_x86_64.manylinux2014_x86_64.whl", hash = "sha256:f6cf0ad281c979306a6a34242b371e90e891bce504509fb6bb5246bbbf31e7b6", size = 168776 },
    { url = "https://files.pythonhosted.org/packages/6d/d6/7063e3f5c1b612e9f70faae20ebaeb2e684ffa36cb959eb0862ee2809b32/websockets-14.1-cp311-cp311-musllinux_1_2_aarch64.whl", hash = "sha256:cc1fc87428c1d18b643479caa7b15db7d544652e5bf610513d4a3478dbe823d0", size = 169083 },
    { url = "https://files.pythonhosted.org/packages/49/69/e6f3d953f2fa0f8a723cf18cd011d52733bd7f6e045122b24e0e7f49f9b0/websockets-14.1-cp311-cp311-musllinux_1_2_i686.whl", hash = "sha256:f95ba34d71e2fa0c5d225bde3b3bdb152e957150100e75c86bc7f3964c450d89", size = 168529 },
    { url = "https://files.pythonhosted.org/packages/70/ff/f31fa14561fc1d7b8663b0ed719996cf1f581abee32c8fb2f295a472f268/websockets-14.1-cp311-cp311-musllinux_1_2_x86_64.whl", hash = "sha256:9481a6de29105d73cf4515f2bef8eb71e17ac184c19d0b9918a3701c6c9c4f23", size = 168475 },
    { url = "https://files.pythonhosted.org/packages/f1/15/b72be0e4bf32ff373aa5baef46a4c7521b8ea93ad8b49ca8c6e8e764c083/websockets-14.1-cp311-cp311-win32.whl", hash = "sha256:368a05465f49c5949e27afd6fbe0a77ce53082185bbb2ac096a3a8afaf4de52e", size = 162833 },
    { url = "https://files.pythonhosted.org/packages/bc/ef/2d81679acbe7057ffe2308d422f744497b52009ea8bab34b6d74a2657d1d/websockets-14.1-cp311-cp311-win_amd64.whl", hash = "sha256:6d24fc337fc055c9e83414c94e1ee0dee902a486d19d2a7f0929e49d7d604b09", size = 163263 },
    { url = "https://files.pythonhosted.org/packages/55/64/55698544ce29e877c9188f1aee9093712411a8fc9732cca14985e49a8e9c/websockets-14.1-cp312-cp312-macosx_10_13_universal2.whl", hash = "sha256:ed907449fe5e021933e46a3e65d651f641975a768d0649fee59f10c2985529ed", size = 161957 },
    { url = "https://files.pythonhosted.org/packages/a2/b1/b088f67c2b365f2c86c7b48edb8848ac27e508caf910a9d9d831b2f343cb/websockets-14.1-cp312-cp312-macosx_10_13_x86_64.whl", hash = "sha256:87e31011b5c14a33b29f17eb48932e63e1dcd3fa31d72209848652310d3d1f0d", size = 159620 },
    { url = "https://files.pythonhosted.org/packages/c1/89/2a09db1bbb40ba967a1b8225b07b7df89fea44f06de9365f17f684d0f7e6/websockets-14.1-cp312-cp312-macosx_11_0_arm64.whl", hash = "sha256:bc6ccf7d54c02ae47a48ddf9414c54d48af9c01076a2e1023e3b486b6e72c707", size = 159852 },
    { url = "https://files.pythonhosted.org/packages/ca/c1/f983138cd56e7d3079f1966e81f77ce6643f230cd309f73aa156bb181749/websockets-14.1-cp312-cp312-manylinux_2_17_aarch64.manylinux2014_aarch64.whl", hash = "sha256:9777564c0a72a1d457f0848977a1cbe15cfa75fa2f67ce267441e465717dcf1a", size = 169675 },
    { url = "https://files.pythonhosted.org/packages/c1/c8/84191455d8660e2a0bdb33878d4ee5dfa4a2cedbcdc88bbd097303b65bfa/websockets-14.1-cp312-cp312-manylinux_2_5_i686.manylinux1_i686.manylinux_2_17_i686.manylinux2014_i686.whl", hash = "sha256:a655bde548ca98f55b43711b0ceefd2a88a71af6350b0c168aa77562104f3f45", size = 168619 },
    { url = "https://files.pythonhosted.org/packages/8d/a7/62e551fdcd7d44ea74a006dc193aba370505278ad76efd938664531ce9d6/websockets-14.1-cp312-cp312-manylinux_2_5_x86_64.manylinux1_x86_64.manylinux_2_17_x86_64.manylinux2014_x86_64.whl", hash = "sha256:a3dfff83ca578cada2d19e665e9c8368e1598d4e787422a460ec70e531dbdd58", size = 169042 },
    { url = "https://files.pythonhosted.org/packages/ad/ed/1532786f55922c1e9c4d329608e36a15fdab186def3ca9eb10d7465bc1cc/websockets-14.1-cp312-cp312-musllinux_1_2_aarch64.whl", hash = "sha256:6a6c9bcf7cdc0fd41cc7b7944447982e8acfd9f0d560ea6d6845428ed0562058", size = 169345 },
    { url = "https://files.pythonhosted.org/packages/ea/fb/160f66960d495df3de63d9bcff78e1b42545b2a123cc611950ffe6468016/websockets-14.1-cp312-cp312-musllinux_1_2_i686.whl", hash = "sha256:4b6caec8576e760f2c7dd878ba817653144d5f369200b6ddf9771d64385b84d4", size = 168725 },
    { url = "https://files.pythonhosted.org/packages/cf/53/1bf0c06618b5ac35f1d7906444b9958f8485682ab0ea40dee7b17a32da1e/websockets-14.1-cp312-cp312-musllinux_1_2_x86_64.whl", hash = "sha256:eb6d38971c800ff02e4a6afd791bbe3b923a9a57ca9aeab7314c21c84bf9ff05", size = 168712 },
    { url = "https://files.pythonhosted.org/packages/e5/22/5ec2f39fff75f44aa626f86fa7f20594524a447d9c3be94d8482cd5572ef/websockets-14.1-cp312-cp312-win32.whl", hash = "sha256:1d045cbe1358d76b24d5e20e7b1878efe578d9897a25c24e6006eef788c0fdf0", size = 162838 },
    { url = "https://files.pythonhosted.org/packages/74/27/28f07df09f2983178db7bf6c9cccc847205d2b92ced986cd79565d68af4f/websockets-14.1-cp312-cp312-win_amd64.whl", hash = "sha256:90f4c7a069c733d95c308380aae314f2cb45bd8a904fb03eb36d1a4983a4993f", size = 163277 },
    { url = "https://files.pythonhosted.org/packages/34/77/812b3ba5110ed8726eddf9257ab55ce9e85d97d4aa016805fdbecc5e5d48/websockets-14.1-cp313-cp313-macosx_10_13_universal2.whl", hash = "sha256:3630b670d5057cd9e08b9c4dab6493670e8e762a24c2c94ef312783870736ab9", size = 161966 },
    { url = "https://files.pythonhosted.org/packages/8d/24/4fcb7aa6986ae7d9f6d083d9d53d580af1483c5ec24bdec0978307a0f6ac/websockets-14.1-cp313-cp313-macosx_10_13_x86_64.whl", hash = "sha256:36ebd71db3b89e1f7b1a5deaa341a654852c3518ea7a8ddfdf69cc66acc2db1b", size = 159625 },
    { url = "https://files.pythonhosted.org/packages/f8/47/2a0a3a2fc4965ff5b9ce9324d63220156bd8bedf7f90824ab92a822e65fd/websockets-14.1-cp313-cp313-macosx_11_0_arm64.whl", hash = "sha256:5b918d288958dc3fa1c5a0b9aa3256cb2b2b84c54407f4813c45d52267600cd3", size = 159857 },
    { url = "https://files.pythonhosted.org/packages/dd/c8/d7b425011a15e35e17757e4df75b25e1d0df64c0c315a44550454eaf88fc/websockets-14.1-cp313-cp313-manylinux_2_17_aarch64.manylinux2014_aarch64.whl", hash = "sha256:00fe5da3f037041da1ee0cf8e308374e236883f9842c7c465aa65098b1c9af59", size = 169635 },
    { url = "https://files.pythonhosted.org/packages/93/39/6e3b5cffa11036c40bd2f13aba2e8e691ab2e01595532c46437b56575678/websockets-14.1-cp313-cp313-manylinux_2_5_i686.manylinux1_i686.manylinux_2_17_i686.manylinux2014_i686.whl", hash = "sha256:8149a0f5a72ca36720981418eeffeb5c2729ea55fa179091c81a0910a114a5d2", size = 168578 },
    { url = "https://files.pythonhosted.org/packages/cf/03/8faa5c9576299b2adf34dcccf278fc6bbbcda8a3efcc4d817369026be421/websockets-14.1-cp313-cp313-manylinux_2_5_x86_64.manylinux1_x86_64.manylinux_2_17_x86_64.manylinux2014_x86_64.whl", hash = "sha256:77569d19a13015e840b81550922056acabc25e3f52782625bc6843cfa034e1da", size = 169018 },
    { url = "https://files.pythonhosted.org/packages/8c/05/ea1fec05cc3a60defcdf0bb9f760c3c6bd2dd2710eff7ac7f891864a22ba/websockets-14.1-cp313-cp313-musllinux_1_2_aarch64.whl", hash = "sha256:cf5201a04550136ef870aa60ad3d29d2a59e452a7f96b94193bee6d73b8ad9a9", size = 169383 },
    { url = "https://files.pythonhosted.org/packages/21/1d/eac1d9ed787f80754e51228e78855f879ede1172c8b6185aca8cef494911/websockets-14.1-cp313-cp313-musllinux_1_2_i686.whl", hash = "sha256:88cf9163ef674b5be5736a584c999e98daf3aabac6e536e43286eb74c126b9c7", size = 168773 },
    { url = "https://files.pythonhosted.org/packages/0e/1b/e808685530185915299740d82b3a4af3f2b44e56ccf4389397c7a5d95d39/websockets-14.1-cp313-cp313-musllinux_1_2_x86_64.whl", hash = "sha256:836bef7ae338a072e9d1863502026f01b14027250a4545672673057997d5c05a", size = 168757 },
    { url = "https://files.pythonhosted.org/packages/b6/19/6ab716d02a3b068fbbeb6face8a7423156e12c446975312f1c7c0f4badab/websockets-14.1-cp313-cp313-win32.whl", hash = "sha256:0d4290d559d68288da9f444089fd82490c8d2744309113fc26e2da6e48b65da6", size = 162834 },
    { url = "https://files.pythonhosted.org/packages/6c/fd/ab6b7676ba712f2fc89d1347a4b5bdc6aa130de10404071f2b2606450209/websockets-14.1-cp313-cp313-win_amd64.whl", hash = "sha256:8621a07991add373c3c5c2cf89e1d277e49dc82ed72c75e3afc74bd0acc446f0", size = 163277 },
    { url = "https://files.pythonhosted.org/packages/4d/23/ac9d8c5ec7b90efc3687d60474ef7e698f8b75cb7c9dfedad72701e797c9/websockets-14.1-cp39-cp39-macosx_10_9_universal2.whl", hash = "sha256:01bb2d4f0a6d04538d3c5dfd27c0643269656c28045a53439cbf1c004f90897a", size = 161945 },
    { url = "https://files.pythonhosted.org/packages/c5/6b/ffa450e3b736a86ae6b40ce20a758ac9af80c96a18548f6c323ed60329c5/websockets-14.1-cp39-cp39-macosx_10_9_x86_64.whl", hash = "sha256:414ffe86f4d6f434a8c3b7913655a1a5383b617f9bf38720e7c0799fac3ab1c6", size = 159600 },
    { url = "https://files.pythonhosted.org/packages/74/62/f90d1fd57ea7337ecaa99f17c31a544b9dcdb7c7c32a3d3997ccc42d57d3/websockets-14.1-cp39-cp39-macosx_11_0_arm64.whl", hash = "sha256:8fda642151d5affdee8a430bd85496f2e2517be3a2b9d2484d633d5712b15c56", size = 159850 },
    { url = "https://files.pythonhosted.org/packages/35/dd/1e71865de1f3c265e11d02b0b4c76178f84351c6611e515fbe3d2bd1b98c/websockets-14.1-cp39-cp39-manylinux_2_17_aarch64.manylinux2014_aarch64.whl", hash = "sha256:cd7c11968bc3860d5c78577f0dbc535257ccec41750675d58d8dc66aa47fe52c", size = 168616 },
    { url = "https://files.pythonhosted.org/packages/ba/ae/0d069b52e26d48402dbe90c7581eb6a5bed5d7dbe3d9ca3cf1033859d58e/websockets-14.1-cp39-cp39-manylinux_2_5_i686.manylinux1_i686.manylinux_2_17_i686.manylinux2014_i686.whl", hash = "sha256:a032855dc7db987dff813583d04f4950d14326665d7e714d584560b140ae6b8b", size = 167619 },
    { url = "https://files.pythonhosted.org/packages/1c/3f/d3f2df62704c53e0296f0ce714921b6a15df10e2e463734c737b1d9e2522/websockets-14.1-cp39-cp39-manylinux_2_5_x86_64.manylinux1_x86_64.manylinux_2_17_x86_64.manylinux2014_x86_64.whl", hash = "sha256:b7e7ea2f782408c32d86b87a0d2c1fd8871b0399dd762364c731d86c86069a78", size = 167921 },
    { url = "https://files.pythonhosted.org/packages/e0/e2/2dcb295bdae9393070cea58c790d87d1d36149bb4319b1da6014c8a36d42/websockets-14.1-cp39-cp39-musllinux_1_2_aarch64.whl", hash = "sha256:39450e6215f7d9f6f7bc2a6da21d79374729f5d052333da4d5825af8a97e6735", size = 168343 },
    { url = "https://files.pythonhosted.org/packages/6b/fd/fa48e8b4e10e2c165cbfc16dada7405b4008818be490fc6b99a4928e232a/websockets-14.1-cp39-cp39-musllinux_1_2_i686.whl", hash = "sha256:ceada5be22fa5a5a4cdeec74e761c2ee7db287208f54c718f2df4b7e200b8d4a", size = 167745 },
    { url = "https://files.pythonhosted.org/packages/42/45/79db33f2b744d2014b40946428e6c37ce944fde8791d82e1c2f4d4a67d96/websockets-14.1-cp39-cp39-musllinux_1_2_x86_64.whl", hash = "sha256:3fc753451d471cff90b8f467a1fc0ae64031cf2d81b7b34e1811b7e2691bc4bc", size = 167705 },
    { url = "https://files.pythonhosted.org/packages/da/27/f66507db34ca9c79562f28fa5983433f7b9080fd471cc188906006d36ba4/websockets-14.1-cp39-cp39-win32.whl", hash = "sha256:14839f54786987ccd9d03ed7f334baec0f02272e7ec4f6e9d427ff584aeea8b4", size = 162828 },
    { url = "https://files.pythonhosted.org/packages/11/25/bb8f81a4ec94f595adb845608c5ec9549cb6b446945b292fe61807c7c95b/websockets-14.1-cp39-cp39-win_amd64.whl", hash = "sha256:d9fd19ecc3a4d5ae82ddbfb30962cf6d874ff943e56e0c81f5169be2fda62979", size = 163271 },
    { url = "https://files.pythonhosted.org/packages/fb/cd/382a05a1ba2a93bd9fb807716a660751295df72e77204fb130a102fcdd36/websockets-14.1-pp310-pypy310_pp73-macosx_10_15_x86_64.whl", hash = "sha256:e5dc25a9dbd1a7f61eca4b7cb04e74ae4b963d658f9e4f9aad9cd00b688692c8", size = 159633 },
    { url = "https://files.pythonhosted.org/packages/b7/a0/fa7c62e2952ef028b422fbf420f9353d9dd4dfaa425de3deae36e98c0784/websockets-14.1-pp310-pypy310_pp73-macosx_11_0_arm64.whl", hash = "sha256:04a97aca96ca2acedf0d1f332c861c5a4486fdcba7bcef35873820f940c4231e", size = 159867 },
    { url = "https://files.pythonhosted.org/packages/c1/94/954b4924f868db31d5f0935893c7a8446515ee4b36bb8ad75a929469e453/websockets-14.1-pp310-pypy310_pp73-manylinux_2_17_aarch64.manylinux2014_aarch64.whl", hash = "sha256:df174ece723b228d3e8734a6f2a6febbd413ddec39b3dc592f5a4aa0aff28098", size = 161121 },
    { url = "https://files.pythonhosted.org/packages/7a/2e/f12bbb41a8f2abb76428ba4fdcd9e67b5b364a3e7fa97c88f4d6950aa2d4/websockets-14.1-pp310-pypy310_pp73-manylinux_2_5_i686.manylinux1_i686.manylinux_2_17_i686.manylinux2014_i686.whl", hash = "sha256:034feb9f4286476f273b9a245fb15f02c34d9586a5bc936aff108c3ba1b21beb", size = 160731 },
    { url = "https://files.pythonhosted.org/packages/13/97/b76979401f2373af1fe3e08f960b265cecab112e7dac803446fb98351a52/websockets-14.1-pp310-pypy310_pp73-manylinux_2_5_x86_64.manylinux1_x86_64.manylinux_2_17_x86_64.manylinux2014_x86_64.whl", hash = "sha256:660c308dabd2b380807ab64b62985eaccf923a78ebc572bd485375b9ca2b7dc7", size = 160681 },
    { url = "https://files.pythonhosted.org/packages/39/9c/16916d9a436c109a1d7ba78817e8fee357b78968be3f6e6f517f43afa43d/websockets-14.1-pp310-pypy310_pp73-win_amd64.whl", hash = "sha256:5a42d3ecbb2db5080fc578314439b1d79eef71d323dc661aa616fb492436af5d", size = 163316 },
    { url = "https://files.pythonhosted.org/packages/0f/57/50fd09848a80a1b63a572c610f230f8a17590ca47daf256eb28a0851df73/websockets-14.1-pp39-pypy39_pp73-macosx_10_15_x86_64.whl", hash = "sha256:ddaa4a390af911da6f680be8be4ff5aaf31c4c834c1a9147bc21cbcbca2d4370", size = 159633 },
    { url = "https://files.pythonhosted.org/packages/d7/2f/db728b0c7962ad6a13ced8286325bf430b59722d943e7f6bdbd8a78e2bfe/websockets-14.1-pp39-pypy39_pp73-macosx_11_0_arm64.whl", hash = "sha256:a4c805c6034206143fbabd2d259ec5e757f8b29d0a2f0bf3d2fe5d1f60147a4a", size = 159863 },
    { url = "https://files.pythonhosted.org/packages/fa/e4/21e7481936fbfffee138edb488a6184eb3468b402a8181b95b9e44f6a676/websockets-14.1-pp39-pypy39_pp73-manylinux_2_17_aarch64.manylinux2014_aarch64.whl", hash = "sha256:205f672a6c2c671a86d33f6d47c9b35781a998728d2c7c2a3e1cf3333fcb62b7", size = 161119 },
    { url = "https://files.pythonhosted.org/packages/64/2d/efb6cf716d4f9da60190756e06f8db2066faf1ae4a4a8657ab136dfcc7a8/websockets-14.1-pp39-pypy39_pp73-manylinux_2_5_i686.manylinux1_i686.manylinux_2_17_i686.manylinux2014_i686.whl", hash = "sha256:5ef440054124728cc49b01c33469de06755e5a7a4e83ef61934ad95fc327fbb0", size = 160724 },
    { url = "https://files.pythonhosted.org/packages/40/b0/a70b972d853c3f26040834fcff3dd45c8a0292af9f5f0b36f9fbb82d5d44/websockets-14.1-pp39-pypy39_pp73-manylinux_2_5_x86_64.manylinux1_x86_64.manylinux_2_17_x86_64.manylinux2014_x86_64.whl", hash = "sha256:e7591d6f440af7f73c4bd9404f3772bfee064e639d2b6cc8c94076e71b2471c1", size = 160676 },
    { url = "https://files.pythonhosted.org/packages/4a/76/f9da7f97476cc7b8c74829bb4851f1faf660455839689ffcc354b52860a7/websockets-14.1-pp39-pypy39_pp73-win_amd64.whl", hash = "sha256:25225cc79cfebc95ba1d24cd3ab86aaa35bcd315d12fa4358939bd55e9bd74a5", size = 163311 },
    { url = "https://files.pythonhosted.org/packages/b0/0b/c7e5d11020242984d9d37990310520ed663b942333b83a033c2f20191113/websockets-14.1-py3-none-any.whl", hash = "sha256:4d4fc827a20abe6d544a119896f6b78ee13fe81cbfef416f3f2ddf09a03f0e2e", size = 156277 },
]

[[package]]
name = "wmctrl"
version = "0.5"
source = { registry = "https://pypi.org/simple" }
dependencies = [
    { name = "attrs" },
]
sdist = { url = "https://files.pythonhosted.org/packages/60/d9/6625ead93412c5ce86db1f8b4f2a70b8043e0a7c1d30099ba3c6a81641ff/wmctrl-0.5.tar.gz", hash = "sha256:7839a36b6fe9e2d6fd22304e5dc372dbced2116ba41283ea938b2da57f53e962", size = 5202 }
wheels = [
    { url = "https://files.pythonhosted.org/packages/13/ca/723e3f8185738d7947f14ee7dc663b59415c6dee43bd71575f8c7f5cd6be/wmctrl-0.5-py2.py3-none-any.whl", hash = "sha256:ae695c1863a314c899e7cf113f07c0da02a394b968c4772e1936219d9234ddd7", size = 4268 },
]

[[package]]
name = "wrapt"
version = "1.17.2"
source = { registry = "https://pypi.org/simple" }
sdist = { url = "https://files.pythonhosted.org/packages/c3/fc/e91cc220803d7bc4db93fb02facd8461c37364151b8494762cc88b0fbcef/wrapt-1.17.2.tar.gz", hash = "sha256:41388e9d4d1522446fe79d3213196bd9e3b301a336965b9e27ca2788ebd122f3", size = 55531 }
wheels = [
    { url = "https://files.pythonhosted.org/packages/5a/d1/1daec934997e8b160040c78d7b31789f19b122110a75eca3d4e8da0049e1/wrapt-1.17.2-cp310-cp310-macosx_10_9_universal2.whl", hash = "sha256:3d57c572081fed831ad2d26fd430d565b76aa277ed1d30ff4d40670b1c0dd984", size = 53307 },
    { url = "https://files.pythonhosted.org/packages/1b/7b/13369d42651b809389c1a7153baa01d9700430576c81a2f5c5e460df0ed9/wrapt-1.17.2-cp310-cp310-macosx_10_9_x86_64.whl", hash = "sha256:b5e251054542ae57ac7f3fba5d10bfff615b6c2fb09abeb37d2f1463f841ae22", size = 38486 },
    { url = "https://files.pythonhosted.org/packages/62/bf/e0105016f907c30b4bd9e377867c48c34dc9c6c0c104556c9c9126bd89ed/wrapt-1.17.2-cp310-cp310-macosx_11_0_arm64.whl", hash = "sha256:80dd7db6a7cb57ffbc279c4394246414ec99537ae81ffd702443335a61dbf3a7", size = 38777 },
    { url = "https://files.pythonhosted.org/packages/27/70/0f6e0679845cbf8b165e027d43402a55494779295c4b08414097b258ac87/wrapt-1.17.2-cp310-cp310-manylinux_2_17_aarch64.manylinux2014_aarch64.whl", hash = "sha256:0a6e821770cf99cc586d33833b2ff32faebdbe886bd6322395606cf55153246c", size = 83314 },
    { url = "https://files.pythonhosted.org/packages/0f/77/0576d841bf84af8579124a93d216f55d6f74374e4445264cb378a6ed33eb/wrapt-1.17.2-cp310-cp310-manylinux_2_5_i686.manylinux1_i686.manylinux_2_17_i686.manylinux2014_i686.whl", hash = "sha256:b60fb58b90c6d63779cb0c0c54eeb38941bae3ecf7a73c764c52c88c2dcb9d72", size = 74947 },
    { url = "https://files.pythonhosted.org/packages/90/ec/00759565518f268ed707dcc40f7eeec38637d46b098a1f5143bff488fe97/wrapt-1.17.2-cp310-cp310-manylinux_2_5_x86_64.manylinux1_x86_64.manylinux_2_17_x86_64.manylinux2014_x86_64.whl", hash = "sha256:b870b5df5b71d8c3359d21be8f0d6c485fa0ebdb6477dda51a1ea54a9b558061", size = 82778 },
    { url = "https://files.pythonhosted.org/packages/f8/5a/7cffd26b1c607b0b0c8a9ca9d75757ad7620c9c0a9b4a25d3f8a1480fafc/wrapt-1.17.2-cp310-cp310-musllinux_1_2_aarch64.whl", hash = "sha256:4011d137b9955791f9084749cba9a367c68d50ab8d11d64c50ba1688c9b457f2", size = 81716 },
    { url = "https://files.pythonhosted.org/packages/7e/09/dccf68fa98e862df7e6a60a61d43d644b7d095a5fc36dbb591bbd4a1c7b2/wrapt-1.17.2-cp310-cp310-musllinux_1_2_i686.whl", hash = "sha256:1473400e5b2733e58b396a04eb7f35f541e1fb976d0c0724d0223dd607e0f74c", size = 74548 },
    { url = "https://files.pythonhosted.org/packages/b7/8e/067021fa3c8814952c5e228d916963c1115b983e21393289de15128e867e/wrapt-1.17.2-cp310-cp310-musllinux_1_2_x86_64.whl", hash = "sha256:3cedbfa9c940fdad3e6e941db7138e26ce8aad38ab5fe9dcfadfed9db7a54e62", size = 81334 },
    { url = "https://files.pythonhosted.org/packages/4b/0d/9d4b5219ae4393f718699ca1c05f5ebc0c40d076f7e65fd48f5f693294fb/wrapt-1.17.2-cp310-cp310-win32.whl", hash = "sha256:582530701bff1dec6779efa00c516496968edd851fba224fbd86e46cc6b73563", size = 36427 },
    { url = "https://files.pythonhosted.org/packages/72/6a/c5a83e8f61aec1e1aeef939807602fb880e5872371e95df2137142f5c58e/wrapt-1.17.2-cp310-cp310-win_amd64.whl", hash = "sha256:58705da316756681ad3c9c73fd15499aa4d8c69f9fd38dc8a35e06c12468582f", size = 38774 },
    { url = "https://files.pythonhosted.org/packages/cd/f7/a2aab2cbc7a665efab072344a8949a71081eed1d2f451f7f7d2b966594a2/wrapt-1.17.2-cp311-cp311-macosx_10_9_universal2.whl", hash = "sha256:ff04ef6eec3eee8a5efef2401495967a916feaa353643defcc03fc74fe213b58", size = 53308 },
    { url = "https://files.pythonhosted.org/packages/50/ff/149aba8365fdacef52b31a258c4dc1c57c79759c335eff0b3316a2664a64/wrapt-1.17.2-cp311-cp311-macosx_10_9_x86_64.whl", hash = "sha256:4db983e7bca53819efdbd64590ee96c9213894272c776966ca6306b73e4affda", size = 38488 },
    { url = "https://files.pythonhosted.org/packages/65/46/5a917ce85b5c3b490d35c02bf71aedaa9f2f63f2d15d9949cc4ba56e8ba9/wrapt-1.17.2-cp311-cp311-macosx_11_0_arm64.whl", hash = "sha256:9abc77a4ce4c6f2a3168ff34b1da9b0f311a8f1cfd694ec96b0603dff1c79438", size = 38776 },
    { url = "https://files.pythonhosted.org/packages/ca/74/336c918d2915a4943501c77566db41d1bd6e9f4dbc317f356b9a244dfe83/wrapt-1.17.2-cp311-cp311-manylinux_2_17_aarch64.manylinux2014_aarch64.whl", hash = "sha256:0b929ac182f5ace000d459c59c2c9c33047e20e935f8e39371fa6e3b85d56f4a", size = 83776 },
    { url = "https://files.pythonhosted.org/packages/09/99/c0c844a5ccde0fe5761d4305485297f91d67cf2a1a824c5f282e661ec7ff/wrapt-1.17.2-cp311-cp311-manylinux_2_5_i686.manylinux1_i686.manylinux_2_17_i686.manylinux2014_i686.whl", hash = "sha256:f09b286faeff3c750a879d336fb6d8713206fc97af3adc14def0cdd349df6000", size = 75420 },
    { url = "https://files.pythonhosted.org/packages/b4/b0/9fc566b0fe08b282c850063591a756057c3247b2362b9286429ec5bf1721/wrapt-1.17.2-cp311-cp311-manylinux_2_5_x86_64.manylinux1_x86_64.manylinux_2_17_x86_64.manylinux2014_x86_64.whl", hash = "sha256:1a7ed2d9d039bd41e889f6fb9364554052ca21ce823580f6a07c4ec245c1f5d6", size = 83199 },
    { url = "https://files.pythonhosted.org/packages/9d/4b/71996e62d543b0a0bd95dda485219856def3347e3e9380cc0d6cf10cfb2f/wrapt-1.17.2-cp311-cp311-musllinux_1_2_aarch64.whl", hash = "sha256:129a150f5c445165ff941fc02ee27df65940fcb8a22a61828b1853c98763a64b", size = 82307 },
    { url = "https://files.pythonhosted.org/packages/39/35/0282c0d8789c0dc9bcc738911776c762a701f95cfe113fb8f0b40e45c2b9/wrapt-1.17.2-cp311-cp311-musllinux_1_2_i686.whl", hash = "sha256:1fb5699e4464afe5c7e65fa51d4f99e0b2eadcc176e4aa33600a3df7801d6662", size = 75025 },
    { url = "https://files.pythonhosted.org/packages/4f/6d/90c9fd2c3c6fee181feecb620d95105370198b6b98a0770cba090441a828/wrapt-1.17.2-cp311-cp311-musllinux_1_2_x86_64.whl", hash = "sha256:9a2bce789a5ea90e51a02dfcc39e31b7f1e662bc3317979aa7e5538e3a034f72", size = 81879 },
    { url = "https://files.pythonhosted.org/packages/8f/fa/9fb6e594f2ce03ef03eddbdb5f4f90acb1452221a5351116c7c4708ac865/wrapt-1.17.2-cp311-cp311-win32.whl", hash = "sha256:4afd5814270fdf6380616b321fd31435a462019d834f83c8611a0ce7484c7317", size = 36419 },
    { url = "https://files.pythonhosted.org/packages/47/f8/fb1773491a253cbc123c5d5dc15c86041f746ed30416535f2a8df1f4a392/wrapt-1.17.2-cp311-cp311-win_amd64.whl", hash = "sha256:acc130bc0375999da18e3d19e5a86403667ac0c4042a094fefb7eec8ebac7cf3", size = 38773 },
    { url = "https://files.pythonhosted.org/packages/a1/bd/ab55f849fd1f9a58ed7ea47f5559ff09741b25f00c191231f9f059c83949/wrapt-1.17.2-cp312-cp312-macosx_10_13_universal2.whl", hash = "sha256:d5e2439eecc762cd85e7bd37161d4714aa03a33c5ba884e26c81559817ca0925", size = 53799 },
    { url = "https://files.pythonhosted.org/packages/53/18/75ddc64c3f63988f5a1d7e10fb204ffe5762bc663f8023f18ecaf31a332e/wrapt-1.17.2-cp312-cp312-macosx_10_13_x86_64.whl", hash = "sha256:3fc7cb4c1c744f8c05cd5f9438a3caa6ab94ce8344e952d7c45a8ed59dd88392", size = 38821 },
    { url = "https://files.pythonhosted.org/packages/48/2a/97928387d6ed1c1ebbfd4efc4133a0633546bec8481a2dd5ec961313a1c7/wrapt-1.17.2-cp312-cp312-macosx_11_0_arm64.whl", hash = "sha256:8fdbdb757d5390f7c675e558fd3186d590973244fab0c5fe63d373ade3e99d40", size = 38919 },
    { url = "https://files.pythonhosted.org/packages/73/54/3bfe5a1febbbccb7a2f77de47b989c0b85ed3a6a41614b104204a788c20e/wrapt-1.17.2-cp312-cp312-manylinux_2_17_aarch64.manylinux2014_aarch64.whl", hash = "sha256:5bb1d0dbf99411f3d871deb6faa9aabb9d4e744d67dcaaa05399af89d847a91d", size = 88721 },
    { url = "https://files.pythonhosted.org/packages/25/cb/7262bc1b0300b4b64af50c2720ef958c2c1917525238d661c3e9a2b71b7b/wrapt-1.17.2-cp312-cp312-manylinux_2_5_i686.manylinux1_i686.manylinux_2_17_i686.manylinux2014_i686.whl", hash = "sha256:d18a4865f46b8579d44e4fe1e2bcbc6472ad83d98e22a26c963d46e4c125ef0b", size = 80899 },
    { url = "https://files.pythonhosted.org/packages/2a/5a/04cde32b07a7431d4ed0553a76fdb7a61270e78c5fd5a603e190ac389f14/wrapt-1.17.2-cp312-cp312-manylinux_2_5_x86_64.manylinux1_x86_64.manylinux_2_17_x86_64.manylinux2014_x86_64.whl", hash = "sha256:bc570b5f14a79734437cb7b0500376b6b791153314986074486e0b0fa8d71d98", size = 89222 },
    { url = "https://files.pythonhosted.org/packages/09/28/2e45a4f4771fcfb109e244d5dbe54259e970362a311b67a965555ba65026/wrapt-1.17.2-cp312-cp312-musllinux_1_2_aarch64.whl", hash = "sha256:6d9187b01bebc3875bac9b087948a2bccefe464a7d8f627cf6e48b1bbae30f82", size = 86707 },
    { url = "https://files.pythonhosted.org/packages/c6/d2/dcb56bf5f32fcd4bd9aacc77b50a539abdd5b6536872413fd3f428b21bed/wrapt-1.17.2-cp312-cp312-musllinux_1_2_i686.whl", hash = "sha256:9e8659775f1adf02eb1e6f109751268e493c73716ca5761f8acb695e52a756ae", size = 79685 },
    { url = "https://files.pythonhosted.org/packages/80/4e/eb8b353e36711347893f502ce91c770b0b0929f8f0bed2670a6856e667a9/wrapt-1.17.2-cp312-cp312-musllinux_1_2_x86_64.whl", hash = "sha256:e8b2816ebef96d83657b56306152a93909a83f23994f4b30ad4573b00bd11bb9", size = 87567 },
    { url = "https://files.pythonhosted.org/packages/17/27/4fe749a54e7fae6e7146f1c7d914d28ef599dacd4416566c055564080fe2/wrapt-1.17.2-cp312-cp312-win32.whl", hash = "sha256:468090021f391fe0056ad3e807e3d9034e0fd01adcd3bdfba977b6fdf4213ea9", size = 36672 },
    { url = "https://files.pythonhosted.org/packages/15/06/1dbf478ea45c03e78a6a8c4be4fdc3c3bddea5c8de8a93bc971415e47f0f/wrapt-1.17.2-cp312-cp312-win_amd64.whl", hash = "sha256:ec89ed91f2fa8e3f52ae53cd3cf640d6feff92ba90d62236a81e4e563ac0e991", size = 38865 },
    { url = "https://files.pythonhosted.org/packages/ce/b9/0ffd557a92f3b11d4c5d5e0c5e4ad057bd9eb8586615cdaf901409920b14/wrapt-1.17.2-cp313-cp313-macosx_10_13_universal2.whl", hash = "sha256:6ed6ffac43aecfe6d86ec5b74b06a5be33d5bb9243d055141e8cabb12aa08125", size = 53800 },
    { url = "https://files.pythonhosted.org/packages/c0/ef/8be90a0b7e73c32e550c73cfb2fa09db62234227ece47b0e80a05073b375/wrapt-1.17.2-cp313-cp313-macosx_10_13_x86_64.whl", hash = "sha256:35621ae4c00e056adb0009f8e86e28eb4a41a4bfa8f9bfa9fca7d343fe94f998", size = 38824 },
    { url = "https://files.pythonhosted.org/packages/36/89/0aae34c10fe524cce30fe5fc433210376bce94cf74d05b0d68344c8ba46e/wrapt-1.17.2-cp313-cp313-macosx_11_0_arm64.whl", hash = "sha256:a604bf7a053f8362d27eb9fefd2097f82600b856d5abe996d623babd067b1ab5", size = 38920 },
    { url = "https://files.pythonhosted.org/packages/3b/24/11c4510de906d77e0cfb5197f1b1445d4fec42c9a39ea853d482698ac681/wrapt-1.17.2-cp313-cp313-manylinux_2_17_aarch64.manylinux2014_aarch64.whl", hash = "sha256:5cbabee4f083b6b4cd282f5b817a867cf0b1028c54d445b7ec7cfe6505057cf8", size = 88690 },
    { url = "https://files.pythonhosted.org/packages/71/d7/cfcf842291267bf455b3e266c0c29dcb675b5540ee8b50ba1699abf3af45/wrapt-1.17.2-cp313-cp313-manylinux_2_5_i686.manylinux1_i686.manylinux_2_17_i686.manylinux2014_i686.whl", hash = "sha256:49703ce2ddc220df165bd2962f8e03b84c89fee2d65e1c24a7defff6f988f4d6", size = 80861 },
    { url = "https://files.pythonhosted.org/packages/d5/66/5d973e9f3e7370fd686fb47a9af3319418ed925c27d72ce16b791231576d/wrapt-1.17.2-cp313-cp313-manylinux_2_5_x86_64.manylinux1_x86_64.manylinux_2_17_x86_64.manylinux2014_x86_64.whl", hash = "sha256:8112e52c5822fc4253f3901b676c55ddf288614dc7011634e2719718eaa187dc", size = 89174 },
    { url = "https://files.pythonhosted.org/packages/a7/d3/8e17bb70f6ae25dabc1aaf990f86824e4fd98ee9cadf197054e068500d27/wrapt-1.17.2-cp313-cp313-musllinux_1_2_aarch64.whl", hash = "sha256:9fee687dce376205d9a494e9c121e27183b2a3df18037f89d69bd7b35bcf59e2", size = 86721 },
    { url = "https://files.pythonhosted.org/packages/6f/54/f170dfb278fe1c30d0ff864513cff526d624ab8de3254b20abb9cffedc24/wrapt-1.17.2-cp313-cp313-musllinux_1_2_i686.whl", hash = "sha256:18983c537e04d11cf027fbb60a1e8dfd5190e2b60cc27bc0808e653e7b218d1b", size = 79763 },
    { url = "https://files.pythonhosted.org/packages/4a/98/de07243751f1c4a9b15c76019250210dd3486ce098c3d80d5f729cba029c/wrapt-1.17.2-cp313-cp313-musllinux_1_2_x86_64.whl", hash = "sha256:703919b1633412ab54bcf920ab388735832fdcb9f9a00ae49387f0fe67dad504", size = 87585 },
    { url = "https://files.pythonhosted.org/packages/f9/f0/13925f4bd6548013038cdeb11ee2cbd4e37c30f8bfd5db9e5a2a370d6e20/wrapt-1.17.2-cp313-cp313-win32.whl", hash = "sha256:abbb9e76177c35d4e8568e58650aa6926040d6a9f6f03435b7a522bf1c487f9a", size = 36676 },
    { url = "https://files.pythonhosted.org/packages/bf/ae/743f16ef8c2e3628df3ddfd652b7d4c555d12c84b53f3d8218498f4ade9b/wrapt-1.17.2-cp313-cp313-win_amd64.whl", hash = "sha256:69606d7bb691b50a4240ce6b22ebb319c1cfb164e5f6569835058196e0f3a845", size = 38871 },
    { url = "https://files.pythonhosted.org/packages/3d/bc/30f903f891a82d402ffb5fda27ec1d621cc97cb74c16fea0b6141f1d4e87/wrapt-1.17.2-cp313-cp313t-macosx_10_13_universal2.whl", hash = "sha256:4a721d3c943dae44f8e243b380cb645a709ba5bd35d3ad27bc2ed947e9c68192", size = 56312 },
    { url = "https://files.pythonhosted.org/packages/8a/04/c97273eb491b5f1c918857cd26f314b74fc9b29224521f5b83f872253725/wrapt-1.17.2-cp313-cp313t-macosx_10_13_x86_64.whl", hash = "sha256:766d8bbefcb9e00c3ac3b000d9acc51f1b399513f44d77dfe0eb026ad7c9a19b", size = 40062 },
    { url = "https://files.pythonhosted.org/packages/4e/ca/3b7afa1eae3a9e7fefe499db9b96813f41828b9fdb016ee836c4c379dadb/wrapt-1.17.2-cp313-cp313t-macosx_11_0_arm64.whl", hash = "sha256:e496a8ce2c256da1eb98bd15803a79bee00fc351f5dfb9ea82594a3f058309e0", size = 40155 },
    { url = "https://files.pythonhosted.org/packages/89/be/7c1baed43290775cb9030c774bc53c860db140397047cc49aedaf0a15477/wrapt-1.17.2-cp313-cp313t-manylinux_2_17_aarch64.manylinux2014_aarch64.whl", hash = "sha256:40d615e4fe22f4ad3528448c193b218e077656ca9ccb22ce2cb20db730f8d306", size = 113471 },
    { url = "https://files.pythonhosted.org/packages/32/98/4ed894cf012b6d6aae5f5cc974006bdeb92f0241775addad3f8cd6ab71c8/wrapt-1.17.2-cp313-cp313t-manylinux_2_5_i686.manylinux1_i686.manylinux_2_17_i686.manylinux2014_i686.whl", hash = "sha256:a5aaeff38654462bc4b09023918b7f21790efb807f54c000a39d41d69cf552cb", size = 101208 },
    { url = "https://files.pythonhosted.org/packages/ea/fd/0c30f2301ca94e655e5e057012e83284ce8c545df7661a78d8bfca2fac7a/wrapt-1.17.2-cp313-cp313t-manylinux_2_5_x86_64.manylinux1_x86_64.manylinux_2_17_x86_64.manylinux2014_x86_64.whl", hash = "sha256:9a7d15bbd2bc99e92e39f49a04653062ee6085c0e18b3b7512a4f2fe91f2d681", size = 109339 },
    { url = "https://files.pythonhosted.org/packages/75/56/05d000de894c4cfcb84bcd6b1df6214297b8089a7bd324c21a4765e49b14/wrapt-1.17.2-cp313-cp313t-musllinux_1_2_aarch64.whl", hash = "sha256:e3890b508a23299083e065f435a492b5435eba6e304a7114d2f919d400888cc6", size = 110232 },
    { url = "https://files.pythonhosted.org/packages/53/f8/c3f6b2cf9b9277fb0813418e1503e68414cd036b3b099c823379c9575e6d/wrapt-1.17.2-cp313-cp313t-musllinux_1_2_i686.whl", hash = "sha256:8c8b293cd65ad716d13d8dd3624e42e5a19cc2a2f1acc74b30c2c13f15cb61a6", size = 100476 },
    { url = "https://files.pythonhosted.org/packages/a7/b1/0bb11e29aa5139d90b770ebbfa167267b1fc548d2302c30c8f7572851738/wrapt-1.17.2-cp313-cp313t-musllinux_1_2_x86_64.whl", hash = "sha256:4c82b8785d98cdd9fed4cac84d765d234ed3251bd6afe34cb7ac523cb93e8b4f", size = 106377 },
    { url = "https://files.pythonhosted.org/packages/6a/e1/0122853035b40b3f333bbb25f1939fc1045e21dd518f7f0922b60c156f7c/wrapt-1.17.2-cp313-cp313t-win32.whl", hash = "sha256:13e6afb7fe71fe7485a4550a8844cc9ffbe263c0f1a1eea569bc7091d4898555", size = 37986 },
    { url = "https://files.pythonhosted.org/packages/09/5e/1655cf481e079c1f22d0cabdd4e51733679932718dc23bf2db175f329b76/wrapt-1.17.2-cp313-cp313t-win_amd64.whl", hash = "sha256:eaf675418ed6b3b31c7a989fd007fa7c3be66ce14e5c3b27336383604c9da85c", size = 40750 },
    { url = "https://files.pythonhosted.org/packages/8a/f4/6ed2b8f6f1c832933283974839b88ec7c983fd12905e01e97889dadf7559/wrapt-1.17.2-cp39-cp39-macosx_10_9_universal2.whl", hash = "sha256:99039fa9e6306880572915728d7f6c24a86ec57b0a83f6b2491e1d8ab0235b9a", size = 53308 },
    { url = "https://files.pythonhosted.org/packages/a2/a9/712a53f8f4f4545768ac532619f6e56d5d0364a87b2212531685e89aeef8/wrapt-1.17.2-cp39-cp39-macosx_10_9_x86_64.whl", hash = "sha256:2696993ee1eebd20b8e4ee4356483c4cb696066ddc24bd70bcbb80fa56ff9061", size = 38489 },
    { url = "https://files.pythonhosted.org/packages/fa/9b/e172c8f28a489a2888df18f953e2f6cb8d33b1a2e78c9dfc52d8bf6a5ead/wrapt-1.17.2-cp39-cp39-macosx_11_0_arm64.whl", hash = "sha256:612dff5db80beef9e649c6d803a8d50c409082f1fedc9dbcdfde2983b2025b82", size = 38776 },
    { url = "https://files.pythonhosted.org/packages/cf/cb/7a07b51762dcd59bdbe07aa97f87b3169766cadf240f48d1cbe70a1be9db/wrapt-1.17.2-cp39-cp39-manylinux_2_17_aarch64.manylinux2014_aarch64.whl", hash = "sha256:62c2caa1585c82b3f7a7ab56afef7b3602021d6da34fbc1cf234ff139fed3cd9", size = 83050 },
    { url = "https://files.pythonhosted.org/packages/a5/51/a42757dd41032afd6d8037617aa3bc6803ba971850733b24dfb7d5c627c4/wrapt-1.17.2-cp39-cp39-manylinux_2_5_i686.manylinux1_i686.manylinux_2_17_i686.manylinux2014_i686.whl", hash = "sha256:c958bcfd59bacc2d0249dcfe575e71da54f9dcf4a8bdf89c4cb9a68a1170d73f", size = 74718 },
    { url = "https://files.pythonhosted.org/packages/bf/bb/d552bfe47db02fcfc950fc563073a33500f8108efa5f7b41db2f83a59028/wrapt-1.17.2-cp39-cp39-manylinux_2_5_x86_64.manylinux1_x86_64.manylinux_2_17_x86_64.manylinux2014_x86_64.whl", hash = "sha256:fc78a84e2dfbc27afe4b2bd7c80c8db9bca75cc5b85df52bfe634596a1da846b", size = 82590 },
    { url = "https://files.pythonhosted.org/packages/77/99/77b06b3c3c410dbae411105bf22496facf03a5496bfaca8fbcf9da381889/wrapt-1.17.2-cp39-cp39-musllinux_1_2_aarch64.whl", hash = "sha256:ba0f0eb61ef00ea10e00eb53a9129501f52385c44853dbd6c4ad3f403603083f", size = 81462 },
    { url = "https://files.pythonhosted.org/packages/2d/21/cf0bd85ae66f92600829ea1de8e1da778e5e9f6e574ccbe74b66db0d95db/wrapt-1.17.2-cp39-cp39-musllinux_1_2_i686.whl", hash = "sha256:1e1fe0e6ab7775fd842bc39e86f6dcfc4507ab0ffe206093e76d61cde37225c8", size = 74309 },
    { url = "https://files.pythonhosted.org/packages/6d/16/112d25e9092398a0dd6fec50ab7ac1b775a0c19b428f049785096067ada9/wrapt-1.17.2-cp39-cp39-musllinux_1_2_x86_64.whl", hash = "sha256:c86563182421896d73858e08e1db93afdd2b947a70064b813d515d66549e15f9", size = 81081 },
    { url = "https://files.pythonhosted.org/packages/2b/49/364a615a0cc0872685646c495c7172e4fc7bf1959e3b12a1807a03014e05/wrapt-1.17.2-cp39-cp39-win32.whl", hash = "sha256:f393cda562f79828f38a819f4788641ac7c4085f30f1ce1a68672baa686482bb", size = 36423 },
    { url = "https://files.pythonhosted.org/packages/00/ad/5d2c1b34ba3202cd833d9221833e74d6500ce66730974993a8dc9a94fb8c/wrapt-1.17.2-cp39-cp39-win_amd64.whl", hash = "sha256:36ccae62f64235cf8ddb682073a60519426fdd4725524ae38874adf72b5f2aeb", size = 38772 },
    { url = "https://files.pythonhosted.org/packages/2d/82/f56956041adef78f849db6b289b282e72b55ab8045a75abad81898c28d19/wrapt-1.17.2-py3-none-any.whl", hash = "sha256:b18f2d1533a71f069c7f82d524a52599053d4c7166e9dd374ae2136b7f40f7c8", size = 23594 },
]

[[package]]
name = "yarl"
version = "1.18.3"
source = { registry = "https://pypi.org/simple" }
dependencies = [
    { name = "idna" },
    { name = "multidict" },
    { name = "propcache" },
]
sdist = { url = "https://files.pythonhosted.org/packages/b7/9d/4b94a8e6d2b51b599516a5cb88e5bc99b4d8d4583e468057eaa29d5f0918/yarl-1.18.3.tar.gz", hash = "sha256:ac1801c45cbf77b6c99242eeff4fffb5e4e73a800b5c4ad4fc0be5def634d2e1", size = 181062 }
wheels = [
    { url = "https://files.pythonhosted.org/packages/d2/98/e005bc608765a8a5569f58e650961314873c8469c333616eb40bff19ae97/yarl-1.18.3-cp310-cp310-macosx_10_9_universal2.whl", hash = "sha256:7df647e8edd71f000a5208fe6ff8c382a1de8edfbccdbbfe649d263de07d8c34", size = 141458 },
    { url = "https://files.pythonhosted.org/packages/df/5d/f8106b263b8ae8a866b46d9be869ac01f9b3fb7f2325f3ecb3df8003f796/yarl-1.18.3-cp310-cp310-macosx_10_9_x86_64.whl", hash = "sha256:c69697d3adff5aa4f874b19c0e4ed65180ceed6318ec856ebc423aa5850d84f7", size = 94365 },
    { url = "https://files.pythonhosted.org/packages/56/3e/d8637ddb9ba69bf851f765a3ee288676f7cf64fb3be13760c18cbc9d10bd/yarl-1.18.3-cp310-cp310-macosx_11_0_arm64.whl", hash = "sha256:602d98f2c2d929f8e697ed274fbadc09902c4025c5a9963bf4e9edfc3ab6f7ed", size = 92181 },
    { url = "https://files.pythonhosted.org/packages/76/f9/d616a5c2daae281171de10fba41e1c0e2d8207166fc3547252f7d469b4e1/yarl-1.18.3-cp310-cp310-manylinux_2_17_aarch64.manylinux2014_aarch64.whl", hash = "sha256:c654d5207c78e0bd6d749f6dae1dcbbfde3403ad3a4b11f3c5544d9906969dde", size = 315349 },
    { url = "https://files.pythonhosted.org/packages/bb/b4/3ea5e7b6f08f698b3769a06054783e434f6d59857181b5c4e145de83f59b/yarl-1.18.3-cp310-cp310-manylinux_2_17_ppc64le.manylinux2014_ppc64le.whl", hash = "sha256:5094d9206c64181d0f6e76ebd8fb2f8fe274950a63890ee9e0ebfd58bf9d787b", size = 330494 },
    { url = "https://files.pythonhosted.org/packages/55/f1/e0fc810554877b1b67420568afff51b967baed5b53bcc983ab164eebf9c9/yarl-1.18.3-cp310-cp310-manylinux_2_17_s390x.manylinux2014_s390x.whl", hash = "sha256:35098b24e0327fc4ebdc8ffe336cee0a87a700c24ffed13161af80124b7dc8e5", size = 326927 },
    { url = "https://files.pythonhosted.org/packages/a9/42/b1753949b327b36f210899f2dd0a0947c0c74e42a32de3f8eb5c7d93edca/yarl-1.18.3-cp310-cp310-manylinux_2_17_x86_64.manylinux2014_x86_64.whl", hash = "sha256:3236da9272872443f81fedc389bace88408f64f89f75d1bdb2256069a8730ccc", size = 319703 },
    { url = "https://files.pythonhosted.org/packages/f0/6d/e87c62dc9635daefb064b56f5c97df55a2e9cc947a2b3afd4fd2f3b841c7/yarl-1.18.3-cp310-cp310-manylinux_2_5_i686.manylinux1_i686.manylinux_2_17_i686.manylinux2014_i686.whl", hash = "sha256:e2c08cc9b16f4f4bc522771d96734c7901e7ebef70c6c5c35dd0f10845270bcd", size = 310246 },
    { url = "https://files.pythonhosted.org/packages/e3/ef/e2e8d1785cdcbd986f7622d7f0098205f3644546da7919c24b95790ec65a/yarl-1.18.3-cp310-cp310-musllinux_1_2_aarch64.whl", hash = "sha256:80316a8bd5109320d38eef8833ccf5f89608c9107d02d2a7f985f98ed6876990", size = 319730 },
    { url = "https://files.pythonhosted.org/packages/fc/15/8723e22345bc160dfde68c4b3ae8b236e868f9963c74015f1bc8a614101c/yarl-1.18.3-cp310-cp310-musllinux_1_2_armv7l.whl", hash = "sha256:c1e1cc06da1491e6734f0ea1e6294ce00792193c463350626571c287c9a704db", size = 321681 },
    { url = "https://files.pythonhosted.org/packages/86/09/bf764e974f1516efa0ae2801494a5951e959f1610dd41edbfc07e5e0f978/yarl-1.18.3-cp310-cp310-musllinux_1_2_i686.whl", hash = "sha256:fea09ca13323376a2fdfb353a5fa2e59f90cd18d7ca4eaa1fd31f0a8b4f91e62", size = 324812 },
    { url = "https://files.pythonhosted.org/packages/f6/4c/20a0187e3b903c97d857cf0272d687c1b08b03438968ae8ffc50fe78b0d6/yarl-1.18.3-cp310-cp310-musllinux_1_2_ppc64le.whl", hash = "sha256:e3b9fd71836999aad54084906f8663dffcd2a7fb5cdafd6c37713b2e72be1760", size = 337011 },
    { url = "https://files.pythonhosted.org/packages/c9/71/6244599a6e1cc4c9f73254a627234e0dad3883ece40cc33dce6265977461/yarl-1.18.3-cp310-cp310-musllinux_1_2_s390x.whl", hash = "sha256:757e81cae69244257d125ff31663249b3013b5dc0a8520d73694aed497fb195b", size = 338132 },
    { url = "https://files.pythonhosted.org/packages/af/f5/e0c3efaf74566c4b4a41cb76d27097df424052a064216beccae8d303c90f/yarl-1.18.3-cp310-cp310-musllinux_1_2_x86_64.whl", hash = "sha256:b1771de9944d875f1b98a745bc547e684b863abf8f8287da8466cf470ef52690", size = 331849 },
    { url = "https://files.pythonhosted.org/packages/8a/b8/3d16209c2014c2f98a8f658850a57b716efb97930aebf1ca0d9325933731/yarl-1.18.3-cp310-cp310-win32.whl", hash = "sha256:8874027a53e3aea659a6d62751800cf6e63314c160fd607489ba5c2edd753cf6", size = 84309 },
    { url = "https://files.pythonhosted.org/packages/fd/b7/2e9a5b18eb0fe24c3a0e8bae994e812ed9852ab4fd067c0107fadde0d5f0/yarl-1.18.3-cp310-cp310-win_amd64.whl", hash = "sha256:93b2e109287f93db79210f86deb6b9bbb81ac32fc97236b16f7433db7fc437d8", size = 90484 },
    { url = "https://files.pythonhosted.org/packages/40/93/282b5f4898d8e8efaf0790ba6d10e2245d2c9f30e199d1a85cae9356098c/yarl-1.18.3-cp311-cp311-macosx_10_9_universal2.whl", hash = "sha256:8503ad47387b8ebd39cbbbdf0bf113e17330ffd339ba1144074da24c545f0069", size = 141555 },
    { url = "https://files.pythonhosted.org/packages/6d/9c/0a49af78df099c283ca3444560f10718fadb8a18dc8b3edf8c7bd9fd7d89/yarl-1.18.3-cp311-cp311-macosx_10_9_x86_64.whl", hash = "sha256:02ddb6756f8f4517a2d5e99d8b2f272488e18dd0bfbc802f31c16c6c20f22193", size = 94351 },
    { url = "https://files.pythonhosted.org/packages/5a/a1/205ab51e148fdcedad189ca8dd587794c6f119882437d04c33c01a75dece/yarl-1.18.3-cp311-cp311-macosx_11_0_arm64.whl", hash = "sha256:67a283dd2882ac98cc6318384f565bffc751ab564605959df4752d42483ad889", size = 92286 },
    { url = "https://files.pythonhosted.org/packages/ed/fe/88b690b30f3f59275fb674f5f93ddd4a3ae796c2b62e5bb9ece8a4914b83/yarl-1.18.3-cp311-cp311-manylinux_2_17_aarch64.manylinux2014_aarch64.whl", hash = "sha256:d980e0325b6eddc81331d3f4551e2a333999fb176fd153e075c6d1c2530aa8a8", size = 340649 },
    { url = "https://files.pythonhosted.org/packages/07/eb/3b65499b568e01f36e847cebdc8d7ccb51fff716dbda1ae83c3cbb8ca1c9/yarl-1.18.3-cp311-cp311-manylinux_2_17_ppc64le.manylinux2014_ppc64le.whl", hash = "sha256:b643562c12680b01e17239be267bc306bbc6aac1f34f6444d1bded0c5ce438ca", size = 356623 },
    { url = "https://files.pythonhosted.org/packages/33/46/f559dc184280b745fc76ec6b1954de2c55595f0ec0a7614238b9ebf69618/yarl-1.18.3-cp311-cp311-manylinux_2_17_s390x.manylinux2014_s390x.whl", hash = "sha256:c017a3b6df3a1bd45b9fa49a0f54005e53fbcad16633870104b66fa1a30a29d8", size = 354007 },
    { url = "https://files.pythonhosted.org/packages/af/ba/1865d85212351ad160f19fb99808acf23aab9a0f8ff31c8c9f1b4d671fc9/yarl-1.18.3-cp311-cp311-manylinux_2_17_x86_64.manylinux2014_x86_64.whl", hash = "sha256:75674776d96d7b851b6498f17824ba17849d790a44d282929c42dbb77d4f17ae", size = 344145 },
    { url = "https://files.pythonhosted.org/packages/94/cb/5c3e975d77755d7b3d5193e92056b19d83752ea2da7ab394e22260a7b824/yarl-1.18.3-cp311-cp311-manylinux_2_5_i686.manylinux1_i686.manylinux_2_17_i686.manylinux2014_i686.whl", hash = "sha256:ccaa3a4b521b780a7e771cc336a2dba389a0861592bbce09a476190bb0c8b4b3", size = 336133 },
    { url = "https://files.pythonhosted.org/packages/19/89/b77d3fd249ab52a5c40859815765d35c91425b6bb82e7427ab2f78f5ff55/yarl-1.18.3-cp311-cp311-musllinux_1_2_aarch64.whl", hash = "sha256:2d06d3005e668744e11ed80812e61efd77d70bb7f03e33c1598c301eea20efbb", size = 347967 },
    { url = "https://files.pythonhosted.org/packages/35/bd/f6b7630ba2cc06c319c3235634c582a6ab014d52311e7d7c22f9518189b5/yarl-1.18.3-cp311-cp311-musllinux_1_2_armv7l.whl", hash = "sha256:9d41beda9dc97ca9ab0b9888cb71f7539124bc05df02c0cff6e5acc5a19dcc6e", size = 346397 },
    { url = "https://files.pythonhosted.org/packages/18/1a/0b4e367d5a72d1f095318344848e93ea70da728118221f84f1bf6c1e39e7/yarl-1.18.3-cp311-cp311-musllinux_1_2_i686.whl", hash = "sha256:ba23302c0c61a9999784e73809427c9dbedd79f66a13d84ad1b1943802eaaf59", size = 350206 },
    { url = "https://files.pythonhosted.org/packages/b5/cf/320fff4367341fb77809a2d8d7fe75b5d323a8e1b35710aafe41fdbf327b/yarl-1.18.3-cp311-cp311-musllinux_1_2_ppc64le.whl", hash = "sha256:6748dbf9bfa5ba1afcc7556b71cda0d7ce5f24768043a02a58846e4a443d808d", size = 362089 },
    { url = "https://files.pythonhosted.org/packages/57/cf/aadba261d8b920253204085268bad5e8cdd86b50162fcb1b10c10834885a/yarl-1.18.3-cp311-cp311-musllinux_1_2_s390x.whl", hash = "sha256:0b0cad37311123211dc91eadcb322ef4d4a66008d3e1bdc404808992260e1a0e", size = 366267 },
    { url = "https://files.pythonhosted.org/packages/54/58/fb4cadd81acdee6dafe14abeb258f876e4dd410518099ae9a35c88d8097c/yarl-1.18.3-cp311-cp311-musllinux_1_2_x86_64.whl", hash = "sha256:0fb2171a4486bb075316ee754c6d8382ea6eb8b399d4ec62fde2b591f879778a", size = 359141 },
    { url = "https://files.pythonhosted.org/packages/9a/7a/4c571597589da4cd5c14ed2a0b17ac56ec9ee7ee615013f74653169e702d/yarl-1.18.3-cp311-cp311-win32.whl", hash = "sha256:61b1a825a13bef4a5f10b1885245377d3cd0bf87cba068e1d9a88c2ae36880e1", size = 84402 },
    { url = "https://files.pythonhosted.org/packages/ae/7b/8600250b3d89b625f1121d897062f629883c2f45339623b69b1747ec65fa/yarl-1.18.3-cp311-cp311-win_amd64.whl", hash = "sha256:b9d60031cf568c627d028239693fd718025719c02c9f55df0a53e587aab951b5", size = 91030 },
    { url = "https://files.pythonhosted.org/packages/33/85/bd2e2729752ff4c77338e0102914897512e92496375e079ce0150a6dc306/yarl-1.18.3-cp312-cp312-macosx_10_13_universal2.whl", hash = "sha256:1dd4bdd05407ced96fed3d7f25dbbf88d2ffb045a0db60dbc247f5b3c5c25d50", size = 142644 },
    { url = "https://files.pythonhosted.org/packages/ff/74/1178322cc0f10288d7eefa6e4a85d8d2e28187ccab13d5b844e8b5d7c88d/yarl-1.18.3-cp312-cp312-macosx_10_13_x86_64.whl", hash = "sha256:7c33dd1931a95e5d9a772d0ac5e44cac8957eaf58e3c8da8c1414de7dd27c576", size = 94962 },
    { url = "https://files.pythonhosted.org/packages/be/75/79c6acc0261e2c2ae8a1c41cf12265e91628c8c58ae91f5ff59e29c0787f/yarl-1.18.3-cp312-cp312-macosx_11_0_arm64.whl", hash = "sha256:25b411eddcfd56a2f0cd6a384e9f4f7aa3efee14b188de13048c25b5e91f1640", size = 92795 },
    { url = "https://files.pythonhosted.org/packages/6b/32/927b2d67a412c31199e83fefdce6e645247b4fb164aa1ecb35a0f9eb2058/yarl-1.18.3-cp312-cp312-manylinux_2_17_aarch64.manylinux2014_aarch64.whl", hash = "sha256:436c4fc0a4d66b2badc6c5fc5ef4e47bb10e4fd9bf0c79524ac719a01f3607c2", size = 332368 },
    { url = "https://files.pythonhosted.org/packages/19/e5/859fca07169d6eceeaa4fde1997c91d8abde4e9a7c018e371640c2da2b71/yarl-1.18.3-cp312-cp312-manylinux_2_17_ppc64le.manylinux2014_ppc64le.whl", hash = "sha256:e35ef8683211db69ffe129a25d5634319a677570ab6b2eba4afa860f54eeaf75", size = 342314 },
    { url = "https://files.pythonhosted.org/packages/08/75/76b63ccd91c9e03ab213ef27ae6add2e3400e77e5cdddf8ed2dbc36e3f21/yarl-1.18.3-cp312-cp312-manylinux_2_17_s390x.manylinux2014_s390x.whl", hash = "sha256:84b2deecba4a3f1a398df819151eb72d29bfeb3b69abb145a00ddc8d30094512", size = 341987 },
    { url = "https://files.pythonhosted.org/packages/1a/e1/a097d5755d3ea8479a42856f51d97eeff7a3a7160593332d98f2709b3580/yarl-1.18.3-cp312-cp312-manylinux_2_17_x86_64.manylinux2014_x86_64.whl", hash = "sha256:00e5a1fea0fd4f5bfa7440a47eff01d9822a65b4488f7cff83155a0f31a2ecba", size = 336914 },
    { url = "https://files.pythonhosted.org/packages/0b/42/e1b4d0e396b7987feceebe565286c27bc085bf07d61a59508cdaf2d45e63/yarl-1.18.3-cp312-cp312-manylinux_2_5_i686.manylinux1_i686.manylinux_2_17_i686.manylinux2014_i686.whl", hash = "sha256:d0e883008013c0e4aef84dcfe2a0b172c4d23c2669412cf5b3371003941f72bb", size = 325765 },
    { url = "https://files.pythonhosted.org/packages/7e/18/03a5834ccc9177f97ca1bbb245b93c13e58e8225276f01eedc4cc98ab820/yarl-1.18.3-cp312-cp312-musllinux_1_2_aarch64.whl", hash = "sha256:5a3f356548e34a70b0172d8890006c37be92995f62d95a07b4a42e90fba54272", size = 344444 },
    { url = "https://files.pythonhosted.org/packages/c8/03/a713633bdde0640b0472aa197b5b86e90fbc4c5bc05b727b714cd8a40e6d/yarl-1.18.3-cp312-cp312-musllinux_1_2_armv7l.whl", hash = "sha256:ccd17349166b1bee6e529b4add61727d3f55edb7babbe4069b5764c9587a8cc6", size = 340760 },
    { url = "https://files.pythonhosted.org/packages/eb/99/f6567e3f3bbad8fd101886ea0276c68ecb86a2b58be0f64077396cd4b95e/yarl-1.18.3-cp312-cp312-musllinux_1_2_i686.whl", hash = "sha256:b958ddd075ddba5b09bb0be8a6d9906d2ce933aee81100db289badbeb966f54e", size = 346484 },
    { url = "https://files.pythonhosted.org/packages/8e/a9/84717c896b2fc6cb15bd4eecd64e34a2f0a9fd6669e69170c73a8b46795a/yarl-1.18.3-cp312-cp312-musllinux_1_2_ppc64le.whl", hash = "sha256:c7d79f7d9aabd6011004e33b22bc13056a3e3fb54794d138af57f5ee9d9032cb", size = 359864 },
    { url = "https://files.pythonhosted.org/packages/1e/2e/d0f5f1bef7ee93ed17e739ec8dbcb47794af891f7d165fa6014517b48169/yarl-1.18.3-cp312-cp312-musllinux_1_2_s390x.whl", hash = "sha256:4891ed92157e5430874dad17b15eb1fda57627710756c27422200c52d8a4e393", size = 364537 },
    { url = "https://files.pythonhosted.org/packages/97/8a/568d07c5d4964da5b02621a517532adb8ec5ba181ad1687191fffeda0ab6/yarl-1.18.3-cp312-cp312-musllinux_1_2_x86_64.whl", hash = "sha256:ce1af883b94304f493698b00d0f006d56aea98aeb49d75ec7d98cd4a777e9285", size = 357861 },
    { url = "https://files.pythonhosted.org/packages/7d/e3/924c3f64b6b3077889df9a1ece1ed8947e7b61b0a933f2ec93041990a677/yarl-1.18.3-cp312-cp312-win32.whl", hash = "sha256:f91c4803173928a25e1a55b943c81f55b8872f0018be83e3ad4938adffb77dd2", size = 84097 },
    { url = "https://files.pythonhosted.org/packages/34/45/0e055320daaabfc169b21ff6174567b2c910c45617b0d79c68d7ab349b02/yarl-1.18.3-cp312-cp312-win_amd64.whl", hash = "sha256:7e2ee16578af3b52ac2f334c3b1f92262f47e02cc6193c598502bd46f5cd1477", size = 90399 },
    { url = "https://files.pythonhosted.org/packages/30/c7/c790513d5328a8390be8f47be5d52e141f78b66c6c48f48d241ca6bd5265/yarl-1.18.3-cp313-cp313-macosx_10_13_universal2.whl", hash = "sha256:90adb47ad432332d4f0bc28f83a5963f426ce9a1a8809f5e584e704b82685dcb", size = 140789 },
    { url = "https://files.pythonhosted.org/packages/30/aa/a2f84e93554a578463e2edaaf2300faa61c8701f0898725842c704ba5444/yarl-1.18.3-cp313-cp313-macosx_10_13_x86_64.whl", hash = "sha256:913829534200eb0f789d45349e55203a091f45c37a2674678744ae52fae23efa", size = 94144 },
    { url = "https://files.pythonhosted.org/packages/c6/fc/d68d8f83714b221a85ce7866832cba36d7c04a68fa6a960b908c2c84f325/yarl-1.18.3-cp313-cp313-macosx_11_0_arm64.whl", hash = "sha256:ef9f7768395923c3039055c14334ba4d926f3baf7b776c923c93d80195624782", size = 91974 },
    { url = "https://files.pythonhosted.org/packages/56/4e/d2563d8323a7e9a414b5b25341b3942af5902a2263d36d20fb17c40411e2/yarl-1.18.3-cp313-cp313-manylinux_2_17_aarch64.manylinux2014_aarch64.whl", hash = "sha256:88a19f62ff30117e706ebc9090b8ecc79aeb77d0b1f5ec10d2d27a12bc9f66d0", size = 333587 },
    { url = "https://files.pythonhosted.org/packages/25/c9/cfec0bc0cac8d054be223e9f2c7909d3e8442a856af9dbce7e3442a8ec8d/yarl-1.18.3-cp313-cp313-manylinux_2_17_ppc64le.manylinux2014_ppc64le.whl", hash = "sha256:e17c9361d46a4d5addf777c6dd5eab0715a7684c2f11b88c67ac37edfba6c482", size = 344386 },
    { url = "https://files.pythonhosted.org/packages/ab/5d/4c532190113b25f1364d25f4c319322e86232d69175b91f27e3ebc2caf9a/yarl-1.18.3-cp313-cp313-manylinux_2_17_s390x.manylinux2014_s390x.whl", hash = "sha256:1a74a13a4c857a84a845505fd2d68e54826a2cd01935a96efb1e9d86c728e186", size = 345421 },
    { url = "https://files.pythonhosted.org/packages/23/d1/6cdd1632da013aa6ba18cee4d750d953104a5e7aac44e249d9410a972bf5/yarl-1.18.3-cp313-cp313-manylinux_2_17_x86_64.manylinux2014_x86_64.whl", hash = "sha256:41f7ce59d6ee7741af71d82020346af364949314ed3d87553763a2df1829cc58", size = 339384 },
    { url = "https://files.pythonhosted.org/packages/9a/c4/6b3c39bec352e441bd30f432cda6ba51681ab19bb8abe023f0d19777aad1/yarl-1.18.3-cp313-cp313-manylinux_2_5_i686.manylinux1_i686.manylinux_2_17_i686.manylinux2014_i686.whl", hash = "sha256:f52a265001d830bc425f82ca9eabda94a64a4d753b07d623a9f2863fde532b53", size = 326689 },
    { url = "https://files.pythonhosted.org/packages/23/30/07fb088f2eefdc0aa4fc1af4e3ca4eb1a3aadd1ce7d866d74c0f124e6a85/yarl-1.18.3-cp313-cp313-musllinux_1_2_aarch64.whl", hash = "sha256:82123d0c954dc58db301f5021a01854a85bf1f3bb7d12ae0c01afc414a882ca2", size = 345453 },
    { url = "https://files.pythonhosted.org/packages/63/09/d54befb48f9cd8eec43797f624ec37783a0266855f4930a91e3d5c7717f8/yarl-1.18.3-cp313-cp313-musllinux_1_2_armv7l.whl", hash = "sha256:2ec9bbba33b2d00999af4631a3397d1fd78290c48e2a3e52d8dd72db3a067ac8", size = 341872 },
    { url = "https://files.pythonhosted.org/packages/91/26/fd0ef9bf29dd906a84b59f0cd1281e65b0c3e08c6aa94b57f7d11f593518/yarl-1.18.3-cp313-cp313-musllinux_1_2_i686.whl", hash = "sha256:fbd6748e8ab9b41171bb95c6142faf068f5ef1511935a0aa07025438dd9a9bc1", size = 347497 },
    { url = "https://files.pythonhosted.org/packages/d9/b5/14ac7a256d0511b2ac168d50d4b7d744aea1c1aa20c79f620d1059aab8b2/yarl-1.18.3-cp313-cp313-musllinux_1_2_ppc64le.whl", hash = "sha256:877d209b6aebeb5b16c42cbb377f5f94d9e556626b1bfff66d7b0d115be88d0a", size = 359981 },
    { url = "https://files.pythonhosted.org/packages/ca/b3/d493221ad5cbd18bc07e642894030437e405e1413c4236dd5db6e46bcec9/yarl-1.18.3-cp313-cp313-musllinux_1_2_s390x.whl", hash = "sha256:b464c4ab4bfcb41e3bfd3f1c26600d038376c2de3297760dfe064d2cb7ea8e10", size = 366229 },
    { url = "https://files.pythonhosted.org/packages/04/56/6a3e2a5d9152c56c346df9b8fb8edd2c8888b1e03f96324d457e5cf06d34/yarl-1.18.3-cp313-cp313-musllinux_1_2_x86_64.whl", hash = "sha256:8d39d351e7faf01483cc7ff7c0213c412e38e5a340238826be7e0e4da450fdc8", size = 360383 },
    { url = "https://files.pythonhosted.org/packages/fd/b7/4b3c7c7913a278d445cc6284e59b2e62fa25e72758f888b7a7a39eb8423f/yarl-1.18.3-cp313-cp313-win32.whl", hash = "sha256:61ee62ead9b68b9123ec24bc866cbef297dd266175d53296e2db5e7f797f902d", size = 310152 },
    { url = "https://files.pythonhosted.org/packages/f5/d5/688db678e987c3e0fb17867970700b92603cadf36c56e5fb08f23e822a0c/yarl-1.18.3-cp313-cp313-win_amd64.whl", hash = "sha256:578e281c393af575879990861823ef19d66e2b1d0098414855dd367e234f5b3c", size = 315723 },
    { url = "https://files.pythonhosted.org/packages/6a/3b/fec4b08f5e88f68e56ee698a59284a73704df2e0e0b5bdf6536c86e76c76/yarl-1.18.3-cp39-cp39-macosx_10_9_universal2.whl", hash = "sha256:61e5e68cb65ac8f547f6b5ef933f510134a6bf31bb178be428994b0cb46c2a04", size = 142780 },
    { url = "https://files.pythonhosted.org/packages/ed/85/796b0d6a22d536ec8e14bdbb86519250bad980cec450b6e299b1c2a9079e/yarl-1.18.3-cp39-cp39-macosx_10_9_x86_64.whl", hash = "sha256:fe57328fbc1bfd0bd0514470ac692630f3901c0ee39052ae47acd1d90a436719", size = 94981 },
    { url = "https://files.pythonhosted.org/packages/ee/0e/a830fd2238f7a29050f6dd0de748b3d6f33a7dbb67dbbc081a970b2bbbeb/yarl-1.18.3-cp39-cp39-macosx_11_0_arm64.whl", hash = "sha256:a440a2a624683108a1b454705ecd7afc1c3438a08e890a1513d468671d90a04e", size = 92789 },
    { url = "https://files.pythonhosted.org/packages/0f/4f/438c9fd668954779e48f08c0688ee25e0673380a21bb1e8ccc56de5b55d7/yarl-1.18.3-cp39-cp39-manylinux_2_17_aarch64.manylinux2014_aarch64.whl", hash = "sha256:09c7907c8548bcd6ab860e5f513e727c53b4a714f459b084f6580b49fa1b9cee", size = 317327 },
    { url = "https://files.pythonhosted.org/packages/bd/79/a78066f06179b4ed4581186c136c12fcfb928c475cbeb23743e71a991935/yarl-1.18.3-cp39-cp39-manylinux_2_17_ppc64le.manylinux2014_ppc64le.whl", hash = "sha256:b4f6450109834af88cb4cc5ecddfc5380ebb9c228695afc11915a0bf82116789", size = 336999 },
    { url = "https://files.pythonhosted.org/packages/55/02/527963cf65f34a06aed1e766ff9a3b3e7d0eaa1c90736b2948a62e528e1d/yarl-1.18.3-cp39-cp39-manylinux_2_17_s390x.manylinux2014_s390x.whl", hash = "sha256:a9ca04806f3be0ac6d558fffc2fdf8fcef767e0489d2684a21912cc4ed0cd1b8", size = 331693 },
    { url = "https://files.pythonhosted.org/packages/a2/2a/167447ae39252ba624b98b8c13c0ba35994d40d9110e8a724c83dbbb5822/yarl-1.18.3-cp39-cp39-manylinux_2_17_x86_64.manylinux2014_x86_64.whl", hash = "sha256:77a6e85b90a7641d2e07184df5557132a337f136250caafc9ccaa4a2a998ca2c", size = 321473 },
    { url = "https://files.pythonhosted.org/packages/55/03/07955fabb20082373be311c91fd78abe458bc7ff9069d34385e8bddad20e/yarl-1.18.3-cp39-cp39-manylinux_2_5_i686.manylinux1_i686.manylinux_2_17_i686.manylinux2014_i686.whl", hash = "sha256:6333c5a377c8e2f5fae35e7b8f145c617b02c939d04110c76f29ee3676b5f9a5", size = 313571 },
    { url = "https://files.pythonhosted.org/packages/95/e2/67c8d3ec58a8cd8ddb1d63bd06eb7e7b91c9f148707a3eeb5a7ed87df0ef/yarl-1.18.3-cp39-cp39-musllinux_1_2_aarch64.whl", hash = "sha256:0b3c92fa08759dbf12b3a59579a4096ba9af8dd344d9a813fc7f5070d86bbab1", size = 325004 },
    { url = "https://files.pythonhosted.org/packages/06/43/51ceb3e427368fe6ccd9eccd162be227fd082523e02bad1fd3063daf68da/yarl-1.18.3-cp39-cp39-musllinux_1_2_armv7l.whl", hash = "sha256:4ac515b860c36becb81bb84b667466885096b5fc85596948548b667da3bf9f24", size = 322677 },
    { url = "https://files.pythonhosted.org/packages/e4/0e/7ef286bfb23267739a703f7b967a858e2128c10bea898de8fa027e962521/yarl-1.18.3-cp39-cp39-musllinux_1_2_i686.whl", hash = "sha256:045b8482ce9483ada4f3f23b3774f4e1bf4f23a2d5c912ed5170f68efb053318", size = 332806 },
    { url = "https://files.pythonhosted.org/packages/c8/94/2d1f060f4bfa47c8bd0bcb652bfe71fba881564bcac06ebb6d8ced9ac3bc/yarl-1.18.3-cp39-cp39-musllinux_1_2_ppc64le.whl", hash = "sha256:a4bb030cf46a434ec0225bddbebd4b89e6471814ca851abb8696170adb163985", size = 339919 },
    { url = "https://files.pythonhosted.org/packages/8e/8d/73b5f9a6ab69acddf1ca1d5e7bc92f50b69124512e6c26b36844531d7f23/yarl-1.18.3-cp39-cp39-musllinux_1_2_s390x.whl", hash = "sha256:54d6921f07555713b9300bee9c50fb46e57e2e639027089b1d795ecd9f7fa910", size = 340960 },
    { url = "https://files.pythonhosted.org/packages/41/13/ce6bc32be4476b60f4f8694831f49590884b2c975afcffc8d533bf2be7ec/yarl-1.18.3-cp39-cp39-musllinux_1_2_x86_64.whl", hash = "sha256:1d407181cfa6e70077df3377938c08012d18893f9f20e92f7d2f314a437c30b1", size = 336592 },
    { url = "https://files.pythonhosted.org/packages/81/d5/6e0460292d6299ac3919945f912b16b104f4e81ab20bf53e0872a1296daf/yarl-1.18.3-cp39-cp39-win32.whl", hash = "sha256:ac36703a585e0929b032fbaab0707b75dc12703766d0b53486eabd5139ebadd5", size = 84833 },
    { url = "https://files.pythonhosted.org/packages/b2/fc/a8aef69156ad5508165d8ae956736d55c3a68890610834bd985540966008/yarl-1.18.3-cp39-cp39-win_amd64.whl", hash = "sha256:ba87babd629f8af77f557b61e49e7c7cac36f22f871156b91e10a6e9d4f829e9", size = 90968 },
    { url = "https://files.pythonhosted.org/packages/f5/4b/a06e0ec3d155924f77835ed2d167ebd3b211a7b0853da1cf8d8414d784ef/yarl-1.18.3-py3-none-any.whl", hash = "sha256:b57f4f58099328dfb26c6a771d09fb20dbbae81d20cfb66141251ea063bd101b", size = 45109 },
]

[[package]]
name = "zipp"
version = "3.21.0"
source = { registry = "https://pypi.org/simple" }
sdist = { url = "https://files.pythonhosted.org/packages/3f/50/bad581df71744867e9468ebd0bcd6505de3b275e06f202c2cb016e3ff56f/zipp-3.21.0.tar.gz", hash = "sha256:2c9958f6430a2040341a52eb608ed6dd93ef4392e02ffe219417c1b28b5dd1f4", size = 24545 }
wheels = [
    { url = "https://files.pythonhosted.org/packages/b7/1a/7e4798e9339adc931158c9d69ecc34f5e6791489d469f5e50ec15e35f458/zipp-3.21.0-py3-none-any.whl", hash = "sha256:ac1bbe05fd2991f160ebce24ffbac5f6d11d83dc90891255885223d42b3cd931", size = 9630 },
]<|MERGE_RESOLUTION|>--- conflicted
+++ resolved
@@ -20,11 +20,7 @@
 
 [[package]]
 name = "agentops"
-<<<<<<< HEAD
-version = "0.4.3"
-=======
 version = "0.4.4"
->>>>>>> c1a40153
 source = { editable = "." }
 dependencies = [
     { name = "opentelemetry-api", version = "1.29.0", source = { registry = "https://pypi.org/simple" }, marker = "python_full_version < '3.10'" },
