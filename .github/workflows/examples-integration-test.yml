--- conflicted
+++ resolved
@@ -108,10 +108,7 @@
 
           # Haystack examples
           - { path: 'examples/haystack/haystack_example.py', name: 'Haystack OpenAI' }
-<<<<<<< HEAD
           - { path: 'examples/haystack/azure_haystack_example.py', name: 'Haystack Azure Chat' }
-=======
->>>>>>> 419f40cd
           # Add more examples as needed
 
 
@@ -196,8 +193,4 @@
           echo "✅ All examples passed!" >> $GITHUB_STEP_SUMMARY
         else
           echo "❌ Some examples failed. Check the logs above." >> $GITHUB_STEP_SUMMARY
-<<<<<<< HEAD
-        fi    
-=======
-        fi  
->>>>>>> 419f40cd
+        fi            