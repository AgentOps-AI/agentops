--- conflicted
+++ resolved
@@ -13,10 +13,7 @@
 
 permissions:
   contents: write
-<<<<<<< HEAD
   pull-requests: write
-=======
->>>>>>> bf0effbb
 
 jobs:
   add-notebook-examples-to-docs:
@@ -59,7 +56,6 @@
             fi
           done
 
-<<<<<<< HEAD
       - name: Create Pull Request
         uses: peter-evans/create-pull-request@v7
         with:
@@ -70,17 +66,4 @@
           branch: update-examples-in-docs-from-notebooks
           delete-branch: true
           assignees: HowieG,siyangqiu,bboynton97,areibman
-          reviewers: HowieG,siyangqiu,bboynton97,areibman
-=======
-      - name: Add, commit, and push changes
-        run: |
-          git config --global user.name 'Howard Gil'
-          git config --global user.email 'HowieG@users.noreply.github.com'
-          git add docs/v1/examples/*.mdx
-          if git diff --staged --quiet; then
-            echo "No changes to commit"
-          else
-            git commit -m "GitHub Action: Update examples in docs from notebooks"
-            git push
-          fi
->>>>>>> bf0effbb
+          reviewers: HowieG,siyangqiu,bboynton97,areibman